#!/usr/bin/env python
"""Script to read the libphonenumber XML metadata and generate Python code.

Invocation:
  buildmetadatafromxml.py infile.xml outdir module_prefix

Processes the given XML metadata file and emit generated Python code.
The output directory will be created if it does not exist, and
__init__.py and per-region data files will be created in the directory.
"""

# Based on original Java code and XML file:
#     resources/PhoneNumberMetadata.xml
#     java/resources/com/google/i18n/phonenumbers/BuildMetadataFromXml.java
# Copyright (C) 2010-2011 The Libphonenumber Authors
#
# Licensed under the Apache License, Version 2.0 (the "License");
# you may not use this file except in compliance with the License.
# You may obtain a copy of the License at
#
# http://www.apache.org/licenses/LICENSE-2.0
#
# Unless required by applicable law or agreed to in writing, software
# distributed under the License is distributed on an "AS IS" BASIS,
# WITHOUT WARRANTIES OR CONDITIONS OF ANY KIND, either express or implied.
# See the License for the specific language governing permissions and
# limitations under the License.
#
# This code was originally developed from the XML file, and the DTD within it.
# Subsequently, post-processing code was added to match the behaviour of
# BuildMetadataFromXml.java
#
# OPEN QUERIES/ISSUES
#  - The XML includes territory/areaCodeOptional? and territory/shortCode?
#    elements, which are PhoneNumberDesc instances; these do not
#    appear to be used in the libphonenumber Java source code.

import sys
import os
import re
import datetime
from xml.etree import ElementTree as etree

# Pull in the data structure definitions
from phonenumbers.phonemetadata import NumberFormat, PhoneNumberDesc, PhoneMetadata
from phonenumbers.util import UnicodeMixin, u, prnt

# Convention: variables beginning with 'x' are XML objects

REGION_CODE_FOR_NON_GEO_ENTITY = "001"

# Top-level XML element containing data
TOP_XPATH = "territories"
# XML element name for the territory element
TERRITORY_TAG = "territory"

# Boilerplate text for generated Python files
METADATA_FILE_PROLOG = '"""Auto-generated file, do not edit by hand."""'
_COUNTRY_CODE_TO_REGION_CODE_PROLOG = '''
# A mapping from a country code to the region codes which
# denote the country/region represented by that country code.
# In the case of multiple countries sharing a calling code,
# such as the NANPA countries, the one indicated with
# "main_country_for_code" in the metadata should be first.'''

# Boilerplate header for individual region data files
_REGION_METADATA_PROLOG = '''"""Auto-generated file, do not edit by hand. %(region)s metadata"""
from %(module)s.phonemetadata import NumberFormat, PhoneNumberDesc, PhoneMetadata
'''

# Copyright notice covering the XML metadata; include current year.
COPYRIGHT_NOTICE = """# Copyright (C) 2010-%s The Libphonenumber Authors
#
# Licensed under the Apache License, Version 2.0 (the "License");
# you may not use this file except in compliance with the License.
# You may obtain a copy of the License at
#
#  http://www.apache.org/licenses/LICENSE-2.0
#
# Unless required by applicable law or agreed to in writing, software
# distributed under the License is distributed on an "AS IS" BASIS,
# WITHOUT WARRANTIES OR CONDITIONS OF ANY KIND, either express or implied.
# See the License for the specific language governing permissions and
# limitations under the License.
""" % datetime.datetime.now().year


# XML processing utility functions that are useful for the particular
# structure of the phone number metadata
def _get_unique_child(xtag, eltname):
    """Get the unique child element under xtag with name eltname"""
    try:
        results = xtag.findall(eltname)
        if len(results) > 1:
            raise Exception("Multiple elements found where 0/1 expected")
        elif len(results) == 1:
            return results[0]
        else:
            return None
    except Exception:
        return None


def _get_unique_child_value(xtag, eltname):
    """Get the text content of the unique child element under xtag with name eltname"""
    xelt = _get_unique_child(xtag, eltname)
    if xelt is None:
        return None
    else:
        return xelt.text


def get_true_attrib(xtag, aname):
    if aname in xtag.attrib:
        if xtag.attrib[aname] != 'true':
            raise Exception("Unexpected value %s for %s attribute" % (xtag.attrib[aname], aname))
        return True
    else:
        return False


def _dews_re(re_str):
    """Remove all whitespace in given regular expression string"""
    if re_str is None:
        return None
    else:
        return re.sub(r'\s', '', re_str)


def _expand_formatting_rule(rule, national_prefix):
    """Formatting rules can include terms "$NP" and "$FG",
    These get replaced with:
     "$NP" => the national prefix
     "$FG" => the first group, i.e. "$1"
    """
    if rule is None:
        return None
    if national_prefix is None:
        national_prefix = u("")
    rule = re.sub(u("\$NP"), national_prefix, rule)
    rule = re.sub(u("\$FG"), u("$1"), rule)
    return rule


class XNumberFormat(UnicodeMixin):
    """Parsed NumberFormat objects from XML element"""
    def __init__(self, owning_xterr, xtag, national_prefix,
                 national_prefix_formatting_rule,
                 national_prefix_optional_when_formatting,
                 carrier_code_formatting_rule):
        if xtag is None:
            self.o = None
            self.io = None
        else:
            self.o = NumberFormat()
            # Find the REQUIRED attribute
            self.o.pattern = xtag.attrib['pattern']
            # Find the IMPLIED attribute(s)
            self.o.domestic_carrier_code_formatting_rule = xtag.get('carrierCodeFormattingRule', None)
            self.o.national_prefix_formatting_rule = xtag.get('nationalPrefixFormattingRule', None)
            self.o.national_prefix_optional_when_formatting = get_true_attrib(xtag, 'nationalPrefixOptionalWhenFormatting')

            # Post-process formatting rules for expansions and defaults
            if self.o.national_prefix_formatting_rule is not None:
                # expand abbreviations
                self.o.national_prefix_formatting_rule = _expand_formatting_rule(self.o.national_prefix_formatting_rule,
                                                                                   national_prefix)
            else:
                # set to territory-wide formatting rule
                self.o.national_prefix_formatting_rule = national_prefix_formatting_rule
            if self.o.national_prefix_formatting_rule is not None:
                # Replace '$1' etc  with '\1' to match Python regexp group reference format
                self.o.national_prefix_formatting_rule = re.sub('\$', r'\\', self.o.national_prefix_formatting_rule)

            if not self.o.national_prefix_optional_when_formatting:
                # If attrib is False, it was missing and inherits territory-wide value
                self.o.national_prefix_optional_when_formatting = national_prefix_optional_when_formatting

            if self.o.domestic_carrier_code_formatting_rule is not None:
                # expand abbreviations
                self.o.domestic_carrier_code_formatting_rule = _expand_formatting_rule(self.o.domestic_carrier_code_formatting_rule,
                                                                                         national_prefix)
            else:
                # set to territory-wide formatting rule
                self.o.domestic_carrier_code_formatting_rule = carrier_code_formatting_rule
            if self.o.domestic_carrier_code_formatting_rule is not None:
                # Replace '$1' etc  with '\1' to match Python regexp group reference format
                self.o.domestic_carrier_code_formatting_rule = re.sub('\$(\d)', r'\\\1', self.o.domestic_carrier_code_formatting_rule)

            self.o.format = _get_unique_child_value(xtag, 'format')
            if self.o.format is None:
                raise Exception("No format pattern found")
            else:
                # Replace '$1' etc  with '\1' to match Python regexp group reference format
                self.o.format = re.sub('\$', u(r'\\'), self.o.format)
            xleading_digits = xtag.findall("leadingDigits")
            for xleading_digit in xleading_digits:
                self.o.leading_digits_pattern.append(_dews_re(xleading_digit.text))

            # Add this NumberFormat object into the owning metadata
            owning_xterr.o.number_format.append(self.o)

            # Extract the pattern for international format; if not present, use the national format.
            # If the intlFormat is set to "NA" the intlFormat should be ignored.
            self.io = NumberFormat(pattern=self.o.pattern,
                                   leading_digits_pattern=self.o.leading_digits_pattern)

            intl_format = _get_unique_child_value(xtag, "intlFormat")
            if intl_format is None:
                # Default to use the same as the national pattern if none is defined.
                self.io.format = self.o.format
            else:
                # Replace '$1' etc  with '\1' to match Python regexp group reference format
                intl_format = re.sub('\$', u(r'\\'), intl_format)
                if intl_format != "NA":
                    self.io.format = intl_format
                owning_xterr.has_explicit_intl_format = True
            if self.io.format is not None:
                # Add this international NumberFormat object into the owning metadata
                owning_xterr.o.intl_number_format.append(self.io)

    def __unicode__(self):
        return u(self.o)


class XPhoneNumberDesc(UnicodeMixin):
    """Parse PhoneNumberDesc object from XML element"""
    def __init__(self, xtag,
                 template=None, fill_na=True):
        self.o = PhoneNumberDesc()
        self.o.national_number_pattern = None
        self.o.possible_number_pattern = None
        self.o.example_number = None
        if xtag is None:
            if fill_na:
                self.o.national_number_pattern = "NA"
                self.o.possible_number_pattern = "NA"
                return
        # Start with the template values
        if template is not None:
            self.o.national_number_pattern = template.national_number_pattern
            self.o.possible_number_pattern = template.possible_number_pattern
            self.o.example_number = template.example_number
        # Overwrite with any values in the XML
        if xtag is not None:
            national_number_pattern = _dews_re(_get_unique_child_value(xtag, 'nationalNumberPattern'))
            if national_number_pattern is not None:
                self.o.national_number_pattern = national_number_pattern
            possible_number_pattern = _dews_re(_get_unique_child_value(xtag, 'possibleNumberPattern'))
            if possible_number_pattern is not None:
                self.o.possible_number_pattern = possible_number_pattern
            example_number = _get_unique_child_value(xtag, 'exampleNumber')
            if example_number is not None:
                self.o.example_number = example_number

    def __unicode__(self):
        return u(self.o)


class XTerritory(UnicodeMixin):
    """Parse PhoneMetadata from XML element (territory)"""
    def __init__(self, xterritory):
        # Retrieve the REQUIRED attributes
        id = xterritory.attrib['id']
        self.o = PhoneMetadata(id, register=False)
        self.o.country_code = int(xterritory.attrib['countryCode'])
        # Retrieve the IMPLIED attributes
        self.o.international_prefix = xterritory.get('internationalPrefix', None)
        self.o.leading_digits = xterritory.get('leadingDigits', None)
        self.o.preferred_international_prefix = xterritory.get('preferredInternationalPrefix', None)
        self.o.national_prefix = xterritory.get('nationalPrefix', None)
        self.o.national_prefix_for_parsing = xterritory.get('nationalPrefixForParsing', None)
        self.o.national_prefix_transform_rule = xterritory.get('nationalPrefixTransformRule', None)
        if self.o.national_prefix_transform_rule is not None:
            # Replace '$1' etc  with '\1' to match Python regexp group reference format
            self.o.national_prefix_transform_rule = re.sub('\$', r'\\', self.o.national_prefix_transform_rule)
        self.o.preferred_extn_prefix = xterritory.get('preferredExtnPrefix', None)
        national_prefix_formatting_rule = xterritory.get('nationalPrefixFormattingRule', None)
        national_prefix_optional_when_formatting = get_true_attrib(xterritory, 'nationalPrefixOptionalWhenFormatting')
        carrier_code_formatting_rule = xterritory.get('carrierCodeFormattingRule', None)

        # Post-processing for the territory-default formatting rules.  These are used
        # in NumberFormat elements that don't supply their own formatting rules.
        if self.o.national_prefix is not None:
            if self.o.national_prefix_for_parsing is None:
                # Default to self.national_prefix when national_prefix_for_parsing not set
                self.o.national_prefix_for_parsing = self.o.national_prefix
        national_prefix_formatting_rule = _expand_formatting_rule(national_prefix_formatting_rule,
                                                                  self.o.national_prefix)
        carrier_code_formatting_rule = _expand_formatting_rule(carrier_code_formatting_rule,
                                                               self.o.national_prefix)
        self.o.main_country_for_code = get_true_attrib(xterritory, 'mainCountryForCode')
        self.o.leading_zero_possible = get_true_attrib(xterritory, 'leadingZeroPossible')

        # Retrieve the various PhoneNumberDesc elements.  The general_desc is
        # first and most important; it will be used to fill out missing fields in
        # many of the other PhoneNumberDesc elements.
        self.o.general_desc = XPhoneNumberDesc(_get_unique_child(xterritory, 'generalDesc'),
                                               fill_na=False)
        self.o.no_international_dialling = XPhoneNumberDesc(_get_unique_child(xterritory, 'noInternationalDialling'),
                                                            template=self.o.general_desc.o)
        self.o.area_code_optional = XPhoneNumberDesc(_get_unique_child(xterritory, 'areaCodeOptional'),
                                                     template=self.o.general_desc.o)
        self.o.fixed_line = XPhoneNumberDesc(_get_unique_child(xterritory, 'fixedLine'),
                                             template=self.o.general_desc.o, fill_na=False)
        self.o.mobile = XPhoneNumberDesc(_get_unique_child(xterritory, 'mobile'),
                                         template=self.o.general_desc.o, fill_na=False)
        self.o.pager = XPhoneNumberDesc(_get_unique_child(xterritory, 'pager'),
                                        template=self.o.general_desc.o)
        self.o.toll_free = XPhoneNumberDesc(_get_unique_child(xterritory, 'tollFree'),
                                            template=self.o.general_desc.o)
        self.o.premium_rate = XPhoneNumberDesc(_get_unique_child(xterritory, 'premiumRate'),
                                               template=self.o.general_desc.o)
        self.o.shared_cost = XPhoneNumberDesc(_get_unique_child(xterritory, 'sharedCost'),
                                              template=self.o.general_desc.o)
        self.o.personal_number = XPhoneNumberDesc(_get_unique_child(xterritory, 'personalNumber'),
                                                  template=self.o.general_desc.o)
        self.o.voip = XPhoneNumberDesc(_get_unique_child(xterritory, 'voip'),
                                       template=self.o.general_desc.o)
        self.o.uan = XPhoneNumberDesc(_get_unique_child(xterritory, 'uan'),
                                      template=self.o.general_desc.o)
        self.o.short_code = XPhoneNumberDesc(_get_unique_child(xterritory, 'shortCode'),
                                             template=self.o.general_desc.o)
        self.o.emergency = XPhoneNumberDesc(_get_unique_child(xterritory, 'emergency'),
                                            template=self.o.general_desc.o)
        self.o.voicemail = XPhoneNumberDesc(_get_unique_child(xterritory, 'voicemail'),
                                            template=self.o.general_desc.o)
        # Look for available formats
        self.has_explicit_intl_format = False
        formats = _get_unique_child(xterritory, "availableFormats")
        if formats is not None:
            for xelt in formats.findall("numberFormat"):
                # Create an XNumberFormat object, which contains a NumberFormat object
                # or two, and which self-registers them with self.o
                XNumberFormat(self,
                              xelt,
                              self.o.national_prefix,
                              national_prefix_formatting_rule,
                              national_prefix_optional_when_formatting,
                              carrier_code_formatting_rule)
            if len(self.o.number_format) == 0:
                raise Exception("No number formats found in available formats")
        if not self.has_explicit_intl_format:
            # Only a small number of regions need to specify the intlFormats
            # in the XML.  For the majority of countries the intlNumberFormat
            # metadata is an exact copy of the national NumberFormat metadata.
            # To minimize the size of the metadata file, we only keep
            # intlNumberFormats that actually differ in some way to the
            # national formats.
            self.o.intl_number_format = []

    def identifier(self):
        if self.o.id == REGION_CODE_FOR_NON_GEO_ENTITY:
            # For non-geographical country calling codes (e.g. +800), use the
            # country calling codes instead of the region code to form the
            # file name.
            return str(self.o.country_code)
        else:
            return self.o.id

    def __unicode__(self):
        return u(self.o)


class XPhoneNumberMetadata(UnicodeMixin):
    """Entire collection of phone number metadata retrieved from XML"""
    def __init__(self, filename):
        # Load the XML data from the given filename
        with open(filename, "r") as infile:
            xtree = etree.parse(infile)
        # Move to the top-level element of interest
        xterritories = xtree.find(TOP_XPATH)
        # Iterate over the child elements, as there isn't any complex nesting or
        # tree structures in the XML DTD.
        self.territory = {}
        for xterritory in xterritories:
            if xterritory.tag == TERRITORY_TAG:
                terrobj = XTerritory(xterritory)
                id = terrobj.identifier()  # like "US" for countries, "800" for non-geo
                if id in self.territory:
                    raise Exception("Duplicate entry for %s" % id)
                self.territory[id] = terrobj
            else:
                raise Exception("Unexpected element %s found" % xterritory.tag)

    def __unicode__(self):
        return u("\n").join([u("%s: %s") % (country_id, territory) for country_id, territory in self.territory.items()])

    def emit_metadata_for_region_py(self, region, region_filename, module_prefix):
        """Emit Python code generating the metadata for the given region"""
        terrobj = self.territory[region]
        with open(region_filename, "w") as outfile:
<<<<<<< HEAD
            prnt(_REGION_METADATA_PROLOG % {'region': terrobj.o.id, 'module': module_prefix}, file=outfile)
            prnt("PHONE_METADATA_%s = %s" % (terrobj.o.id, terrobj), file=outfile)
=======
            print >> outfile, _REGION_METADATA_PROLOG % (terrobj.identifier(), module_prefix)
            print >> outfile, "PHONE_METADATA_%s = %s" % (terrobj.identifier(), terrobj)
>>>>>>> 913ed065

    def emit_metadata_py(self, datadir, module_prefix):
        """Emit Python code for the phone number metadata to the given file, and
        to a data/ subdirectory in the same directory as that file."""

        if not os.path.isdir(datadir):
            os.mkdir(datadir)
        modulefilename = os.path.join(datadir, '__init__.py')

        # First, generate all of the individual per-region files in that directory
        for country_id in sorted(self.territory.keys()):
            filename = os.path.join(datadir, "region_%s.py" % country_id)
            self.emit_metadata_for_region_py(country_id, filename, module_prefix)

        # Now build a module file that includes them all
        with open(modulefilename, "w") as outfile:
            prnt(METADATA_FILE_PROLOG, file=outfile)
            prnt(COPYRIGHT_NOTICE, file=outfile)
            for country_id in sorted(self.territory.keys()):
                prnt("from .region_%s import PHONE_METADATA_%s" % (country_id, country_id), file=outfile)
            # Emit the mapping from country code to region code
            prnt(_COUNTRY_CODE_TO_REGION_CODE_PROLOG, file=outfile)
            prnt("_COUNTRY_CODE_TO_REGION_CODE = {", file=outfile)
            # Build up the map
            country_code_to_region_code = {}
            for country_id in sorted(self.territory.keys()):
                terrobj = self.territory[country_id]
                country_code = int(terrobj.o.country_code)
                if country_code not in country_code_to_region_code:
                    country_code_to_region_code[country_code] = []
                if terrobj.o.main_country_for_code:
                    country_code_to_region_code[country_code].insert(0, terrobj.o.id)
                else:
                    country_code_to_region_code[country_code].append(terrobj.o.id)

            for country_code in sorted(country_code_to_region_code.keys()):
                country_ids = country_code_to_region_code[country_code]
                prnt('    %d: ("%s",),' % (country_code, '", "'.join(country_ids)), file=outfile)
            prnt("}", file=outfile)


def _standalone(argv):
    """Parse the given XML file and emit generated code."""
    if len(argv) != 3:
        prnt(__doc__, file=sys.stderr)
        sys.exit(1)
    pmd = XPhoneNumberMetadata(argv[0])
    pmd.emit_metadata_py(argv[1], argv[2])


if __name__ == "__main__":
    _standalone(sys.argv[1:])<|MERGE_RESOLUTION|>--- conflicted
+++ resolved
@@ -390,13 +390,8 @@
         """Emit Python code generating the metadata for the given region"""
         terrobj = self.territory[region]
         with open(region_filename, "w") as outfile:
-<<<<<<< HEAD
-            prnt(_REGION_METADATA_PROLOG % {'region': terrobj.o.id, 'module': module_prefix}, file=outfile)
-            prnt("PHONE_METADATA_%s = %s" % (terrobj.o.id, terrobj), file=outfile)
-=======
-            print >> outfile, _REGION_METADATA_PROLOG % (terrobj.identifier(), module_prefix)
-            print >> outfile, "PHONE_METADATA_%s = %s" % (terrobj.identifier(), terrobj)
->>>>>>> 913ed065
+            prnt(_REGION_METADATA_PROLOG % {'region': terrobj.identifier(), 'module': module_prefix}, file=outfile)
+            prnt("PHONE_METADATA_%s = %s" % (terrobj.identifier(), terrobj), file=outfile)
 
     def emit_metadata_py(self, datadir, module_prefix):
         """Emit Python code for the phone number metadata to the given file, and
