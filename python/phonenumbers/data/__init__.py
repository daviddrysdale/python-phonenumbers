"""Auto-generated file, do not edit by hand."""
# Copyright (C) 2010-2011 The Libphonenumber Authors
#
# Licensed under the Apache License, Version 2.0 (the "License");
# you may not use this file except in compliance with the License.
# You may obtain a copy of the License at
#
#  http://www.apache.org/licenses/LICENSE-2.0
#
# Unless required by applicable law or agreed to in writing, software
# distributed under the License is distributed on an "AS IS" BASIS,
# WITHOUT WARRANTIES OR CONDITIONS OF ANY KIND, either express or implied.
# See the License for the specific language governing permissions and
# limitations under the License.

<<<<<<< HEAD
from .region_AC import PHONE_METADATA_AC
from .region_AD import PHONE_METADATA_AD
from .region_AE import PHONE_METADATA_AE
from .region_AF import PHONE_METADATA_AF
from .region_AG import PHONE_METADATA_AG
from .region_AI import PHONE_METADATA_AI
from .region_AL import PHONE_METADATA_AL
from .region_AM import PHONE_METADATA_AM
from .region_AN import PHONE_METADATA_AN
from .region_AO import PHONE_METADATA_AO
from .region_AR import PHONE_METADATA_AR
from .region_AS import PHONE_METADATA_AS
from .region_AT import PHONE_METADATA_AT
from .region_AU import PHONE_METADATA_AU
from .region_AW import PHONE_METADATA_AW
from .region_AX import PHONE_METADATA_AX
from .region_AZ import PHONE_METADATA_AZ
from .region_BA import PHONE_METADATA_BA
from .region_BB import PHONE_METADATA_BB
from .region_BD import PHONE_METADATA_BD
from .region_BE import PHONE_METADATA_BE
from .region_BF import PHONE_METADATA_BF
from .region_BG import PHONE_METADATA_BG
from .region_BH import PHONE_METADATA_BH
from .region_BI import PHONE_METADATA_BI
from .region_BJ import PHONE_METADATA_BJ
from .region_BL import PHONE_METADATA_BL
from .region_BM import PHONE_METADATA_BM
from .region_BN import PHONE_METADATA_BN
from .region_BO import PHONE_METADATA_BO
from .region_BR import PHONE_METADATA_BR
from .region_BS import PHONE_METADATA_BS
from .region_BT import PHONE_METADATA_BT
from .region_BW import PHONE_METADATA_BW
from .region_BY import PHONE_METADATA_BY
from .region_BZ import PHONE_METADATA_BZ
from .region_CA import PHONE_METADATA_CA
from .region_CC import PHONE_METADATA_CC
from .region_CD import PHONE_METADATA_CD
from .region_CF import PHONE_METADATA_CF
from .region_CG import PHONE_METADATA_CG
from .region_CH import PHONE_METADATA_CH
from .region_CI import PHONE_METADATA_CI
from .region_CK import PHONE_METADATA_CK
from .region_CL import PHONE_METADATA_CL
from .region_CM import PHONE_METADATA_CM
from .region_CN import PHONE_METADATA_CN
from .region_CO import PHONE_METADATA_CO
from .region_CR import PHONE_METADATA_CR
from .region_CU import PHONE_METADATA_CU
from .region_CV import PHONE_METADATA_CV
from .region_CX import PHONE_METADATA_CX
from .region_CY import PHONE_METADATA_CY
from .region_CZ import PHONE_METADATA_CZ
from .region_DE import PHONE_METADATA_DE
from .region_DJ import PHONE_METADATA_DJ
from .region_DK import PHONE_METADATA_DK
from .region_DM import PHONE_METADATA_DM
from .region_DO import PHONE_METADATA_DO
from .region_DZ import PHONE_METADATA_DZ
from .region_EC import PHONE_METADATA_EC
from .region_EE import PHONE_METADATA_EE
from .region_EG import PHONE_METADATA_EG
from .region_ER import PHONE_METADATA_ER
from .region_ES import PHONE_METADATA_ES
from .region_ET import PHONE_METADATA_ET
from .region_FI import PHONE_METADATA_FI
from .region_FJ import PHONE_METADATA_FJ
from .region_FK import PHONE_METADATA_FK
from .region_FM import PHONE_METADATA_FM
from .region_FO import PHONE_METADATA_FO
from .region_FR import PHONE_METADATA_FR
from .region_GA import PHONE_METADATA_GA
from .region_GB import PHONE_METADATA_GB
from .region_GD import PHONE_METADATA_GD
from .region_GE import PHONE_METADATA_GE
from .region_GF import PHONE_METADATA_GF
from .region_GG import PHONE_METADATA_GG
from .region_GH import PHONE_METADATA_GH
from .region_GI import PHONE_METADATA_GI
from .region_GL import PHONE_METADATA_GL
from .region_GM import PHONE_METADATA_GM
from .region_GN import PHONE_METADATA_GN
from .region_GP import PHONE_METADATA_GP
from .region_GQ import PHONE_METADATA_GQ
from .region_GR import PHONE_METADATA_GR
from .region_GT import PHONE_METADATA_GT
from .region_GU import PHONE_METADATA_GU
from .region_GW import PHONE_METADATA_GW
from .region_GY import PHONE_METADATA_GY
from .region_HK import PHONE_METADATA_HK
from .region_HN import PHONE_METADATA_HN
from .region_HR import PHONE_METADATA_HR
from .region_HT import PHONE_METADATA_HT
from .region_HU import PHONE_METADATA_HU
from .region_ID import PHONE_METADATA_ID
from .region_IE import PHONE_METADATA_IE
from .region_IL import PHONE_METADATA_IL
from .region_IM import PHONE_METADATA_IM
from .region_IN import PHONE_METADATA_IN
from .region_IO import PHONE_METADATA_IO
from .region_IQ import PHONE_METADATA_IQ
from .region_IR import PHONE_METADATA_IR
from .region_IS import PHONE_METADATA_IS
from .region_IT import PHONE_METADATA_IT
from .region_JE import PHONE_METADATA_JE
from .region_JM import PHONE_METADATA_JM
from .region_JO import PHONE_METADATA_JO
from .region_JP import PHONE_METADATA_JP
from .region_KE import PHONE_METADATA_KE
from .region_KG import PHONE_METADATA_KG
from .region_KH import PHONE_METADATA_KH
from .region_KI import PHONE_METADATA_KI
from .region_KM import PHONE_METADATA_KM
from .region_KN import PHONE_METADATA_KN
from .region_KP import PHONE_METADATA_KP
from .region_KR import PHONE_METADATA_KR
from .region_KW import PHONE_METADATA_KW
from .region_KY import PHONE_METADATA_KY
from .region_KZ import PHONE_METADATA_KZ
from .region_LA import PHONE_METADATA_LA
from .region_LB import PHONE_METADATA_LB
from .region_LC import PHONE_METADATA_LC
from .region_LI import PHONE_METADATA_LI
from .region_LK import PHONE_METADATA_LK
from .region_LR import PHONE_METADATA_LR
from .region_LS import PHONE_METADATA_LS
from .region_LT import PHONE_METADATA_LT
from .region_LU import PHONE_METADATA_LU
from .region_LV import PHONE_METADATA_LV
from .region_LY import PHONE_METADATA_LY
from .region_MA import PHONE_METADATA_MA
from .region_MC import PHONE_METADATA_MC
from .region_MD import PHONE_METADATA_MD
from .region_ME import PHONE_METADATA_ME
from .region_MF import PHONE_METADATA_MF
from .region_MG import PHONE_METADATA_MG
from .region_MH import PHONE_METADATA_MH
from .region_MK import PHONE_METADATA_MK
from .region_ML import PHONE_METADATA_ML
from .region_MM import PHONE_METADATA_MM
from .region_MN import PHONE_METADATA_MN
from .region_MO import PHONE_METADATA_MO
from .region_MP import PHONE_METADATA_MP
from .region_MQ import PHONE_METADATA_MQ
from .region_MR import PHONE_METADATA_MR
from .region_MS import PHONE_METADATA_MS
from .region_MT import PHONE_METADATA_MT
from .region_MU import PHONE_METADATA_MU
from .region_MV import PHONE_METADATA_MV
from .region_MW import PHONE_METADATA_MW
from .region_MX import PHONE_METADATA_MX
from .region_MY import PHONE_METADATA_MY
from .region_MZ import PHONE_METADATA_MZ
from .region_NA import PHONE_METADATA_NA
from .region_NC import PHONE_METADATA_NC
from .region_NE import PHONE_METADATA_NE
from .region_NF import PHONE_METADATA_NF
from .region_NG import PHONE_METADATA_NG
from .region_NI import PHONE_METADATA_NI
from .region_NL import PHONE_METADATA_NL
from .region_NO import PHONE_METADATA_NO
from .region_NP import PHONE_METADATA_NP
from .region_NR import PHONE_METADATA_NR
from .region_NU import PHONE_METADATA_NU
from .region_NZ import PHONE_METADATA_NZ
from .region_OM import PHONE_METADATA_OM
from .region_PA import PHONE_METADATA_PA
from .region_PE import PHONE_METADATA_PE
from .region_PF import PHONE_METADATA_PF
from .region_PG import PHONE_METADATA_PG
from .region_PH import PHONE_METADATA_PH
from .region_PK import PHONE_METADATA_PK
from .region_PL import PHONE_METADATA_PL
from .region_PM import PHONE_METADATA_PM
from .region_PR import PHONE_METADATA_PR
from .region_PS import PHONE_METADATA_PS
from .region_PT import PHONE_METADATA_PT
from .region_PW import PHONE_METADATA_PW
from .region_PY import PHONE_METADATA_PY
from .region_QA import PHONE_METADATA_QA
from .region_RE import PHONE_METADATA_RE
from .region_RO import PHONE_METADATA_RO
from .region_RS import PHONE_METADATA_RS
from .region_RU import PHONE_METADATA_RU
from .region_RW import PHONE_METADATA_RW
from .region_SA import PHONE_METADATA_SA
from .region_SB import PHONE_METADATA_SB
from .region_SC import PHONE_METADATA_SC
from .region_SD import PHONE_METADATA_SD
from .region_SE import PHONE_METADATA_SE
from .region_SG import PHONE_METADATA_SG
from .region_SH import PHONE_METADATA_SH
from .region_SI import PHONE_METADATA_SI
from .region_SJ import PHONE_METADATA_SJ
from .region_SK import PHONE_METADATA_SK
from .region_SL import PHONE_METADATA_SL
from .region_SM import PHONE_METADATA_SM
from .region_SN import PHONE_METADATA_SN
from .region_SO import PHONE_METADATA_SO
from .region_SR import PHONE_METADATA_SR
from .region_ST import PHONE_METADATA_ST
from .region_SV import PHONE_METADATA_SV
from .region_SY import PHONE_METADATA_SY
from .region_SZ import PHONE_METADATA_SZ
from .region_TC import PHONE_METADATA_TC
from .region_TD import PHONE_METADATA_TD
from .region_TG import PHONE_METADATA_TG
from .region_TH import PHONE_METADATA_TH
from .region_TJ import PHONE_METADATA_TJ
from .region_TK import PHONE_METADATA_TK
from .region_TL import PHONE_METADATA_TL
from .region_TM import PHONE_METADATA_TM
from .region_TN import PHONE_METADATA_TN
from .region_TO import PHONE_METADATA_TO
from .region_TR import PHONE_METADATA_TR
from .region_TT import PHONE_METADATA_TT
from .region_TV import PHONE_METADATA_TV
from .region_TW import PHONE_METADATA_TW
from .region_TZ import PHONE_METADATA_TZ
from .region_UA import PHONE_METADATA_UA
from .region_UG import PHONE_METADATA_UG
from .region_US import PHONE_METADATA_US
from .region_UY import PHONE_METADATA_UY
from .region_UZ import PHONE_METADATA_UZ
from .region_VA import PHONE_METADATA_VA
from .region_VC import PHONE_METADATA_VC
from .region_VE import PHONE_METADATA_VE
from .region_VG import PHONE_METADATA_VG
from .region_VI import PHONE_METADATA_VI
from .region_VN import PHONE_METADATA_VN
from .region_VU import PHONE_METADATA_VU
from .region_WF import PHONE_METADATA_WF
from .region_WS import PHONE_METADATA_WS
from .region_YE import PHONE_METADATA_YE
from .region_YT import PHONE_METADATA_YT
from .region_ZA import PHONE_METADATA_ZA
from .region_ZM import PHONE_METADATA_ZM
from .region_ZW import PHONE_METADATA_ZW
=======
from region_AC import PHONE_METADATA_AC
from region_AD import PHONE_METADATA_AD
from region_AE import PHONE_METADATA_AE
from region_AF import PHONE_METADATA_AF
from region_AG import PHONE_METADATA_AG
from region_AI import PHONE_METADATA_AI
from region_AL import PHONE_METADATA_AL
from region_AM import PHONE_METADATA_AM
from region_AN import PHONE_METADATA_AN
from region_AO import PHONE_METADATA_AO
from region_AR import PHONE_METADATA_AR
from region_AS import PHONE_METADATA_AS
from region_AT import PHONE_METADATA_AT
from region_AU import PHONE_METADATA_AU
from region_AW import PHONE_METADATA_AW
from region_AX import PHONE_METADATA_AX
from region_AZ import PHONE_METADATA_AZ
from region_BA import PHONE_METADATA_BA
from region_BB import PHONE_METADATA_BB
from region_BD import PHONE_METADATA_BD
from region_BE import PHONE_METADATA_BE
from region_BF import PHONE_METADATA_BF
from region_BG import PHONE_METADATA_BG
from region_BH import PHONE_METADATA_BH
from region_BI import PHONE_METADATA_BI
from region_BJ import PHONE_METADATA_BJ
from region_BL import PHONE_METADATA_BL
from region_BM import PHONE_METADATA_BM
from region_BN import PHONE_METADATA_BN
from region_BO import PHONE_METADATA_BO
from region_BR import PHONE_METADATA_BR
from region_BS import PHONE_METADATA_BS
from region_BT import PHONE_METADATA_BT
from region_BW import PHONE_METADATA_BW
from region_BY import PHONE_METADATA_BY
from region_BZ import PHONE_METADATA_BZ
from region_CA import PHONE_METADATA_CA
from region_CC import PHONE_METADATA_CC
from region_CD import PHONE_METADATA_CD
from region_CF import PHONE_METADATA_CF
from region_CG import PHONE_METADATA_CG
from region_CH import PHONE_METADATA_CH
from region_CI import PHONE_METADATA_CI
from region_CK import PHONE_METADATA_CK
from region_CL import PHONE_METADATA_CL
from region_CM import PHONE_METADATA_CM
from region_CN import PHONE_METADATA_CN
from region_CO import PHONE_METADATA_CO
from region_CR import PHONE_METADATA_CR
from region_CU import PHONE_METADATA_CU
from region_CV import PHONE_METADATA_CV
from region_CX import PHONE_METADATA_CX
from region_CY import PHONE_METADATA_CY
from region_CZ import PHONE_METADATA_CZ
from region_DE import PHONE_METADATA_DE
from region_DJ import PHONE_METADATA_DJ
from region_DK import PHONE_METADATA_DK
from region_DM import PHONE_METADATA_DM
from region_DO import PHONE_METADATA_DO
from region_DZ import PHONE_METADATA_DZ
from region_EC import PHONE_METADATA_EC
from region_EE import PHONE_METADATA_EE
from region_EG import PHONE_METADATA_EG
from region_ER import PHONE_METADATA_ER
from region_ES import PHONE_METADATA_ES
from region_ET import PHONE_METADATA_ET
from region_FI import PHONE_METADATA_FI
from region_FJ import PHONE_METADATA_FJ
from region_FK import PHONE_METADATA_FK
from region_FM import PHONE_METADATA_FM
from region_FO import PHONE_METADATA_FO
from region_FR import PHONE_METADATA_FR
from region_GA import PHONE_METADATA_GA
from region_GB import PHONE_METADATA_GB
from region_GD import PHONE_METADATA_GD
from region_GE import PHONE_METADATA_GE
from region_GF import PHONE_METADATA_GF
from region_GG import PHONE_METADATA_GG
from region_GH import PHONE_METADATA_GH
from region_GI import PHONE_METADATA_GI
from region_GL import PHONE_METADATA_GL
from region_GM import PHONE_METADATA_GM
from region_GN import PHONE_METADATA_GN
from region_GP import PHONE_METADATA_GP
from region_GQ import PHONE_METADATA_GQ
from region_GR import PHONE_METADATA_GR
from region_GT import PHONE_METADATA_GT
from region_GU import PHONE_METADATA_GU
from region_GW import PHONE_METADATA_GW
from region_GY import PHONE_METADATA_GY
from region_HK import PHONE_METADATA_HK
from region_HN import PHONE_METADATA_HN
from region_HR import PHONE_METADATA_HR
from region_HT import PHONE_METADATA_HT
from region_HU import PHONE_METADATA_HU
from region_ID import PHONE_METADATA_ID
from region_IE import PHONE_METADATA_IE
from region_IL import PHONE_METADATA_IL
from region_IM import PHONE_METADATA_IM
from region_IN import PHONE_METADATA_IN
from region_IO import PHONE_METADATA_IO
from region_IQ import PHONE_METADATA_IQ
from region_IR import PHONE_METADATA_IR
from region_IS import PHONE_METADATA_IS
from region_IT import PHONE_METADATA_IT
from region_JE import PHONE_METADATA_JE
from region_JM import PHONE_METADATA_JM
from region_JO import PHONE_METADATA_JO
from region_JP import PHONE_METADATA_JP
from region_KE import PHONE_METADATA_KE
from region_KG import PHONE_METADATA_KG
from region_KH import PHONE_METADATA_KH
from region_KI import PHONE_METADATA_KI
from region_KM import PHONE_METADATA_KM
from region_KN import PHONE_METADATA_KN
from region_KP import PHONE_METADATA_KP
from region_KR import PHONE_METADATA_KR
from region_KW import PHONE_METADATA_KW
from region_KY import PHONE_METADATA_KY
from region_KZ import PHONE_METADATA_KZ
from region_LA import PHONE_METADATA_LA
from region_LB import PHONE_METADATA_LB
from region_LC import PHONE_METADATA_LC
from region_LI import PHONE_METADATA_LI
from region_LK import PHONE_METADATA_LK
from region_LR import PHONE_METADATA_LR
from region_LS import PHONE_METADATA_LS
from region_LT import PHONE_METADATA_LT
from region_LU import PHONE_METADATA_LU
from region_LV import PHONE_METADATA_LV
from region_LY import PHONE_METADATA_LY
from region_MA import PHONE_METADATA_MA
from region_MC import PHONE_METADATA_MC
from region_MD import PHONE_METADATA_MD
from region_ME import PHONE_METADATA_ME
from region_MF import PHONE_METADATA_MF
from region_MG import PHONE_METADATA_MG
from region_MH import PHONE_METADATA_MH
from region_MK import PHONE_METADATA_MK
from region_ML import PHONE_METADATA_ML
from region_MM import PHONE_METADATA_MM
from region_MN import PHONE_METADATA_MN
from region_MO import PHONE_METADATA_MO
from region_MP import PHONE_METADATA_MP
from region_MQ import PHONE_METADATA_MQ
from region_MR import PHONE_METADATA_MR
from region_MS import PHONE_METADATA_MS
from region_MT import PHONE_METADATA_MT
from region_MU import PHONE_METADATA_MU
from region_MV import PHONE_METADATA_MV
from region_MW import PHONE_METADATA_MW
from region_MX import PHONE_METADATA_MX
from region_MY import PHONE_METADATA_MY
from region_MZ import PHONE_METADATA_MZ
from region_NA import PHONE_METADATA_NA
from region_NC import PHONE_METADATA_NC
from region_NE import PHONE_METADATA_NE
from region_NF import PHONE_METADATA_NF
from region_NG import PHONE_METADATA_NG
from region_NI import PHONE_METADATA_NI
from region_NL import PHONE_METADATA_NL
from region_NO import PHONE_METADATA_NO
from region_NP import PHONE_METADATA_NP
from region_NR import PHONE_METADATA_NR
from region_NU import PHONE_METADATA_NU
from region_NZ import PHONE_METADATA_NZ
from region_OM import PHONE_METADATA_OM
from region_PA import PHONE_METADATA_PA
from region_PE import PHONE_METADATA_PE
from region_PF import PHONE_METADATA_PF
from region_PG import PHONE_METADATA_PG
from region_PH import PHONE_METADATA_PH
from region_PK import PHONE_METADATA_PK
from region_PL import PHONE_METADATA_PL
from region_PM import PHONE_METADATA_PM
from region_PR import PHONE_METADATA_PR
from region_PS import PHONE_METADATA_PS
from region_PT import PHONE_METADATA_PT
from region_PW import PHONE_METADATA_PW
from region_PY import PHONE_METADATA_PY
from region_QA import PHONE_METADATA_QA
from region_RE import PHONE_METADATA_RE
from region_RO import PHONE_METADATA_RO
from region_RS import PHONE_METADATA_RS
from region_RU import PHONE_METADATA_RU
from region_RW import PHONE_METADATA_RW
from region_SA import PHONE_METADATA_SA
from region_SB import PHONE_METADATA_SB
from region_SC import PHONE_METADATA_SC
from region_SD import PHONE_METADATA_SD
from region_SE import PHONE_METADATA_SE
from region_SG import PHONE_METADATA_SG
from region_SH import PHONE_METADATA_SH
from region_SI import PHONE_METADATA_SI
from region_SJ import PHONE_METADATA_SJ
from region_SK import PHONE_METADATA_SK
from region_SL import PHONE_METADATA_SL
from region_SM import PHONE_METADATA_SM
from region_SN import PHONE_METADATA_SN
from region_SO import PHONE_METADATA_SO
from region_SR import PHONE_METADATA_SR
from region_ST import PHONE_METADATA_ST
from region_SV import PHONE_METADATA_SV
from region_SX import PHONE_METADATA_SX
from region_SY import PHONE_METADATA_SY
from region_SZ import PHONE_METADATA_SZ
from region_TC import PHONE_METADATA_TC
from region_TD import PHONE_METADATA_TD
from region_TG import PHONE_METADATA_TG
from region_TH import PHONE_METADATA_TH
from region_TJ import PHONE_METADATA_TJ
from region_TK import PHONE_METADATA_TK
from region_TL import PHONE_METADATA_TL
from region_TM import PHONE_METADATA_TM
from region_TN import PHONE_METADATA_TN
from region_TO import PHONE_METADATA_TO
from region_TR import PHONE_METADATA_TR
from region_TT import PHONE_METADATA_TT
from region_TV import PHONE_METADATA_TV
from region_TW import PHONE_METADATA_TW
from region_TZ import PHONE_METADATA_TZ
from region_UA import PHONE_METADATA_UA
from region_UG import PHONE_METADATA_UG
from region_US import PHONE_METADATA_US
from region_UY import PHONE_METADATA_UY
from region_UZ import PHONE_METADATA_UZ
from region_VA import PHONE_METADATA_VA
from region_VC import PHONE_METADATA_VC
from region_VE import PHONE_METADATA_VE
from region_VG import PHONE_METADATA_VG
from region_VI import PHONE_METADATA_VI
from region_VN import PHONE_METADATA_VN
from region_VU import PHONE_METADATA_VU
from region_WF import PHONE_METADATA_WF
from region_WS import PHONE_METADATA_WS
from region_YE import PHONE_METADATA_YE
from region_YT import PHONE_METADATA_YT
from region_ZA import PHONE_METADATA_ZA
from region_ZM import PHONE_METADATA_ZM
from region_ZW import PHONE_METADATA_ZW
>>>>>>> e96fab34

# A mapping from a country code to the region codes which
# denote the country/region represented by that country code.
# In the case of multiple countries sharing a calling code,
# such as the NANPA countries, the one indicated with
# "main_country_for_code" in the metadata should be first.
_COUNTRY_CODE_TO_REGION_CODE = {
    1: ("US", "AG", "AI", "AS", "BB", "BM", "BS", "CA", "DM", "DO", "GD", "GU", "JM", "KN", "KY", "LC", "MP", "MS", "PR", "SX", "TC", "TT", "VC", "VG", "VI",),
    7: ("RU", "KZ",),
    20: ("EG",),
    27: ("ZA",),
    30: ("GR",),
    31: ("NL",),
    32: ("BE",),
    33: ("FR",),
    34: ("ES",),
    36: ("HU",),
    39: ("IT",),
    40: ("RO",),
    41: ("CH",),
    43: ("AT",),
    44: ("GB", "GG", "IM", "JE",),
    45: ("DK",),
    46: ("SE",),
    47: ("NO", "SJ",),
    48: ("PL",),
    49: ("DE",),
    51: ("PE",),
    52: ("MX",),
    53: ("CU",),
    54: ("AR",),
    55: ("BR",),
    56: ("CL",),
    57: ("CO",),
    58: ("VE",),
    60: ("MY",),
    61: ("AU", "CC", "CX",),
    62: ("ID",),
    63: ("PH",),
    64: ("NZ",),
    65: ("SG",),
    66: ("TH",),
    81: ("JP",),
    82: ("KR",),
    84: ("VN",),
    86: ("CN",),
    90: ("TR",),
    91: ("IN",),
    92: ("PK",),
    93: ("AF",),
    94: ("LK",),
    95: ("MM",),
    98: ("IR",),
    212: ("MA",),
    213: ("DZ",),
    216: ("TN",),
    218: ("LY",),
    220: ("GM",),
    221: ("SN",),
    222: ("MR",),
    223: ("ML",),
    224: ("GN",),
    225: ("CI",),
    226: ("BF",),
    227: ("NE",),
    228: ("TG",),
    229: ("BJ",),
    230: ("MU",),
    231: ("LR",),
    232: ("SL",),
    233: ("GH",),
    234: ("NG",),
    235: ("TD",),
    236: ("CF",),
    237: ("CM",),
    238: ("CV",),
    239: ("ST",),
    240: ("GQ",),
    241: ("GA",),
    242: ("CG",),
    243: ("CD",),
    244: ("AO",),
    245: ("GW",),
    246: ("IO",),
    247: ("AC",),
    248: ("SC",),
    249: ("SD",),
    250: ("RW",),
    251: ("ET",),
    252: ("SO",),
    253: ("DJ",),
    254: ("KE",),
    255: ("TZ",),
    256: ("UG",),
    257: ("BI",),
    258: ("MZ",),
    260: ("ZM",),
    261: ("MG",),
    262: ("RE", "YT",),
    263: ("ZW",),
    264: ("NA",),
    265: ("MW",),
    266: ("LS",),
    267: ("BW",),
    268: ("SZ",),
    269: ("KM",),
    290: ("SH",),
    291: ("ER",),
    297: ("AW",),
    298: ("FO",),
    299: ("GL",),
    350: ("GI",),
    351: ("PT",),
    352: ("LU",),
    353: ("IE",),
    354: ("IS",),
    355: ("AL",),
    356: ("MT",),
    357: ("CY",),
    358: ("FI", "AX",),
    359: ("BG",),
    370: ("LT",),
    371: ("LV",),
    372: ("EE",),
    373: ("MD",),
    374: ("AM",),
    375: ("BY",),
    376: ("AD",),
    377: ("MC",),
    378: ("SM",),
    379: ("VA",),
    380: ("UA",),
    381: ("RS",),
    382: ("ME",),
    385: ("HR",),
    386: ("SI",),
    387: ("BA",),
    389: ("MK",),
    420: ("CZ",),
    421: ("SK",),
    423: ("LI",),
    500: ("FK",),
    501: ("BZ",),
    502: ("GT",),
    503: ("SV",),
    504: ("HN",),
    505: ("NI",),
    506: ("CR",),
    507: ("PA",),
    508: ("PM",),
    509: ("HT",),
    590: ("GP", "BL", "MF",),
    591: ("BO",),
    592: ("GY",),
    593: ("EC",),
    594: ("GF",),
    595: ("PY",),
    596: ("MQ",),
    597: ("SR",),
    598: ("UY",),
    599: ("AN",),
    670: ("TL",),
    672: ("NF",),
    673: ("BN",),
    674: ("NR",),
    675: ("PG",),
    676: ("TO",),
    677: ("SB",),
    678: ("VU",),
    679: ("FJ",),
    680: ("PW",),
    681: ("WF",),
    682: ("CK",),
    683: ("NU",),
    685: ("WS",),
    686: ("KI",),
    687: ("NC",),
    688: ("TV",),
    689: ("PF",),
    690: ("TK",),
    691: ("FM",),
    692: ("MH",),
    850: ("KP",),
    852: ("HK",),
    853: ("MO",),
    855: ("KH",),
    856: ("LA",),
    880: ("BD",),
    886: ("TW",),
    960: ("MV",),
    961: ("LB",),
    962: ("JO",),
    963: ("SY",),
    964: ("IQ",),
    965: ("KW",),
    966: ("SA",),
    967: ("YE",),
    968: ("OM",),
    970: ("PS",),
    971: ("AE",),
    972: ("IL",),
    973: ("BH",),
    974: ("QA",),
    975: ("BT",),
    976: ("MN",),
    977: ("NP",),
    992: ("TJ",),
    993: ("TM",),
    994: ("AZ",),
    995: ("GE",),
    996: ("KG",),
    998: ("UZ",),
}<|MERGE_RESOLUTION|>--- conflicted
+++ resolved
@@ -13,7 +13,6 @@
 # See the License for the specific language governing permissions and
 # limitations under the License.
 
-<<<<<<< HEAD
 from .region_AC import PHONE_METADATA_AC
 from .region_AD import PHONE_METADATA_AD
 from .region_AE import PHONE_METADATA_AE
@@ -217,6 +216,7 @@
 from .region_SR import PHONE_METADATA_SR
 from .region_ST import PHONE_METADATA_ST
 from .region_SV import PHONE_METADATA_SV
+from .region_SX import PHONE_METADATA_SX
 from .region_SY import PHONE_METADATA_SY
 from .region_SZ import PHONE_METADATA_SZ
 from .region_TC import PHONE_METADATA_TC
@@ -253,248 +253,6 @@
 from .region_ZA import PHONE_METADATA_ZA
 from .region_ZM import PHONE_METADATA_ZM
 from .region_ZW import PHONE_METADATA_ZW
-=======
-from region_AC import PHONE_METADATA_AC
-from region_AD import PHONE_METADATA_AD
-from region_AE import PHONE_METADATA_AE
-from region_AF import PHONE_METADATA_AF
-from region_AG import PHONE_METADATA_AG
-from region_AI import PHONE_METADATA_AI
-from region_AL import PHONE_METADATA_AL
-from region_AM import PHONE_METADATA_AM
-from region_AN import PHONE_METADATA_AN
-from region_AO import PHONE_METADATA_AO
-from region_AR import PHONE_METADATA_AR
-from region_AS import PHONE_METADATA_AS
-from region_AT import PHONE_METADATA_AT
-from region_AU import PHONE_METADATA_AU
-from region_AW import PHONE_METADATA_AW
-from region_AX import PHONE_METADATA_AX
-from region_AZ import PHONE_METADATA_AZ
-from region_BA import PHONE_METADATA_BA
-from region_BB import PHONE_METADATA_BB
-from region_BD import PHONE_METADATA_BD
-from region_BE import PHONE_METADATA_BE
-from region_BF import PHONE_METADATA_BF
-from region_BG import PHONE_METADATA_BG
-from region_BH import PHONE_METADATA_BH
-from region_BI import PHONE_METADATA_BI
-from region_BJ import PHONE_METADATA_BJ
-from region_BL import PHONE_METADATA_BL
-from region_BM import PHONE_METADATA_BM
-from region_BN import PHONE_METADATA_BN
-from region_BO import PHONE_METADATA_BO
-from region_BR import PHONE_METADATA_BR
-from region_BS import PHONE_METADATA_BS
-from region_BT import PHONE_METADATA_BT
-from region_BW import PHONE_METADATA_BW
-from region_BY import PHONE_METADATA_BY
-from region_BZ import PHONE_METADATA_BZ
-from region_CA import PHONE_METADATA_CA
-from region_CC import PHONE_METADATA_CC
-from region_CD import PHONE_METADATA_CD
-from region_CF import PHONE_METADATA_CF
-from region_CG import PHONE_METADATA_CG
-from region_CH import PHONE_METADATA_CH
-from region_CI import PHONE_METADATA_CI
-from region_CK import PHONE_METADATA_CK
-from region_CL import PHONE_METADATA_CL
-from region_CM import PHONE_METADATA_CM
-from region_CN import PHONE_METADATA_CN
-from region_CO import PHONE_METADATA_CO
-from region_CR import PHONE_METADATA_CR
-from region_CU import PHONE_METADATA_CU
-from region_CV import PHONE_METADATA_CV
-from region_CX import PHONE_METADATA_CX
-from region_CY import PHONE_METADATA_CY
-from region_CZ import PHONE_METADATA_CZ
-from region_DE import PHONE_METADATA_DE
-from region_DJ import PHONE_METADATA_DJ
-from region_DK import PHONE_METADATA_DK
-from region_DM import PHONE_METADATA_DM
-from region_DO import PHONE_METADATA_DO
-from region_DZ import PHONE_METADATA_DZ
-from region_EC import PHONE_METADATA_EC
-from region_EE import PHONE_METADATA_EE
-from region_EG import PHONE_METADATA_EG
-from region_ER import PHONE_METADATA_ER
-from region_ES import PHONE_METADATA_ES
-from region_ET import PHONE_METADATA_ET
-from region_FI import PHONE_METADATA_FI
-from region_FJ import PHONE_METADATA_FJ
-from region_FK import PHONE_METADATA_FK
-from region_FM import PHONE_METADATA_FM
-from region_FO import PHONE_METADATA_FO
-from region_FR import PHONE_METADATA_FR
-from region_GA import PHONE_METADATA_GA
-from region_GB import PHONE_METADATA_GB
-from region_GD import PHONE_METADATA_GD
-from region_GE import PHONE_METADATA_GE
-from region_GF import PHONE_METADATA_GF
-from region_GG import PHONE_METADATA_GG
-from region_GH import PHONE_METADATA_GH
-from region_GI import PHONE_METADATA_GI
-from region_GL import PHONE_METADATA_GL
-from region_GM import PHONE_METADATA_GM
-from region_GN import PHONE_METADATA_GN
-from region_GP import PHONE_METADATA_GP
-from region_GQ import PHONE_METADATA_GQ
-from region_GR import PHONE_METADATA_GR
-from region_GT import PHONE_METADATA_GT
-from region_GU import PHONE_METADATA_GU
-from region_GW import PHONE_METADATA_GW
-from region_GY import PHONE_METADATA_GY
-from region_HK import PHONE_METADATA_HK
-from region_HN import PHONE_METADATA_HN
-from region_HR import PHONE_METADATA_HR
-from region_HT import PHONE_METADATA_HT
-from region_HU import PHONE_METADATA_HU
-from region_ID import PHONE_METADATA_ID
-from region_IE import PHONE_METADATA_IE
-from region_IL import PHONE_METADATA_IL
-from region_IM import PHONE_METADATA_IM
-from region_IN import PHONE_METADATA_IN
-from region_IO import PHONE_METADATA_IO
-from region_IQ import PHONE_METADATA_IQ
-from region_IR import PHONE_METADATA_IR
-from region_IS import PHONE_METADATA_IS
-from region_IT import PHONE_METADATA_IT
-from region_JE import PHONE_METADATA_JE
-from region_JM import PHONE_METADATA_JM
-from region_JO import PHONE_METADATA_JO
-from region_JP import PHONE_METADATA_JP
-from region_KE import PHONE_METADATA_KE
-from region_KG import PHONE_METADATA_KG
-from region_KH import PHONE_METADATA_KH
-from region_KI import PHONE_METADATA_KI
-from region_KM import PHONE_METADATA_KM
-from region_KN import PHONE_METADATA_KN
-from region_KP import PHONE_METADATA_KP
-from region_KR import PHONE_METADATA_KR
-from region_KW import PHONE_METADATA_KW
-from region_KY import PHONE_METADATA_KY
-from region_KZ import PHONE_METADATA_KZ
-from region_LA import PHONE_METADATA_LA
-from region_LB import PHONE_METADATA_LB
-from region_LC import PHONE_METADATA_LC
-from region_LI import PHONE_METADATA_LI
-from region_LK import PHONE_METADATA_LK
-from region_LR import PHONE_METADATA_LR
-from region_LS import PHONE_METADATA_LS
-from region_LT import PHONE_METADATA_LT
-from region_LU import PHONE_METADATA_LU
-from region_LV import PHONE_METADATA_LV
-from region_LY import PHONE_METADATA_LY
-from region_MA import PHONE_METADATA_MA
-from region_MC import PHONE_METADATA_MC
-from region_MD import PHONE_METADATA_MD
-from region_ME import PHONE_METADATA_ME
-from region_MF import PHONE_METADATA_MF
-from region_MG import PHONE_METADATA_MG
-from region_MH import PHONE_METADATA_MH
-from region_MK import PHONE_METADATA_MK
-from region_ML import PHONE_METADATA_ML
-from region_MM import PHONE_METADATA_MM
-from region_MN import PHONE_METADATA_MN
-from region_MO import PHONE_METADATA_MO
-from region_MP import PHONE_METADATA_MP
-from region_MQ import PHONE_METADATA_MQ
-from region_MR import PHONE_METADATA_MR
-from region_MS import PHONE_METADATA_MS
-from region_MT import PHONE_METADATA_MT
-from region_MU import PHONE_METADATA_MU
-from region_MV import PHONE_METADATA_MV
-from region_MW import PHONE_METADATA_MW
-from region_MX import PHONE_METADATA_MX
-from region_MY import PHONE_METADATA_MY
-from region_MZ import PHONE_METADATA_MZ
-from region_NA import PHONE_METADATA_NA
-from region_NC import PHONE_METADATA_NC
-from region_NE import PHONE_METADATA_NE
-from region_NF import PHONE_METADATA_NF
-from region_NG import PHONE_METADATA_NG
-from region_NI import PHONE_METADATA_NI
-from region_NL import PHONE_METADATA_NL
-from region_NO import PHONE_METADATA_NO
-from region_NP import PHONE_METADATA_NP
-from region_NR import PHONE_METADATA_NR
-from region_NU import PHONE_METADATA_NU
-from region_NZ import PHONE_METADATA_NZ
-from region_OM import PHONE_METADATA_OM
-from region_PA import PHONE_METADATA_PA
-from region_PE import PHONE_METADATA_PE
-from region_PF import PHONE_METADATA_PF
-from region_PG import PHONE_METADATA_PG
-from region_PH import PHONE_METADATA_PH
-from region_PK import PHONE_METADATA_PK
-from region_PL import PHONE_METADATA_PL
-from region_PM import PHONE_METADATA_PM
-from region_PR import PHONE_METADATA_PR
-from region_PS import PHONE_METADATA_PS
-from region_PT import PHONE_METADATA_PT
-from region_PW import PHONE_METADATA_PW
-from region_PY import PHONE_METADATA_PY
-from region_QA import PHONE_METADATA_QA
-from region_RE import PHONE_METADATA_RE
-from region_RO import PHONE_METADATA_RO
-from region_RS import PHONE_METADATA_RS
-from region_RU import PHONE_METADATA_RU
-from region_RW import PHONE_METADATA_RW
-from region_SA import PHONE_METADATA_SA
-from region_SB import PHONE_METADATA_SB
-from region_SC import PHONE_METADATA_SC
-from region_SD import PHONE_METADATA_SD
-from region_SE import PHONE_METADATA_SE
-from region_SG import PHONE_METADATA_SG
-from region_SH import PHONE_METADATA_SH
-from region_SI import PHONE_METADATA_SI
-from region_SJ import PHONE_METADATA_SJ
-from region_SK import PHONE_METADATA_SK
-from region_SL import PHONE_METADATA_SL
-from region_SM import PHONE_METADATA_SM
-from region_SN import PHONE_METADATA_SN
-from region_SO import PHONE_METADATA_SO
-from region_SR import PHONE_METADATA_SR
-from region_ST import PHONE_METADATA_ST
-from region_SV import PHONE_METADATA_SV
-from region_SX import PHONE_METADATA_SX
-from region_SY import PHONE_METADATA_SY
-from region_SZ import PHONE_METADATA_SZ
-from region_TC import PHONE_METADATA_TC
-from region_TD import PHONE_METADATA_TD
-from region_TG import PHONE_METADATA_TG
-from region_TH import PHONE_METADATA_TH
-from region_TJ import PHONE_METADATA_TJ
-from region_TK import PHONE_METADATA_TK
-from region_TL import PHONE_METADATA_TL
-from region_TM import PHONE_METADATA_TM
-from region_TN import PHONE_METADATA_TN
-from region_TO import PHONE_METADATA_TO
-from region_TR import PHONE_METADATA_TR
-from region_TT import PHONE_METADATA_TT
-from region_TV import PHONE_METADATA_TV
-from region_TW import PHONE_METADATA_TW
-from region_TZ import PHONE_METADATA_TZ
-from region_UA import PHONE_METADATA_UA
-from region_UG import PHONE_METADATA_UG
-from region_US import PHONE_METADATA_US
-from region_UY import PHONE_METADATA_UY
-from region_UZ import PHONE_METADATA_UZ
-from region_VA import PHONE_METADATA_VA
-from region_VC import PHONE_METADATA_VC
-from region_VE import PHONE_METADATA_VE
-from region_VG import PHONE_METADATA_VG
-from region_VI import PHONE_METADATA_VI
-from region_VN import PHONE_METADATA_VN
-from region_VU import PHONE_METADATA_VU
-from region_WF import PHONE_METADATA_WF
-from region_WS import PHONE_METADATA_WS
-from region_YE import PHONE_METADATA_YE
-from region_YT import PHONE_METADATA_YT
-from region_ZA import PHONE_METADATA_ZA
-from region_ZM import PHONE_METADATA_ZM
-from region_ZW import PHONE_METADATA_ZW
->>>>>>> e96fab34
 
 # A mapping from a country code to the region codes which
 # denote the country/region represented by that country code.
