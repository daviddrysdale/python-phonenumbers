--- conflicted
+++ resolved
@@ -44,11 +44,7 @@
 # See the License for the specific language governing permissions and
 # limitations under the License.
 
-<<<<<<< HEAD
 from .util import prnt, unicod, u, U_EMPTY_STRING, U_ZERO
-from .phonenumberutil import format_number, PhoneNumberFormat, number_type
-=======
->>>>>>> 298c8f36
 from .phonenumberutil import region_code_for_number, PhoneNumberType, PhoneNumber
 from .phonenumberutil import country_mobile_token, national_significant_number, number_type
 from .prefix import prefix_description_for_number
@@ -62,109 +58,15 @@
     import os
     import sys
     if (os.path.basename(sys.argv[0]) == "buildmetadatafromxml.py" or
-<<<<<<< HEAD
-        os.path.basename(sys.argv[0]) == "buildgeocodingdata.py"):
+        os.path.basename(sys.argv[0]) == "buildprefixdata.py"):
         prnt("Failed to import generated data (but OK as during autogeneration)", file=sys.stderr)
         GEOCODE_DATA = {'1': {'en': u('United States')}}
-=======
-        os.path.basename(sys.argv[0]) == "buildprefixdata.py"):
-        print >> sys.stderr, "Failed to import generated data (but OK as during autogeneration)"
-        GEOCODE_DATA = {'1': {'en': u'United States'}}
->>>>>>> 298c8f36
         GEOCODE_LONGEST_PREFIX = 1
         LOCALE_DATA = {'US': {'en': u('United States')}}
     else:
         raise
 
 
-<<<<<<< HEAD
-_LOCALE_NORMALIZATION_MAP = {"zh_TW": "zh_Hant", "zh_HK": "zh_Hant", "zh_MO": "zh_Hant"}
-
-
-def _may_fall_back_to_english(lang):
-    # Don't fall back to English if the requested language is among the following:
-    # - Chinese
-    # - Japanese
-    # - Korean
-    return lang != "zh" and lang != "ja" and lang != "ko"
-
-
-def _full_locale(lang, script, region):
-    if script is not None:
-        if region is not None:
-            return "%s_%s_%s" % (lang, script, region)
-        else:
-            return "%s_%s" % (lang, script)
-    elif region is not None:
-        return "%s_%s" % (lang, region)
-    else:
-        return lang
-
-
-def _find_lang(langdict, lang, script, region):
-    """Return the entry in the dictionary for the given language information."""
-    # Check if we should map this to a different locale.
-    full_locale = _full_locale(lang, script, region)
-    if (full_locale in _LOCALE_NORMALIZATION_MAP and
-        _LOCALE_NORMALIZATION_MAP[full_locale] in langdict):
-        return langdict[_LOCALE_NORMALIZATION_MAP[full_locale]]
-    # First look for the full locale
-    if full_locale in langdict:
-        return langdict[full_locale]
-    # Then look for lang, script as a combination
-    if script is not None:
-        lang_script = "%s_%s" % (lang, script)
-        if lang_script in langdict:
-            return langdict[lang_script]
-    # Next look for lang, region as a combination
-    if region is not None:
-        lang_region = "%s_%s" % (lang, region)
-        if lang_region in langdict:
-            return langdict[lang_region]
-    # Fall back to bare language code lookup
-    if lang in langdict:
-        return langdict[lang]
-    # Possibly fall back to english
-    if _may_fall_back_to_english(lang):
-        return langdict.get("en", None)
-    else:
-        return None
-
-
-def _area_description_for_number(numobj, lang, script=None, region=None):
-    """Return a text description of the area of a PhoneNumber for the given language.
-
-    Arguments:
-    numobj -- The PhoneNumber object for which we want to get a text description.
-    lang -- A 2-letter lowercase ISO 639-1 language code for the language in
-                  which the description should be returned (e.g. "en")
-    script -- A 4-letter titlecase (first letter uppercase, rest lowercase)
-                  ISO script code as defined in ISO 15924, separated by an
-                  underscore (e.g. "Hant")
-    region --  A 2-letter uppercase ISO 3166-1 country code (e.g. "GB")
-
-    Returns a text description in the given language code, for the given phone
-    number's area, or an empty string if no description is available."""
-    e164_num = format_number(numobj, PhoneNumberFormat.E164)
-    if not e164_num.startswith('+'):  # pragma no cover
-        # Can only hit this arm if there's an internal error in the rest of
-        # the library
-        raise Exception("Expect E164 number to start with +")
-    for prefix_len in range(GEOCODE_LONGEST_PREFIX, 0, -1):
-        prefix = e164_num[1:(1 + prefix_len)]
-        if prefix in GEOCODE_DATA:
-            # This prefix is present in the geocoding data, as a dictionary
-            # mapping language info to location name.
-            name = _find_lang(GEOCODE_DATA[prefix], lang, script, region)
-            if name is not None:
-                return unicod(name)
-            else:
-                return U_EMPTY_STRING
-    return U_EMPTY_STRING
-
-
-=======
->>>>>>> 298c8f36
 def country_name_for_number(numobj, lang, script=None, region=None):
     """Return the given PhoneNumber object's country name in the given language.
 
@@ -247,14 +149,9 @@
             national_number = national_number[len(mobile_token):]
             copied_numobj = PhoneNumber(country_code=numobj.country_code,
                                         national_number=national_number,
-<<<<<<< HEAD
                                         italian_leading_zero=national_number.startswith(U_ZERO))
-            area_description = _area_description_for_number(copied_numobj, lang, script, region)
-=======
-                                        italian_leading_zero=national_number.startswith("0"))
             area_description = prefix_description_for_number(GEOCODE_DATA, GEOCODE_LONGEST_PREFIX,
                                                              copied_numobj, lang, script, region)
->>>>>>> 298c8f36
         else:
             area_description = prefix_description_for_number(GEOCODE_DATA, GEOCODE_LONGEST_PREFIX,
                                                              numobj, lang, script, region)
