"""Phone number geocoding functionality

>>> import phonenumbers
>>> from phonenumbers.geocoder import area_description_for_number
>>> from phonenumbers.util import u
>>> gb_number = phonenumbers.parse("+442083612345", "GB")
>>> de_number = phonenumbers.parse("0891234567", "DE")
>>> ch_number = phonenumbers.parse("0431234567", "CH")
>>> str(area_description_for_number(gb_number, "en"))
'London'
>>> str(area_description_for_number(gb_number, "fr"))  # fall back to English
'London'
>>> str(area_description_for_number(gb_number, "en", region="GB"))
'London'
>>> str(area_description_for_number(gb_number, "en", region="US"))
'London'
>>> str(area_description_for_number(de_number, "en"))
'Munich'
>>> u('M\u00fcnchen') == area_description_for_number(de_number, "de")
True
>>> u('Z\u00fcrich') == area_description_for_number(ch_number, "de")
True
>>> str(area_description_for_number(ch_number, "en"))
'Zurich'
>>> str(area_description_for_number(ch_number, "fr"))
'Zurich'
>>> str(area_description_for_number(ch_number, "it"))
'Zurigo'

"""
# Based very loosely on original Java code:
#     java/src/com/google/i18n/phonenumbers/geocoding/PhoneNumberOfflineGeocoder.java
#   Copyright (C) 2009-2011 The Libphonenumber Authors
#
# Licensed under the Apache License, Version 2.0 (the "License");
# you may not use this file except in compliance with the License.
# You may obtain a copy of the License at
#
# http://www.apache.org/licenses/LICENSE-2.0
#
# Unless required by applicable law or agreed to in writing, software
# distributed under the License is distributed on an "AS IS" BASIS,
# WITHOUT WARRANTIES OR CONDITIONS OF ANY KIND, either express or implied.
# See the License for the specific language governing permissions and
# limitations under the License.

<<<<<<< HEAD
from .util import prnt, unicod, u, U_EMPTY_STRING
from .phonenumberutil import format_number, PhoneNumberFormat, is_valid_number
from .phonenumberutil import region_code_for_number
=======
from .phonenumberutil import format_number, PhoneNumberFormat, number_type
from .phonenumberutil import region_code_for_number, PhoneNumberType
>>>>>>> f34b26a6
try:
    from .geodata import GEOCODE_DATA, GEOCODE_LONGEST_PREFIX
    from .geodata.locale import LOCALE_DATA
except ImportError:  # pragma no cover
    # Before the generated code exists, the geodata/ directory is empty.
    # The generation process imports this module, creating a circular
    # dependency.  The hack below works around this.
    import os
    import sys
    if (os.path.basename(sys.argv[0]) == "buildmetadatafromxml.py" or
        os.path.basename(sys.argv[0]) == "buildgeocodingdata.py"):
        prnt("Failed to import generated data (but OK as during autogeneration)", file=sys.stderr)
        GEOCODE_DATA = {'1': {'en': u('United States')}}
        GEOCODE_LONGEST_PREFIX = 1
        LOCALE_DATA = {'US': {'en': u('United States')}}
    else:
        raise


def _may_fall_back_to_english(lang):
    # Don't fall back to English if the requested language is among the following:
    # - Chinese
    # - Japanese
    # - Korean
    return lang != "zh" and lang != "ja" and lang != "ko"


def _find_lang(langdict, lang, script, region):
    """Return the entry in the dictionary for the given language information."""
    # First look for lang, script as a combination
    lang_script = "%s_%s" % (lang, script)
    if lang_script in langdict:
        return langdict[lang_script]
    # Next look for lang, region as a combination
    lang_region = "%s_%s" % (lang, region)
    if lang_region in langdict:
        return langdict[lang_region]
    # Fall back to bare language code lookup
    if lang in langdict:
        return langdict[lang]
    # Possibly fall back to english
    if _may_fall_back_to_english(lang):
        return langdict.get("en", None)
    else:
        return None


def area_description_for_number(numobj, lang, script=None, region=None):
    """Return a text description of the area of a PhoneNumber for the given language.

    Arguments:
    numobj -- The PhoneNumber object for which we want to get a text description.
    lang -- A 2-letter lowercase ISO 639-1 language code for the language in
                  which the description should be returned (e.g. "en")
    script -- A 4-letter titlecase (first letter uppercase, rest lowercase)
                  ISO script code as defined in ISO 15924, separated by an
                  underscore (e.g. "Hant")
    region --  A 2-letter uppercase ISO 3166-1 country code (e.g. "GB")

    Returns a text description in the given language code, for the given phone
    number's area, or an empty string if no description is available."""
    e164_num = format_number(numobj, PhoneNumberFormat.E164)
    if not e164_num.startswith('+'):  # pragma no cover
        # Can only hit this arm if there's an internal error in the rest of
        # the library
        raise Exception("Expect E164 number to start with +")
    for prefix_len in range(GEOCODE_LONGEST_PREFIX, 0, -1):
        prefix = e164_num[1:(1 + prefix_len)]
        if prefix in GEOCODE_DATA:
            # This prefix is present in the geocoding data, as a dictionary
            # mapping language info to location name.
            name = _find_lang(GEOCODE_DATA[prefix], lang, script, region)
            if name is not None:
                return unicod(name)
            else:
                return U_EMPTY_STRING
    return U_EMPTY_STRING


def country_name_for_number(numobj, lang, script=None, region=None):
    """Return the given PhoneNumber object's country name in the given language.

    Arguments:
    numobj -- The PhoneNumber object for which we want to get a text description.
    lang -- A 2-letter lowercase ISO 639-1 language code for the language in
                  which the description should be returned (e.g. "en")
    script -- A 4-letter titlecase (first letter uppercase, rest lowercase)
                  ISO script code as defined in ISO 15924, separated by an
                  underscore (e.g. "Hant")
    region --  A 2-letter uppercase ISO 3166-1 country code (e.g. "GB")

    The script and region parameters are currently ignored.

    Returns a text description in the given language code, for the given phone
    number's region, or an empty string if no description is available."""
    number_region = region_code_for_number(numobj)
    return _region_display_name(number_region, lang, script, region)


def _region_display_name(region_code, lang, script=None, region=None):
    if region_code in LOCALE_DATA:
        # The Locale data has a set of names for this region, in various languages.
        name = LOCALE_DATA[region_code].get(lang, "")
        if name.startswith('*'):
            # If the location name is "*<other_lang>", this indicates that the
            # name is held elsewhere, specifically in the [other_lang] entry
            other_lang = name[1:]
            name = LOCALE_DATA[region_code].get(other_lang, "")
        return unicod(name)
    return U_EMPTY_STRING


def description_for_valid_number(numobj, lang, script=None, region=None):
    """Return a text description of a PhoneNumber object, in the language
    provided.

    The description might consist of the name of the country where the phone
    number is from and/or the name of the geographical area the phone number
    is from if more detailed information is available.

    If the phone number is from the same region as the user, only a
    lower-level description will be returned, if one exists. Otherwise, the
    phone number's region will be returned, with optionally some more detailed
    information.

    For example, for a user from the region "US" (United States), we would
    show "Mountain View, CA" for a particular number, omitting the United
    States from the description. For a user from the United Kingdom (region
    "GB"), for the same number we may show "Mountain View, CA, United States"
    or even just "United States".

    This function assumes the validity of the number passed in has already
    been checked, and that the number is suitable for geocoding.  We consider
    fixed-line and mobile numbers possible candidates for geocoding.

    Arguments:
    numobj -- A valid PhoneNumber object for which we want to get a text
                  description.
    lang -- A 2-letter lowercase ISO 639-1 language code for the language in
                  which the description should be returned (e.g. "en")
    script -- A 4-letter titlecase (first letter uppercase, rest lowercase)
                  ISO script code as defined in ISO 15924, separated by an
                  underscore (e.g. "Hant")
    region -- The region code for a given user. This region will be omitted
                  from the description if the phone number comes from this
                  region. It is a two-letter uppercase ISO country code as
                  defined by ISO 3166-1.

    Returns a text description in the given language code, for the given phone
    number, or an empty string if no description is available."""
    number_region = region_code_for_number(numobj)
    if region is None or region == number_region:
        area_description = area_description_for_number(numobj, lang, script, region)
        if area_description != "":
            return area_description
        else:
            # Fall back to the description of the number's region
            return country_name_for_number(numobj, lang, script, region)
    else:
        # Otherwise, we just show the region(country) name for now.
        return _region_display_name(number_region, lang, script, region)
        # TODO: Concatenate the lower-level and country-name information in an
        # appropriate way for each language.


def description_for_number(numobj, lang, script=None, region=None):
    """Return a text description of a PhoneNumber object for the given language.

    The description might consist of the name of the country where the phone
    number is from and/or the name of the geographical area the phone number
    is from.  This function explicitly checks the validity of the number passed in

    Arguments:
    numobj -- The PhoneNumber object for which we want to get a text description.
    lang -- A 2-letter lowercase ISO 639-1 language code for the language in
                  which the description should be returned (e.g. "en")
    script -- A 4-letter titlecase (first letter uppercase, rest lowercase)
                  ISO script code as defined in ISO 15924, separated by an
                  underscore (e.g. "Hant")
    region --  A 2-letter uppercase ISO 3166-1 country code (e.g. "GB")

    Returns a text description in the given language code, for the given phone
    number, or an empty string if no description is available."""
    ntype = number_type(numobj)
    if ntype == PhoneNumberType.UNKNOWN:
        return ""
    elif not _can_be_geocoded(ntype):
        return country_name_for_number(numobj, lang, script, region)
    return description_for_valid_number(numobj, lang, script, region)


def _can_be_geocoded(ntype):
    return (ntype == PhoneNumberType.FIXED_LINE or
            ntype == PhoneNumberType.MOBILE or
            ntype == PhoneNumberType.FIXED_LINE_OR_MOBILE)

if __name__ == '__main__':  # pragma no cover
    import doctest
    doctest.testmod()<|MERGE_RESOLUTION|>--- conflicted
+++ resolved
@@ -44,14 +44,9 @@
 # See the License for the specific language governing permissions and
 # limitations under the License.
 
-<<<<<<< HEAD
 from .util import prnt, unicod, u, U_EMPTY_STRING
-from .phonenumberutil import format_number, PhoneNumberFormat, is_valid_number
-from .phonenumberutil import region_code_for_number
-=======
 from .phonenumberutil import format_number, PhoneNumberFormat, number_type
 from .phonenumberutil import region_code_for_number, PhoneNumberType
->>>>>>> f34b26a6
 try:
     from .geodata import GEOCODE_DATA, GEOCODE_LONGEST_PREFIX
     from .geodata.locale import LOCALE_DATA
