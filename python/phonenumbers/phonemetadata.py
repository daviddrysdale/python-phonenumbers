--- conflicted
+++ resolved
@@ -279,18 +279,13 @@
         # dialled nationally.
         self.no_international_dialling = no_international_dialling  # None or PhoneNumberDesc
 
-<<<<<<< HEAD
-        # The ISO 3166-1 alpha-2 representation of a country/region
-        self.id = force_unicode(id)  # None or Unicode string
-=======
         # The ISO 3166-1 alpha-2 representation of a country/region, with the
         # exception of "country calling codes" used for non-geographical
         # entities, such as Universal International Toll Free Number
         # (+800). These are all given the ID "001", since this is the numeric
         # region code for the world according to UN M.49:
         # http://en.wikipedia.org/wiki/UN_M.49
-        self.id = id  # None or Unicode string
->>>>>>> ebfaad2b
+        self.id = force_unicode(id)  # None or Unicode string
 
         # The country calling code that one would dial from overseas when
         # trying to dial a phone number in this country. For example, this
