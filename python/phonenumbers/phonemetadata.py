"""PhoneMetaData object definitions"""

# Based on original Java code and protocol buffer:
#     resources/phonemetadata.proto
#     java/src/com/google/i18n/phonenumbers/Phonemetadata.java
#   Copyright (C) 2010-2011 The Libphonenumber Authors
#
# Licensed under the Apache License, Version 2.0 (the "License");
# you may not use this file except in compliance with the License.
# You may obtain a copy of the License at
#
# http://www.apache.org/licenses/LICENSE-2.0
#
# Unless required by applicable law or agreed to in writing, software
# distributed under the License is distributed on an "AS IS" BASIS,
# WITHOUT WARRANTIES OR CONDITIONS OF ANY KIND, either express or implied.
# See the License for the specific language governing permissions and
# limitations under the License.
from .util import UnicodeMixin, ImmutableMixin, mutating_method
from .util import u, unicod, rpr, force_unicode

REGION_CODE_FOR_NON_GEO_ENTITY = u("001")


class NumberFormat(UnicodeMixin, ImmutableMixin):
    """Representation of way that a phone number can be formatted for output"""
    @mutating_method
    def __init__(self,
                 pattern=None,
                 format=None,
                 leading_digits_pattern=None,
                 national_prefix_formatting_rule=None,
                 national_prefix_optional_when_formatting=False,
                 domestic_carrier_code_formatting_rule=None):
        # pattern is a regex that is used to match the national (significant)
        # number. For example, the pattern "(20)(\d{4})(\d{4})" will match
        # number "2070313000", which is the national (significant) number for
        # Google London. Note the presence of the parentheses, which are
        # capturing groups what specifies the grouping of numbers.
        self.pattern = force_unicode(pattern)  # Unicode string holding regexp

        # format specifies how the national (significant) number matched by
        # pattern should be formatted. Using the same example as above, format
        # could contain "$1 $2 $3", meaning that the number should be
        # formatted as "20 7031 3000". Each $x is replaced by the numbers
        # captured by group x in the regex specified by pattern.
        self.format = force_unicode(format)  # None or Unicode string

        # This field is a regex that is used to match a certain number of
        # digits at the beginning of the national (significant) number. When
        # the match is successful, the accompanying pattern and format should
        # be used to format this number. For example, if
        # leading_digits="[1-3]|44", then all the national numbers starting
        # with 1, 2, 3 or 44 should be formatted using the accompanying
        # pattern and format.
        #
        # The first leading_digits_pattern matches up to the first three digits
        # of the national (significant) number; the next one matches the first
        # four digits, then the first five and so on, until the
        # leading_digits_pattern can uniquely identify one pattern and format
        # to be used to format the number.
        #
        # In the case when only one formatting pattern exists, no
        # leading_digits_pattern is needed.
        self.leading_digits_pattern = []  # list of Unicode strings holding regexps
        if leading_digits_pattern is not None:
            self.leading_digits_pattern = [force_unicode(p) for p in leading_digits_pattern]

        # This field specifies how the national prefix ($NP) together with the
        # first group ($FG) in the national significant number should be
        # formatted in the NATIONAL format when a national prefix exists for a
        # certain country. For example, when this field contains "($NP$FG)", a
        # number from Beijing, China (whose $NP = 0), which would by default
        # be formatted without national prefix as 10 1234 5678 in NATIONAL
        # format, will instead be formatted as (010) 1234 5678; to format it
        # as (0)10 1234 5678, the field would contain "($NP)$FG". Note $FG
        # should always be present in this field, but $NP can be omitted. For
        # example, having "$FG" could indicate the number should be formatted
        # in NATIONAL format without the national prefix. This is commonly
        # used to override the rule specified for the territory in the XML
        # file.
        #
        # When this field is missing, a number will be formatted without
        # national prefix in NATIONAL format. This field does not affect how a
        # number is formatted in other formats, such as INTERNATIONAL.
        self.national_prefix_formatting_rule = force_unicode(national_prefix_formatting_rule)  # None or Unicode string

        # This field specifies whether the $NP can be omitted when formatting
        # a number in national format, even though it usually wouldn't be. For
        # example, a UK number would be formatted by our library as 020 XXXX
        # XXXX. If we have commonly seen this number written by people without
        # the leading 0, for example as (20) XXXX XXXX, this field would be
        # set to true. This will be inherited from the value set for the
        # territory in the XML file, unless a national_prefix_formatting_rule
        # is defined specifically for this NumberFormat.
        self.national_prefix_optional_when_formatting = bool(national_prefix_optional_when_formatting)

        # This field specifies how any carrier code ($CC) together with the
        # first group ($FG) in the national significant number should be
        # formatted when format_with_carrier_code is called, if carrier codes
        # are used for a certain country.
        self.domestic_carrier_code_formatting_rule = force_unicode(domestic_carrier_code_formatting_rule)  # None or Unicode string

    def merge_from(self, other):
        """Merge information from another NumberFormat object into this one."""
        if other.pattern is not None:
            self.pattern = other.pattern
        if other.format is not None:
            self.format = other.format
        self.leading_digits_pattern.extend(other.leading_digits_pattern)
        if other.national_prefix_formatting_rule is not None:
            self.national_prefix_formatting_rule = other.national_prefix_formatting_rule
        self.national_prefix_optional_when_formatting = other.national_prefix_optional_when_formatting
        if other.domestic_carrier_code_formatting_rule is not None:
            self.domestic_carrier_code_formatting_rule = other.domestic_carrier_code_formatting_rule

    def __eq__(self, other):
        if not isinstance(other, NumberFormat):
            return False
        return (repr(self) == repr(other))

    def __ne__(self, other):
        return not self.__eq__(other)

    def __repr__(self):
        return str(self)

    def __unicode__(self):
        # Generate a string that is valid Python input for the constructor.
        # Note that we use rpr (variant of repr), which generates its own quotes.
        result = unicod("NumberFormat(pattern=%s, format=%s") % (rpr(self.pattern), rpr(self.format))
        if len(self.leading_digits_pattern) > 0:
            result += (unicod(", leading_digits_pattern=[%s]") %
                       unicod(", ").join([rpr(ld) for ld in self.leading_digits_pattern]))
        if self.national_prefix_formatting_rule is not None:
            result += unicod(", national_prefix_formatting_rule=%s") % rpr(self.national_prefix_formatting_rule)
        if self.national_prefix_optional_when_formatting:
            result += unicod(", national_prefix_optional_when_formatting=%s") % str(self.national_prefix_optional_when_formatting)
        if self.domestic_carrier_code_formatting_rule is not None:
            result += unicod(", domestic_carrier_code_formatting_rule=%s") % rpr(self.domestic_carrier_code_formatting_rule)
        result += unicod(")")
        return result


class PhoneNumberDesc(UnicodeMixin, ImmutableMixin):
    """Class representing the description of a set of phone numbers."""
    @mutating_method
    def __init__(self,
                 national_number_pattern=None,
                 possible_number_pattern=None,
                 example_number=None):
        # The national_number_pattern is the pattern that a valid national
        # significant number would match. This specifies information such as
        # its total length and leading digits.
        self.national_number_pattern = force_unicode(national_number_pattern)  # None or Unicode string holding regexp

        # The possible_number_pattern represents what a potentially valid
        # phone number for this region may be written as. This is a superset
        # of the national_number_pattern above and includes numbers that have
        # the area code omitted. Typically the only restrictions here are in
        # the number of digits.  This could be used to highlight tokens in a
        # text that may be a phone number, or to quickly prune numbers that
        # could not possibly be a phone number for this locale.
        self.possible_number_pattern = force_unicode(possible_number_pattern)  # None or Unicode string holding regexp

        # An example national significant number for the specific type. It
        # should not contain any formatting information.
        self.example_number = force_unicode(example_number)  # None or Unicode string

    def merge_from(self, other):
        """Merge information from another PhoneNumberDesc object into this one."""
        if other.national_number_pattern is not None:
            self.national_number_pattern = other.national_number_pattern
        if other.possible_number_pattern is not None:
            self.possible_number_pattern = other.possible_number_pattern
        if other.example_number is not None:
            self.example_number = other.example_number

    def __eq__(self, other):
        if not isinstance(other, PhoneNumberDesc):
            return False
        return (repr(self) == repr(other))

    def __ne__(self, other):
        return not self.__eq__(other)

    def __repr__(self):
        return str(self)

    def __unicode__(self):
        # Generate a string that is valid Python input for constructor
        result = unicod("PhoneNumberDesc(")
        sep = unicod("")
        if self.national_number_pattern is not None:
            result += unicod("%snational_number_pattern=%s") % (sep, rpr(self.national_number_pattern))
            sep = unicod(", ")
        if self.possible_number_pattern is not None:
            result += unicod("%spossible_number_pattern=%s") % (sep, rpr(self.possible_number_pattern))
            sep = unicod(", ")
        if self.example_number is not None:
            result += unicod("%sexample_number=%s") % (sep, rpr(self.example_number))
            sep = unicod(", ")
        result += unicod(")")
        return result


class PhoneMetadata(UnicodeMixin, ImmutableMixin):
    """Class representing metadata for international telephone numbers for a region.

    This class is hand created based on phonemetadata.proto. Please refer to that file
    for detailed descriptions of the meaning of each field.
    """
    # If a region code is a key in this dict, metadata for that region is available.
    # The corresponding value of the map is either:
    #   - a function which loads the region's metadata
    #   - None, to indicate that the metadata is already loaded
    _region_available = {}  # ISO 3166-1 alpha 2 => function or None
    # Likewise for non-geo country calling codes
    _country_code_available = {}  # country calling code (as int) => function or None

    _region_metadata = {}  # ISO 3166-1 alpha 2 => PhoneMetadata
    # A mapping from a country calling code for a non-geographical entity to
    # the PhoneMetadata for that country calling code. Examples of the country
    # calling codes include 800 (International Toll Free Service) and 808
    # (International Shared Cost Service).
    _country_code_metadata = {}  # country calling code (as int) => PhoneMetadata

    @classmethod
    def metadata_for_region(kls, region_code, default=None):
        loader = kls._region_available.get(region_code, None)
        if loader is not None:
            # Region metadata is available but has not yet been loaded.  Do so now.
            loader(region_code)
            kls._region_available[region_code] = None
        return kls._region_metadata.get(region_code, default)

    @classmethod
    def metadata_for_nongeo_region(kls, country_code, default=None):
        loader = kls._country_code_available.get(country_code, None)
        if loader is not None:
            # Region metadata is available but has not yet been loaded.  Do so now.
            loader(country_code)
            kls._country_code_available[country_code] = None
        return kls._country_code_metadata.get(country_code, default)

    @classmethod
    def metadata_for_region_or_calling_code(kls, country_calling_code, region_code):
        if region_code == REGION_CODE_FOR_NON_GEO_ENTITY:
            return kls.metadata_for_nongeo_region(country_calling_code, None)
        else:
            return kls.metadata_for_region(region_code, None)

    @classmethod
    def register_region_loader(kls, region_code, loader):
        kls._region_available[region_code] = loader

    @classmethod
    def register_nongeo_region_loader(kls, country_code, loader):
        kls._country_code_available[country_code] = loader

    @classmethod
    def load_all(kls):
        """Force immediate load of all metadata"""
        # Force expansion of contents to lists because we invalidate the iterator
        for region_code, loader in list(kls._region_available.items()):
            if loader is not None:  # pragma no cover
                loader(region_code)
                kls._region_available[region_code] = None
        for country_code, loader in list(kls._country_code_available.items()):
            if loader is not None:
                loader(country_code)
                kls._country_code_available[region_code] = None

    @mutating_method
    def __init__(self,
                 id,
                 general_desc=None,
                 fixed_line=None,
                 mobile=None,
                 toll_free=None,
                 premium_rate=None,
                 shared_cost=None,
                 personal_number=None,
                 voip=None,
                 pager=None,
                 uan=None,
                 emergency=None,
                 voicemail=None,
                 no_international_dialling=None,
                 country_code=None,
                 international_prefix=None,
                 preferred_international_prefix=None,
                 national_prefix=None,
                 preferred_extn_prefix=None,
                 national_prefix_for_parsing=None,
                 national_prefix_transform_rule=None,
                 number_format=None,
                 intl_number_format=None,
                 main_country_for_code=False,
                 leading_digits=None,
                 leading_zero_possible=False,
                 register=True):
        # The general_desc contains information which is a superset of
        # descriptions for all types of phone numbers. If any element is
        # missing in the description of a specific type of number, the element
        # will inherit from its counterpart in the general_desc. Every locale
        # is assumed to have fixed line and mobile numbers - if these types
        # are missing altogether, they will inherit all fields from the
        # general_desc. For all other types, if the whole type is missing, it
        # will be given a national_number_pattern of "NA" and a
        # possible_number_pattern of "NA".
        self.general_desc = general_desc  # None or PhoneNumberDesc
        self.fixed_line = fixed_line  # None or PhoneNumberDesc
        self.mobile = mobile  # None or PhoneNumberDesc
        self.toll_free = toll_free  # None or PhoneNumberDesc
        self.premium_rate = premium_rate  # None or PhoneNumberDesc
        self.shared_cost = shared_cost  # None or PhoneNumberDesc
        self.personal_number = personal_number  # None or PhoneNumberDesc
        self.voip = voip  # None or PhoneNumberDesc
        self.pager = pager  # None or PhoneNumberDesc
        self.uan = uan  # None or PhoneNumberDesc
        self.emergency = emergency  # None or PhoneNumberDesc
        self.voicemail = voicemail  # None or PhoneNumberDesc

        # The rules here distinguish the numbers that are only able to be
        # dialled nationally.
        self.no_international_dialling = no_international_dialling  # None or PhoneNumberDesc

        # The ISO 3166-1 alpha-2 representation of a country/region, with the
        # exception of "country calling codes" used for non-geographical
        # entities, such as Universal International Toll Free Number
        # (+800). These are all given the ID "001", since this is the numeric
        # region code for the world according to UN M.49:
        # http://en.wikipedia.org/wiki/UN_M.49
        self.id = force_unicode(id)  # None or Unicode string

        # The country calling code that one would dial from overseas when
        # trying to dial a phone number in this country. For example, this
        # would be "64" for New Zealand.
        self.country_code = country_code  # None or int

        # The international_prefix of country A is the number that needs to be
        # dialled from country A to another country (country B). This is
        # followed by the country code for country B. Note that some countries
        # may have more than one international prefix, and for those cases, a
        # regular expression matching the international prefixes will be
        # stored in this field.
        self.international_prefix = force_unicode(international_prefix)  # None or Unicode string

        # If more than one international prefix is present, a preferred prefix
        # can be specified here for out-of-country formatting purposes. If
        # this field is not present, and multiple international prefixes are
        # present, then "+" will be used instead.
        self.preferred_international_prefix = force_unicode(preferred_international_prefix)  # None or Unicode string

        # The national prefix of country A is the number that needs to be
        # dialled before the national significant number when dialling
        # internally. This would not be dialled when dialling
        # internationally. For example, in New Zealand, the number that would
        # be locally dialled as 09 345 3456 would be dialled from overseas as
        # +64 9 345 3456. In this case, 0 is the national prefix.
        self.national_prefix = force_unicode(national_prefix)  # None or Unicode string

        # The preferred prefix when specifying an extension in this
        # country. This is used for formatting only, and if this is not
        # specified, a suitable default should be used instead. For example,
        # if you wanted extensions to be formatted in the following way: 1
        # (365) 345 445 ext. 2345 " ext. "  should be the preferred extension
        # prefix.
        self.preferred_extn_prefix = force_unicode(preferred_extn_prefix)  # None or Unicode string

        # This field is used for cases where the national prefix of a country
        # contains a carrier selection code, and is written in the form of a
        # regular expression. For example, to dial the number 2222-2222 in
        # Fortaleza, Brazil (area code 85) using the long distance carrier Oi
        # (selection code 31), one would dial 0 31 85 2222 2222. Assuming the
        # only other possible carrier selection code is 32, the field will
        # contain "03[12]".
        #
        # When it is missing, this field inherits the value of national_prefix,
        # if that is present.
        self.national_prefix_for_parsing = force_unicode(national_prefix_for_parsing)  # None or Unicode string holding regexp

        # This field is only populated and used under very rare situations.
        # For example, mobile numbers in Argentina are written in two
        # completely different ways when dialed in-country and out-of-country
        # (e.g. 0343 15 555 1212 is exactly the same number as +54 9 343 555
        # 1212).  This field is used together with national_prefix_for_parsing
        # to transform the number into a particular representation for storing
        # in the PhoneNumber class in those rare cases.
        self.national_prefix_transform_rule = force_unicode(national_prefix_transform_rule)  # None or Unicode string

        # Specifies whether the mobile and fixed-line patterns are the same or
        # not.  This is used to speed up determining phone number type in
        # countries where these two types of phone numbers can never be
        # distinguished.
        self.same_mobile_and_fixed_line_pattern = (self.mobile == self.fixed_line)

        # Note that the number format here is used for formatting only, not
        # parsing.  Hence all the varied ways a user *may* write a number need
        # not be recorded - just the ideal way we would like to format it for
        # them. When this element is absent, the national significant number
        # will be formatted as a whole without any formatting applied.
        self.number_format = []  # List of NumberFormat objects
        if number_format is not None:
            self.number_format = number_format

        # This field is populated only when the national significant number is
        # formatted differently when it forms part of the INTERNATIONAL format
        # and NATIONAL format. A case in point is mobile numbers in Argentina:
        # The number, which would be written in INTERNATIONAL format as
        # +54 9 343 555 1212, will be written as 0343 15 555 1212 for NATIONAL
        # format. In this case, the prefix 9 is inserted when dialling from
        # overseas, but otherwise the prefix 0 and the carrier selection code
        # 15 (inserted after the area code of 343) is used.
        # Note: this field is populated by setting a value for <intlFormat>
        # inside the <numberFormat> tag in the XML file. If <intlFormat> is
        # not set then it defaults to the same value as the <format> tag.
        #
        # Examples:
        #   To set the <intlFormat> to a different value than the <format>:
        #     <numberFormat pattern=....>
        #       <format>$1 $2 $3</format>
        #       <intlFormat>$1-$2-$3</intlFormat>
        #     </numberFormat>
        #
        #   To have a format only used for national formatting, set <intlFormat> to
        #   "NA":
        #     <numberFormat pattern=....>
        #       <format>$1 $2 $3</format>
        #       <intlFormat>NA</intlFormat>
        #     </numberFormat>
        self.intl_number_format = []  # List of NumberFormat objects
        if intl_number_format is not None:
            self.intl_number_format = intl_number_format

        # This field is set when this country is considered to be the main
        # country for a calling code. It may not be set by more than one
        # country with the same calling code, and it should not be set by
        # countries with a unique calling code. This can be used to indicate
        # that "GB" is the main country for the calling code "44" for example,
        # rather than Jersey or the Isle of Man.
        self.main_country_for_code = bool(main_country_for_code)

        # This field is populated only for countries or regions that share a
        # country calling code. If a number matches this pattern, it could
        # belong to this region. This is not intended as a replacement for
        # is_valid_for_region, and does not mean the number must come from this
        # region (for example, 800 numbers are valid for all NANPA countries.)
        # This field should be a regular expression of the expected prefix
        # match.
        self.leading_digits = force_unicode(leading_digits)  # None or Unicode string holding regexp

        # The leading zero in a phone number is meaningful in some countries
        # (e.g.  Italy). This means they cannot be dropped from the national
        # number when converting into international format. If leading zeros
        # are possible for valid international numbers for this region/country
        # then set this to true.  This only needs to be set for the region
        # that is the main_country_for_code and all regions associated with
        # that calling code will use the same setting.
        self.leading_zero_possible = bool(leading_zero_possible)

        if register:
            # Register this instance with the relevant class-wide map
            if self.id == REGION_CODE_FOR_NON_GEO_ENTITY:
                kls_map = PhoneMetadata._country_code_metadata
                id = self.country_code
            else:
                kls_map = PhoneMetadata._region_metadata
                id = self.id
            if id in kls_map:
                other = kls_map[id]
                if self != other:
                    raise Exception("Duplicate PhoneMetadata for %s (from %s:%s)" % (id, self.id, self.country_code))
            else:
                kls_map[id] = self

    def __eq__(self, other):
        if not isinstance(other, PhoneMetadata):
            return False
        return (repr(self) == repr(other))

    def __ne__(self, other):
        return not self.__eq__(other)

    def __repr__(self):
        return str(self)

    def __unicode__(self):
        # Generate a string that is valid Python input for the constructor
<<<<<<< HEAD
        country_code = self.country_code
        if country_code is None:
            country_code = -1
        result = (unicod("PhoneMetadata(id='%s', country_code=%d, international_prefix=%s") %
                  (self.id, country_code, rpr(self.international_prefix)))
        result += unicod(",\n    general_desc=%s") % self.general_desc
        result += unicod(",\n    fixed_line=%s") % self.fixed_line
        result += unicod(",\n    mobile=%s") % self.mobile
        result += unicod(",\n    toll_free=%s") % self.toll_free
        result += unicod(",\n    premium_rate=%s") % self.premium_rate
        result += unicod(",\n    shared_cost=%s") % self.shared_cost
        result += unicod(",\n    personal_number=%s") % self.personal_number
        result += unicod(",\n    voip=%s") % self.voip
        result += unicod(",\n    pager=%s") % self.pager
        result += unicod(",\n    uan=%s") % self.uan
        result += unicod(",\n    emergency=%s") % self.emergency
        result += unicod(",\n    voicemail=%s") % self.voicemail
        result += unicod(",\n    no_international_dialling=%s") % self.no_international_dialling
=======
        result = (u"PhoneMetadata(id='%s', country_code=%r, international_prefix=%r" %
                  (self.id, self.country_code, self.international_prefix))
        result += ",\n    general_desc=%s" % self.general_desc
        result += ",\n    fixed_line=%s" % self.fixed_line
        result += ",\n    mobile=%s" % self.mobile
        result += ",\n    toll_free=%s" % self.toll_free
        result += ",\n    premium_rate=%s" % self.premium_rate
        result += ",\n    shared_cost=%s" % self.shared_cost
        result += ",\n    personal_number=%s" % self.personal_number
        result += ",\n    voip=%s" % self.voip
        result += ",\n    pager=%s" % self.pager
        result += ",\n    uan=%s" % self.uan
        result += ",\n    emergency=%s" % self.emergency
        result += ",\n    voicemail=%s" % self.voicemail
        result += ",\n    no_international_dialling=%s" % self.no_international_dialling
>>>>>>> 8fd6ed47

        if self.preferred_international_prefix is not None:
            result += unicod(",\n    preferred_international_prefix=%s") % rpr(self.preferred_international_prefix)
        if self.national_prefix is not None:
            result += unicod(",\n    national_prefix=%s") % rpr(self.national_prefix)
        if self.preferred_extn_prefix is not None:
            result += unicod(",\n    preferred_extn_prefix=%s") % rpr(self.preferred_extn_prefix)
        if self.national_prefix_for_parsing is not None:
            result += unicod(",\n    national_prefix_for_parsing=%s") % rpr(self.national_prefix_for_parsing)
        if self.national_prefix_transform_rule is not None:
            # Note that we use rpr() on self.national_prefix_transform_rule, which generates its own quotes
            result += unicod(",\n    national_prefix_transform_rule=%s") % rpr(self.national_prefix_transform_rule)
        if len(self.number_format) > 0:
            result += unicod(",\n    number_format=[%s]") % unicod(',\n        ').join(map(u, self.number_format))
        if len(self.intl_number_format) > 0:
            result += unicod(",\n    intl_number_format=[%s]") % unicod(',\n        ').join(map(u, self.intl_number_format))
        if self.main_country_for_code:
            result += unicod(",\n    main_country_for_code=True")
        if self.leading_digits is not None:
            result += unicod(",\n    leading_digits='%s'") % self.leading_digits
        if self.leading_zero_possible:
            result += unicod(",\n    leading_zero_possible=True")
        result += unicod(")")
        return result<|MERGE_RESOLUTION|>--- conflicted
+++ resolved
@@ -488,12 +488,8 @@
 
     def __unicode__(self):
         # Generate a string that is valid Python input for the constructor
-<<<<<<< HEAD
-        country_code = self.country_code
-        if country_code is None:
-            country_code = -1
-        result = (unicod("PhoneMetadata(id='%s', country_code=%d, international_prefix=%s") %
-                  (self.id, country_code, rpr(self.international_prefix)))
+        result = (unicod("PhoneMetadata(id='%s', country_code=%r, international_prefix=%s") %
+                  (self.id, self.country_code, rpr(self.international_prefix)))
         result += unicod(",\n    general_desc=%s") % self.general_desc
         result += unicod(",\n    fixed_line=%s") % self.fixed_line
         result += unicod(",\n    mobile=%s") % self.mobile
@@ -507,23 +503,6 @@
         result += unicod(",\n    emergency=%s") % self.emergency
         result += unicod(",\n    voicemail=%s") % self.voicemail
         result += unicod(",\n    no_international_dialling=%s") % self.no_international_dialling
-=======
-        result = (u"PhoneMetadata(id='%s', country_code=%r, international_prefix=%r" %
-                  (self.id, self.country_code, self.international_prefix))
-        result += ",\n    general_desc=%s" % self.general_desc
-        result += ",\n    fixed_line=%s" % self.fixed_line
-        result += ",\n    mobile=%s" % self.mobile
-        result += ",\n    toll_free=%s" % self.toll_free
-        result += ",\n    premium_rate=%s" % self.premium_rate
-        result += ",\n    shared_cost=%s" % self.shared_cost
-        result += ",\n    personal_number=%s" % self.personal_number
-        result += ",\n    voip=%s" % self.voip
-        result += ",\n    pager=%s" % self.pager
-        result += ",\n    uan=%s" % self.uan
-        result += ",\n    emergency=%s" % self.emergency
-        result += ",\n    voicemail=%s" % self.voicemail
-        result += ",\n    no_international_dialling=%s" % self.no_international_dialling
->>>>>>> 8fd6ed47
 
         if self.preferred_international_prefix is not None:
             result += unicod(",\n    preferred_international_prefix=%s") % rpr(self.preferred_international_prefix)
