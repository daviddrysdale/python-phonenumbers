--- conflicted
+++ resolved
@@ -16,11 +16,8 @@
 # WITHOUT WARRANTIES OR CONDITIONS OF ANY KIND, either express or implied.
 # See the License for the specific language governing permissions and
 # limitations under the License.
-<<<<<<< HEAD
-from .util import UnicodeMixin, u, unicod, rpr, force_unicode
-=======
 from .util import UnicodeMixin, ImmutableMixin, mutating_method
->>>>>>> af8fb4bc
+from .util import u, unicod, rpr, force_unicode
 
 REGION_CODE_FOR_NON_GEO_ENTITY = u("001")
 
