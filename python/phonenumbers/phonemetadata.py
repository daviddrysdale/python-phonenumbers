"""PhoneMetadata object definitions"""

# Based on original Java code and protocol buffer:
#     resources/phonemetadata.proto
#     java/src/com/google/i18n/phonenumbers/Phonemetadata.java
#   Copyright (C) 2010-2011 The Libphonenumber Authors
#
# Licensed under the Apache License, Version 2.0 (the "License");
# you may not use this file except in compliance with the License.
# You may obtain a copy of the License at
#
# http://www.apache.org/licenses/LICENSE-2.0
#
# Unless required by applicable law or agreed to in writing, software
# distributed under the License is distributed on an "AS IS" BASIS,
# WITHOUT WARRANTIES OR CONDITIONS OF ANY KIND, either express or implied.
# See the License for the specific language governing permissions and
# limitations under the License.
from .util import UnicodeMixin, ImmutableMixin, mutating_method
from .util import u, unicod, rpr, force_unicode

REGION_CODE_FOR_NON_GEO_ENTITY = u("001")


class NumberFormat(UnicodeMixin, ImmutableMixin):
    """Representation of way that a phone number can be formatted for output"""
    @mutating_method
    def __init__(self,
                 pattern=None,
                 format=None,
                 leading_digits_pattern=None,
                 national_prefix_formatting_rule=None,
                 national_prefix_optional_when_formatting=False,
                 domestic_carrier_code_formatting_rule=None):
        # pattern is a regex that is used to match the national (significant)
        # number. For example, the pattern "(20)(\d{4})(\d{4})" will match
        # number "2070313000", which is the national (significant) number for
        # Google London. Note the presence of the parentheses, which are
        # capturing groups what specifies the grouping of numbers.
        self.pattern = force_unicode(pattern)  # Unicode string holding regexp

        # format specifies how the national (significant) number matched by
        # pattern should be formatted. Using the same example as above, format
        # could contain "$1 $2 $3", meaning that the number should be
        # formatted as "20 7031 3000". Each $x is replaced by the numbers
        # captured by group x in the regex specified by pattern.
        self.format = force_unicode(format)  # None or Unicode string

        # This field is a regex that is used to match a certain number of
        # digits at the beginning of the national (significant) number. When
        # the match is successful, the accompanying pattern and format should
        # be used to format this number. For example, if
        # leading_digits="[1-3]|44", then all the national numbers starting
        # with 1, 2, 3 or 44 should be formatted using the accompanying
        # pattern and format.
        #
        # The first leading_digits_pattern matches up to the first three digits
        # of the national (significant) number; the next one matches the first
        # four digits, then the first five and so on, until the
        # leading_digits_pattern can uniquely identify one pattern and format
        # to be used to format the number.
        #
        # In the case when only one formatting pattern exists, no
        # leading_digits_pattern is needed.
        self.leading_digits_pattern = []  # list of Unicode strings holding regexps
        if leading_digits_pattern is not None:
            self.leading_digits_pattern = [force_unicode(p) for p in leading_digits_pattern]

        # This field specifies how the national prefix ($NP) together with the
        # first group ($FG) in the national significant number should be
        # formatted in the NATIONAL format when a national prefix exists for a
        # certain country. For example, when this field contains "($NP$FG)", a
        # number from Beijing, China (whose $NP = 0), which would by default
        # be formatted without national prefix as 10 1234 5678 in NATIONAL
        # format, will instead be formatted as (010) 1234 5678; to format it
        # as (0)10 1234 5678, the field would contain "($NP)$FG". Note $FG
        # should always be present in this field, but $NP can be omitted. For
        # example, having "$FG" could indicate the number should be formatted
        # in NATIONAL format without the national prefix. This is commonly
        # used to override the rule specified for the territory in the XML
        # file.
        #
        # When this field is missing, a number will be formatted without
        # national prefix in NATIONAL format. This field does not affect how a
        # number is formatted in other formats, such as INTERNATIONAL.
        self.national_prefix_formatting_rule = force_unicode(national_prefix_formatting_rule)  # None or Unicode string

        # This field specifies whether the $NP can be omitted when formatting
        # a number in national format, even though it usually wouldn't be. For
        # example, a UK number would be formatted by our library as 020 XXXX
        # XXXX. If we have commonly seen this number written by people without
        # the leading 0, for example as (20) XXXX XXXX, this field would be
        # set to true. This will be inherited from the value set for the
        # territory in the XML file, unless a national_prefix_formatting_rule
        # is defined specifically for this NumberFormat.
        self.national_prefix_optional_when_formatting = bool(national_prefix_optional_when_formatting)

        # This field specifies how any carrier code ($CC) together with the
        # first group ($FG) in the national significant number should be
        # formatted when format_with_carrier_code is called, if carrier codes
        # are used for a certain country.
        self.domestic_carrier_code_formatting_rule = force_unicode(domestic_carrier_code_formatting_rule)  # None or Unicode string

    def merge_from(self, other):
        """Merge information from another NumberFormat object into this one."""
        if other.pattern is not None:
            self.pattern = other.pattern
        if other.format is not None:
            self.format = other.format
        self.leading_digits_pattern.extend(other.leading_digits_pattern)
        if other.national_prefix_formatting_rule is not None:
            self.national_prefix_formatting_rule = other.national_prefix_formatting_rule
        self.national_prefix_optional_when_formatting = other.national_prefix_optional_when_formatting
        if other.domestic_carrier_code_formatting_rule is not None:
            self.domestic_carrier_code_formatting_rule = other.domestic_carrier_code_formatting_rule

    def __eq__(self, other):
        if not isinstance(other, NumberFormat):
            return False
        return (repr(self) == repr(other))

    def __ne__(self, other):
        return not self.__eq__(other)

    def __repr__(self):
        return str(self)

    def __unicode__(self):
        # Generate a string that is valid Python input for the constructor.
        # Note that we use rpr (variant of repr), which generates its own quotes.
        result = unicod("NumberFormat(pattern=%s, format=%s") % (rpr(self.pattern), rpr(self.format))
        if len(self.leading_digits_pattern) > 0:
            result += (unicod(", leading_digits_pattern=[%s]") %
                       unicod(", ").join([rpr(ld) for ld in self.leading_digits_pattern]))
        if self.national_prefix_formatting_rule is not None:
            result += unicod(", national_prefix_formatting_rule=%s") % rpr(self.national_prefix_formatting_rule)
        if self.national_prefix_optional_when_formatting:
            result += unicod(", national_prefix_optional_when_formatting=%s") % str(self.national_prefix_optional_when_formatting)
        if self.domestic_carrier_code_formatting_rule is not None:
            result += unicod(", domestic_carrier_code_formatting_rule=%s") % rpr(self.domestic_carrier_code_formatting_rule)
        result += unicod(")")
        return result


class PhoneNumberDesc(UnicodeMixin, ImmutableMixin):
    """Class representing the description of a set of phone numbers."""
    @mutating_method
    def __init__(self,
                 national_number_pattern=None,
                 possible_number_pattern=None,
                 example_number=None):
        # The national_number_pattern is the pattern that a valid national
        # significant number would match. This specifies information such as
        # its total length and leading digits.
        self.national_number_pattern = force_unicode(national_number_pattern)  # None or Unicode string holding regexp

        # The possible_number_pattern represents what a potentially valid
        # phone number for this region may be written as. This is a superset
        # of the national_number_pattern above and includes numbers that have
        # the area code omitted. Typically the only restrictions here are in
        # the number of digits.  This could be used to highlight tokens in a
        # text that may be a phone number, or to quickly prune numbers that
        # could not possibly be a phone number for this locale.
        self.possible_number_pattern = force_unicode(possible_number_pattern)  # None or Unicode string holding regexp

        # An example national significant number for the specific type. It
        # should not contain any formatting information.
        self.example_number = force_unicode(example_number)  # None or Unicode string

    def merge_from(self, other):
        """Merge information from another PhoneNumberDesc object into this one."""
        if other.national_number_pattern is not None:
            self.national_number_pattern = other.national_number_pattern
        if other.possible_number_pattern is not None:
            self.possible_number_pattern = other.possible_number_pattern
        if other.example_number is not None:
            self.example_number = other.example_number

    def __eq__(self, other):
        if not isinstance(other, PhoneNumberDesc):
            return False
        return (repr(self) == repr(other))

    def __ne__(self, other):
        return not self.__eq__(other)

    def __repr__(self):
        return str(self)

    def __unicode__(self):
        # Generate a string that is valid Python input for constructor
        result = unicod("PhoneNumberDesc(")
        sep = unicod("")
        if self.national_number_pattern is not None:
            result += unicod("%snational_number_pattern=%s") % (sep, rpr(self.national_number_pattern))
            sep = unicod(", ")
        if self.possible_number_pattern is not None:
            result += unicod("%spossible_number_pattern=%s") % (sep, rpr(self.possible_number_pattern))
            sep = unicod(", ")
        if self.example_number is not None:
            result += unicod("%sexample_number=%s") % (sep, rpr(self.example_number))
            sep = unicod(", ")
        result += unicod(")")
        return result


class PhoneMetadata(UnicodeMixin, ImmutableMixin):
    """Class representing metadata for international telephone numbers for a region.

    This class is hand created based on phonemetadata.proto. Please refer to that file
    for detailed descriptions of the meaning of each field.
    """
    # If a region code is a key in this dict, metadata for that region is available.
    # The corresponding value of the map is either:
    #   - a function which loads the region's metadata
    #   - None, to indicate that the metadata is already loaded
    _region_available = {}  # ISO 3166-1 alpha 2 => function or None
    # Likewise for short number metadata.
    _short_region_available = {}  # ISO 3166-1 alpha 2 => function or None
    # Likewise for non-geo country calling codes.
    _country_code_available = {}  # country calling code (as int) => function or None

    _region_metadata = {}  # ISO 3166-1 alpha 2 => PhoneMetadata
    _short_region_metadata = {}  # ISO 3166-1 alpha 2 => PhoneMetadata
    # A mapping from a country calling code for a non-geographical entity to
    # the PhoneMetadata for that country calling code. Examples of the country
    # calling codes include 800 (International Toll Free Service) and 808
    # (International Shared Cost Service).
    _country_code_metadata = {}  # country calling code (as int) => PhoneMetadata

    @classmethod
    def metadata_for_region(kls, region_code, default=None):
        loader = kls._region_available.get(region_code, None)
        if loader is not None:
            # Region metadata is available but has not yet been loaded.  Do so now.
            loader(region_code)
            kls._region_available[region_code] = None
        return kls._region_metadata.get(region_code, default)

    @classmethod
    def short_metadata_for_region(kls, region_code, default=None):
        loader = kls._short_region_available.get(region_code, None)
        if loader is not None:
            # Region short number metadata is available but has not yet been loaded.  Do so now.
            loader(region_code)
            kls._short_region_available[region_code] = None
        return kls._short_region_metadata.get(region_code, default)

    @classmethod
    def metadata_for_nongeo_region(kls, country_code, default=None):
        loader = kls._country_code_available.get(country_code, None)
        if loader is not None:
            # Region metadata is available but has not yet been loaded.  Do so now.
            loader(country_code)
            kls._country_code_available[country_code] = None
        return kls._country_code_metadata.get(country_code, default)

    @classmethod
    def metadata_for_region_or_calling_code(kls, country_calling_code, region_code):
        if region_code == REGION_CODE_FOR_NON_GEO_ENTITY:
            return kls.metadata_for_nongeo_region(country_calling_code, None)
        else:
            return kls.metadata_for_region(region_code, None)

    @classmethod
    def register_region_loader(kls, region_code, loader):
        kls._region_available[region_code] = loader

    @classmethod
    def register_short_region_loader(kls, region_code, loader):
        kls._short_region_available[region_code] = loader

    @classmethod
    def register_nongeo_region_loader(kls, country_code, loader):
        kls._country_code_available[country_code] = loader

    @classmethod
    def load_all(kls):
        """Force immediate load of all metadata"""
        # Force expansion of contents to lists because we invalidate the iterator
        for region_code, loader in list(kls._region_available.items()):
            if loader is not None:  # pragma no cover
                loader(region_code)
                kls._region_available[region_code] = None
        for country_code, loader in list(kls._country_code_available.items()):
            if loader is not None:
                loader(country_code)
                kls._country_code_available[region_code] = None

    @mutating_method
    def __init__(self,
                 id,
                 general_desc=None,
                 fixed_line=None,
                 mobile=None,
                 toll_free=None,
                 premium_rate=None,
                 shared_cost=None,
                 personal_number=None,
                 voip=None,
                 pager=None,
                 uan=None,
                 emergency=None,
                 voicemail=None,
                 short_code=None,
                 standard_rate=None,
                 carrier_specific=None,
                 no_international_dialling=None,
                 country_code=None,
                 international_prefix=None,
                 preferred_international_prefix=None,
                 national_prefix=None,
                 preferred_extn_prefix=None,
                 national_prefix_for_parsing=None,
                 national_prefix_transform_rule=None,
                 number_format=None,
                 intl_number_format=None,
                 main_country_for_code=False,
                 leading_digits=None,
                 leading_zero_possible=False,
                 mobile_number_portable_region=False,
                 short_data=False,
                 register=True):
        # The general_desc contains information which is a superset of
        # descriptions for all types of phone numbers. If any element is
        # missing in the description of a specific type of number, the element
        # will inherit from its counterpart in the general_desc. Every locale
        # is assumed to have fixed line and mobile numbers - if these types
        # are missing altogether, they will inherit all fields from the
        # general_desc. For all other types, if the whole type is missing and
        # it is relevant for the metadata, it will be given a
        # national_number_pattern of "NA" and a possible_number_pattern of
        # "NA".
        self.general_desc = general_desc  # None or PhoneNumberDesc
        self.fixed_line = fixed_line  # None or PhoneNumberDesc
        self.mobile = mobile  # None or PhoneNumberDesc
        self.toll_free = toll_free  # None or PhoneNumberDesc
        self.premium_rate = premium_rate  # None or PhoneNumberDesc
        self.shared_cost = shared_cost  # None or PhoneNumberDesc
        self.personal_number = personal_number  # None or PhoneNumberDesc
        self.voip = voip  # None or PhoneNumberDesc
        self.pager = pager  # None or PhoneNumberDesc
        self.uan = uan  # None or PhoneNumberDesc
        self.emergency = emergency  # None or PhoneNumberDesc
        self.voicemail = voicemail  # None or PhoneNumberDesc
        self.short_code = short_code  # None or PhoneNumberDesc
        self.standard_rate = standard_rate  # None or PhoneNumberDesc
        self.carrier_specific = carrier_specific  # None or PhoneNumberDesc

        # The rules here distinguish the numbers that are only able to be
        # dialled nationally.
        self.no_international_dialling = no_international_dialling  # None or PhoneNumberDesc

        # The ISO 3166-1 alpha-2 representation of a country/region, with the
        # exception of "country calling codes" used for non-geographical
        # entities, such as Universal International Toll Free Number
        # (+800). These are all given the ID "001", since this is the numeric
        # region code for the world according to UN M.49:
        # http://en.wikipedia.org/wiki/UN_M.49
        self.id = force_unicode(id)  # None or Unicode string

        # The country calling code that one would dial from overseas when
        # trying to dial a phone number in this country. For example, this
        # would be "64" for New Zealand.
        self.country_code = country_code  # None or int

        # The international_prefix of country A is the number that needs to be
        # dialled from country A to another country (country B). This is
        # followed by the country code for country B. Note that some countries
        # may have more than one international prefix, and for those cases, a
        # regular expression matching the international prefixes will be
        # stored in this field.
        self.international_prefix = force_unicode(international_prefix)  # None or Unicode string

        # If more than one international prefix is present, a preferred prefix
        # can be specified here for out-of-country formatting purposes. If
        # this field is not present, and multiple international prefixes are
        # present, then "+" will be used instead.
        self.preferred_international_prefix = force_unicode(preferred_international_prefix)  # None or Unicode string

        # The national prefix of country A is the number that needs to be
        # dialled before the national significant number when dialling
        # internally. This would not be dialled when dialling
        # internationally. For example, in New Zealand, the number that would
        # be locally dialled as 09 345 3456 would be dialled from overseas as
        # +64 9 345 3456. In this case, 0 is the national prefix.
        self.national_prefix = force_unicode(national_prefix)  # None or Unicode string

        # The preferred prefix when specifying an extension in this
        # country. This is used for formatting only, and if this is not
        # specified, a suitable default should be used instead. For example,
        # if you wanted extensions to be formatted in the following way: 1
        # (365) 345 445 ext. 2345 " ext. "  should be the preferred extension
        # prefix.
        self.preferred_extn_prefix = force_unicode(preferred_extn_prefix)  # None or Unicode string

        # This field is used for cases where the national prefix of a country
        # contains a carrier selection code, and is written in the form of a
        # regular expression. For example, to dial the number 2222-2222 in
        # Fortaleza, Brazil (area code 85) using the long distance carrier Oi
        # (selection code 31), one would dial 0 31 85 2222 2222. Assuming the
        # only other possible carrier selection code is 32, the field will
        # contain "03[12]".
        #
        # When it is missing, this field inherits the value of national_prefix,
        # if that is present.
        self.national_prefix_for_parsing = force_unicode(national_prefix_for_parsing)  # None or Unicode string holding regexp

        # This field is only populated and used under very rare situations.
        # For example, mobile numbers in Argentina are written in two
        # completely different ways when dialed in-country and out-of-country
        # (e.g. 0343 15 555 1212 is exactly the same number as +54 9 343 555
        # 1212).  This field is used together with national_prefix_for_parsing
        # to transform the number into a particular representation for storing
        # in the PhoneNumber class in those rare cases.
        self.national_prefix_transform_rule = force_unicode(national_prefix_transform_rule)  # None or Unicode string

        # Specifies whether the mobile and fixed-line patterns are the same or
        # not.  This is used to speed up determining phone number type in
        # countries where these two types of phone numbers can never be
        # distinguished.
        self.same_mobile_and_fixed_line_pattern = (self.mobile == self.fixed_line)

        # Note that the number format here is used for formatting only, not
        # parsing.  Hence all the varied ways a user *may* write a number need
        # not be recorded - just the ideal way we would like to format it for
        # them. When this element is absent, the national significant number
        # will be formatted as a whole without any formatting applied.
        self.number_format = []  # List of NumberFormat objects
        if number_format is not None:
            self.number_format = number_format

        # This field is populated only when the national significant number is
        # formatted differently when it forms part of the INTERNATIONAL format
        # and NATIONAL format. A case in point is mobile numbers in Argentina:
        # The number, which would be written in INTERNATIONAL format as
        # +54 9 343 555 1212, will be written as 0343 15 555 1212 for NATIONAL
        # format. In this case, the prefix 9 is inserted when dialling from
        # overseas, but otherwise the prefix 0 and the carrier selection code
        # 15 (inserted after the area code of 343) is used.
        # Note: this field is populated by setting a value for <intlFormat>
        # inside the <numberFormat> tag in the XML file. If <intlFormat> is
        # not set then it defaults to the same value as the <format> tag.
        #
        # Examples:
        #   To set the <intlFormat> to a different value than the <format>:
        #     <numberFormat pattern=....>
        #       <format>$1 $2 $3</format>
        #       <intlFormat>$1-$2-$3</intlFormat>
        #     </numberFormat>
        #
        #   To have a format only used for national formatting, set <intlFormat> to
        #   "NA":
        #     <numberFormat pattern=....>
        #       <format>$1 $2 $3</format>
        #       <intlFormat>NA</intlFormat>
        #     </numberFormat>
        self.intl_number_format = []  # List of NumberFormat objects
        if intl_number_format is not None:
            self.intl_number_format = intl_number_format

        # This field is set when this country is considered to be the main
        # country for a calling code. It may not be set by more than one
        # country with the same calling code, and it should not be set by
        # countries with a unique calling code. This can be used to indicate
        # that "GB" is the main country for the calling code "44" for example,
        # rather than Jersey or the Isle of Man.
        self.main_country_for_code = bool(main_country_for_code)

        # This field is populated only for countries or regions that share a
        # country calling code. If a number matches this pattern, it could
        # belong to this region. This is not intended as a replacement for
        # is_valid_for_region, and does not mean the number must come from this
        # region (for example, 800 numbers are valid for all NANPA countries.)
        # This field should be a regular expression of the expected prefix
        # match.
        self.leading_digits = force_unicode(leading_digits)  # None or Unicode string holding regexp

        # The leading zero in a phone number is meaningful in some countries
        # (e.g.  Italy). This means they cannot be dropped from the national
        # number when converting into international format. If leading zeros
        # are possible for valid international numbers for this region/country
        # then set this to true.  This only needs to be set for the region
        # that is the main_country_for_code and all regions associated with
        # that calling code will use the same setting.
        self.leading_zero_possible = bool(leading_zero_possible)

        # This field is set when this country has implemented mobile number
        # portability. This means that transferring mobile numbers between
        # carriers is allowed. A consequence of this is that phone prefix to
        # carrier mapping is less reliable.
        self.mobile_number_portable_region = mobile_number_portable_region  # bool

        # Record whether this metadata is for short numbers or normal numbers.
        self.short_data = short_data  # bool

        if register:
            # Register this instance with the relevant class-wide map
            if self.id == REGION_CODE_FOR_NON_GEO_ENTITY:
                kls_map = PhoneMetadata._country_code_metadata
                id = self.country_code
            elif self.short_data:
                kls_map = PhoneMetadata._short_region_metadata
                id = self.id
            else:
                kls_map = PhoneMetadata._region_metadata
                id = self.id
            if id in kls_map:
                other = kls_map[id]
                if self != other:
                    raise Exception("Duplicate PhoneMetadata for %s (from %s:%s)" % (id, self.id, self.country_code))
            else:
                kls_map[id] = self

    def __eq__(self, other):
        if not isinstance(other, PhoneMetadata):
            return False
        return (repr(self) == repr(other))

    def __ne__(self, other):
        return not self.__eq__(other)

    def __repr__(self):
        return str(self)

    def __unicode__(self):
        # Generate a string that is valid Python input for the constructor
        result = (unicod("PhoneMetadata(id='%s', country_code=%r, international_prefix=%s") %
                  (self.id, self.country_code, rpr(self.international_prefix)))
        result += unicod(",\n    general_desc=%s") % self.general_desc
        if self.fixed_line is not None:
            result += unicod(",\n    fixed_line=%s") % self.fixed_line
        if self.mobile is not None:
            result += unicod(",\n    mobile=%s") % self.mobile
        if self.toll_free is not None:
            result += unicod(",\n    toll_free=%s") % self.toll_free
        if self.premium_rate is not None:
            result += unicod(",\n    premium_rate=%s") % self.premium_rate
        if self.shared_cost is not None:
            result += unicod(",\n    shared_cost=%s") % self.shared_cost
        if self.personal_number is not None:
            result += unicod(",\n    personal_number=%s") % self.personal_number
        if self.voip is not None:
            result += unicod(",\n    voip=%s") % self.voip
        if self.pager is not None:
            result += unicod(",\n    pager=%s") % self.pager
        if self.uan is not None:
            result += unicod(",\n    uan=%s") % self.uan
        if self.emergency is not None:
            result += unicod(",\n    emergency=%s") % self.emergency
        if self.voicemail is not None:
            result += unicod(",\n    voicemail=%s") % self.voicemail
        if self.short_code is not None:
            result += unicod(",\n    short_code=%s") % self.short_code
        if self.standard_rate is not None:
            result += unicod(",\n    standard_rate=%s") % self.standard_rate
        if self.carrier_specific is not None:
            result += unicod(",\n    carrier_specific=%s") % self.carrier_specific
        if self.no_international_dialling is not None:
            result += unicod(",\n    no_international_dialling=%s") % self.no_international_dialling

        if self.preferred_international_prefix is not None:
            result += unicod(",\n    preferred_international_prefix=%s") % rpr(self.preferred_international_prefix)
        if self.national_prefix is not None:
            result += unicod(",\n    national_prefix=%s") % rpr(self.national_prefix)
        if self.preferred_extn_prefix is not None:
            result += unicod(",\n    preferred_extn_prefix=%s") % rpr(self.preferred_extn_prefix)
        if self.national_prefix_for_parsing is not None:
            result += unicod(",\n    national_prefix_for_parsing=%s") % rpr(self.national_prefix_for_parsing)
        if self.national_prefix_transform_rule is not None:
            # Note that we use rpr() on self.national_prefix_transform_rule, which generates its own quotes
            result += unicod(",\n    national_prefix_transform_rule=%s") % rpr(self.national_prefix_transform_rule)
        if len(self.number_format) > 0:
            result += unicod(",\n    number_format=[%s]") % unicod(',\n        ').join(map(u, self.number_format))
        if len(self.intl_number_format) > 0:
            result += unicod(",\n    intl_number_format=[%s]") % unicod(',\n        ').join(map(u, self.intl_number_format))
        if self.main_country_for_code:
            result += unicod(",\n    main_country_for_code=True")
        if self.leading_digits is not None:
            result += unicod(",\n    leading_digits='%s'") % self.leading_digits
        if self.leading_zero_possible:
<<<<<<< HEAD
            result += unicod(",\n    leading_zero_possible=True")
=======
            result += ",\n    leading_zero_possible=True"
        if self.mobile_number_portable_region:
            result += ",\n    mobile_number_portable_region=True"
>>>>>>> 5c84a7c6
        if self.short_data:
            result += unicod(",\n    short_data=True")
        result += unicod(")")
        return result<|MERGE_RESOLUTION|>--- conflicted
+++ resolved
@@ -579,13 +579,9 @@
         if self.leading_digits is not None:
             result += unicod(",\n    leading_digits='%s'") % self.leading_digits
         if self.leading_zero_possible:
-<<<<<<< HEAD
             result += unicod(",\n    leading_zero_possible=True")
-=======
-            result += ",\n    leading_zero_possible=True"
         if self.mobile_number_portable_region:
-            result += ",\n    mobile_number_portable_region=True"
->>>>>>> 5c84a7c6
+            result += unicod(",\n    mobile_number_portable_region=True")
         if self.short_data:
             result += unicod(",\n    short_data=True")
         result += unicod(")")
