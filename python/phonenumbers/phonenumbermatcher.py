"""Functionality to match phone numbers in a piece of text"""

# Based on original Java code:
#     java/src/com/google/i18n/phonenumbers/PhoneNumberMatch.java
#     java/src/com/google/i18n/phonenumbers/PhoneNumberMatcher.java
#   Copyright (C) 2011 The Libphonenumber Authors
#
# Licensed under the Apache License, Version 2.0 (the "License");
# you may not use this file except in compliance with the License.
# You may obtain a copy of the License at
#
# http://www.apache.org/licenses/LICENSE-2.0
#
# Unless required by applicable law or agreed to in writing, software
# distributed under the License is distributed on an "AS IS" BASIS,
# WITHOUT WARRANTIES OR CONDITIONS OF ANY KIND, either express or implied.
# See the License for the specific language governing permissions and
# limitations under the License.
import re

# Extra regexp function; see README
from .re_util import fullmatch
from .util import UnicodeMixin, u, unicod
from .util import U_EMPTY_STRING, U_DASH, U_SEMICOLON, U_SLASH, U_X_LOWER, U_X_UPPER, U_PERCENT
from .unicode_util import Category, Block, is_letter
from .phonenumberutil import _MAX_LENGTH_FOR_NSN, _MAX_LENGTH_COUNTRY_CODE
from .phonenumberutil import _VALID_PUNCTUATION, _PLUS_CHARS, _NON_DIGITS_PATTERN
from .phonenumberutil import _EXTN_PATTERNS_FOR_MATCHING, _REGEX_FLAGS
from .phonenumberutil import _SECOND_NUMBER_START_PATTERN, _UNWANTED_END_CHAR_PATTERN
from .phonenumberutil import MatchType, NumberParseException, PhoneNumberFormat
from .phonenumberutil import is_possible_number, is_valid_number, parse
from .phonenumberutil import normalize_digits_only, national_significant_number
from .phonenumberutil import format_number, is_number_match, region_code_for_country_code
from .phonenumberutil import _maybe_strip_national_prefix_carrier_code
from .phonenumberutil import _choose_formatting_pattern_for_number
from .phonenumber import CountryCodeSource
from .phonemetadata import PhoneMetadata


def _limit(lower, upper):
    """Returns a regular expression quantifier with an upper and lower limit."""
    if ((lower < 0) or (upper <= 0) or (upper < lower)):
        raise Exception("Illegal argument to _limit")
    return unicod("{%d,%d}") % (lower, upper)

# Build the MATCHING_BRACKETS and PATTERN regular expression patterns. The
# building blocks below exist to make the patterns more easily understood.

_OPENING_PARENS = u("(\\[\uFF08\uFF3B")
_CLOSING_PARENS = u(")\\]\uFF09\uFF3D")
_NON_PARENS = u("[^") + _OPENING_PARENS + _CLOSING_PARENS + u("]")
# Limit on the number of pairs of brackets in a phone number.
_BRACKET_PAIR_LIMIT = _limit(0, 3)

# Pattern to check that brackets match. Opening brackets should be closed
# within a phone number.  This also checks that there is something inside the
# brackets. Having no brackets at all is also fine.
#
# An opening bracket at the beginning may not be closed, but subsequent ones
# should be.  It's also possible that the leading bracket was dropped, so we
# shouldn't be surprised if we see a closing bracket first. We limit the sets
# of brackets in a phone number to four.
_MATCHING_BRACKETS = re.compile(u("(?:[") + _OPENING_PARENS + u("])?") + u("(?:") + _NON_PARENS + u("+") +
                                u("[") + _CLOSING_PARENS + u("])?") +
                                _NON_PARENS + u("+") +
                                u("(?:[") + _OPENING_PARENS + u("]") + _NON_PARENS +
                                u("+[") + _CLOSING_PARENS + u("])") + _BRACKET_PAIR_LIMIT +
                                _NON_PARENS + u("*"))

# Limit on the number of leading (plus) characters.
_LEAD_LIMIT = _limit(0, 2)
# Limit on the number of consecutive punctuation characters.
_PUNCTUATION_LIMIT = _limit(0, 4)
# The maximum number of digits allowed in a digit-separated block. As we allow
# all digits in a single block, set high enough to accommodate the entire
# national number and the international country code.
_DIGIT_BLOCK_LIMIT = (_MAX_LENGTH_FOR_NSN + _MAX_LENGTH_COUNTRY_CODE)
# Limit on the number of blocks separated by punctuation. Use _DIGIT_BLOCK_LIMIT
# since some formats use spaces to separate each digit.
_BLOCK_LIMIT = _limit(0, _DIGIT_BLOCK_LIMIT)

# A punctuation sequence allowing white space.
_PUNCTUATION = u("[") + _VALID_PUNCTUATION + u("]") + _PUNCTUATION_LIMIT
# A digits block without punctuation.
_DIGIT_SEQUENCE = u("(?u)\\d") + _limit(1, _DIGIT_BLOCK_LIMIT)
# Punctuation that may be at the start of a phone number - brackets and plus signs.
_LEAD_CLASS_CHARS = _OPENING_PARENS + _PLUS_CHARS
_LEAD_CLASS = u("[") + _LEAD_CLASS_CHARS + u("]")
_LEAD_PATTERN = re.compile(_LEAD_CLASS)

# Phone number pattern allowing optional punctuation.
# This is the phone number pattern used by _find(), similar to
# phonenumberutil._VALID_PHONE_NUMBER, but with the following differences:
# - All captures are limited in order to place an upper bound to the text
#   matched by the pattern.
# - Leading punctuation / plus signs are limited.
# - Consecutive occurrences of punctuation are limited.
# - Number of digits is limited.
# - No whitespace is allowed at the start or end.
# - No alpha digits (vanity numbers such as 1-800-SIX-FLAGS) are currently
#   supported.
_PATTERN = re.compile(u("(?:") + _LEAD_CLASS + _PUNCTUATION + u(")") + _LEAD_LIMIT +
                      _DIGIT_SEQUENCE + u("(?:") + _PUNCTUATION + _DIGIT_SEQUENCE + u(")") + _BLOCK_LIMIT +
                      u("(?:") + _EXTN_PATTERNS_FOR_MATCHING + u(")?"),
                      _REGEX_FLAGS)

# Matches strings that look like publication pages. Example: "Computing
# Complete Answers to Queries in the Presence of Limited Access Patterns.
# Chen Li. VLDB J. 12(3): 211-227 (2003)."
#
# The string "211-227 (2003)" is not a telephone number.
_PUB_PAGES = re.compile(u("\\d{1,5}-+\\d{1,5}\\s{0,4}\\(\\d{1,4}"))

# Matches strings that look like dates using "/" as a separator. Examples:
# 3/10/2011, 31/10/96 or 08/31/95.
_SLASH_SEPARATED_DATES = re.compile(u("(?:(?:[0-3]?\\d/[01]?\\d)|(?:[01]?\\d/[0-3]?\\d))/(?:[12]\\d)?\\d{2}"))

# Matches timestamps. Examples: "2012-01-02 08:00". Note that the reg-ex does
# not include the trailing ":\d\d" -- that is covered by TIME_STAMPS_SUFFIX.
<<<<<<< HEAD
TIME_STAMPS = re.compile(u("[12]\\d{3}[-/]?[01]\\d[-/]?[0-3]\\d [0-2]\\d$"))
TIME_STAMPS_SUFFIX = re.compile(u(":[0-5]\\d"))
=======
_TIME_STAMPS = re.compile(u"[12]\\d{3}[-/]?[01]\\d[-/]?[0-3]\\d [0-2]\\d$")
_TIME_STAMPS_SUFFIX = re.compile(u":[0-5]\\d")
>>>>>>> e455d459

# Matches white-space, which may indicate the end of a phone number and the
# start of something else (such as a neighbouring zip-code). If white-space is
# found, continues to match all characters that are not typically used to
# start a phone number.
_GROUP_SEPARATOR = re.compile(u("(?u)\\s") +  # Unicode Separator, \p{Z}
                              u("[^") + _LEAD_CLASS_CHARS +
                              u("\\d]*"))  # Unicode Decimal Digit Number, \p{Nd}


class Leniency(object):
    """Leniency when finding potential phone numbers in text segments.

    The levels here are ordered in increasing strictness."""
    # Phone numbers accepted are possible (i.e. is_possible_number(number)) but
    # not necessarily valid (is_valid_number(number)).
    POSSIBLE = 0
    # Phone numbers accepted are both possible (is_possible_number(number))
    # and valid (is_valid_number(PhoneNumber)). Numbers written in national
    # format must have their national-prefix present if it is usually written
    # for a number of this type.
    VALID = 1
    # Phone numbers accepted are valid (i.e. is_valid_number(number)) and are
    # grouped in a possible way for this locale. For example, a US number
    # written as "65 02 53 00 00" and "650253 0000" are not accepted at this
    # leniency level, whereas "650 253 0000", "650 2530000" or "6502530000"
    # are.
    # Numbers with more than one '/' symbol are also dropped at this level.
    # Warning: This level might result in lower coverage especially for
    # regions outside of country code "+1". If you are not sure about which
    # level to use, email the discussion group
    # libphonenumber-discuss@googlegroups.com.
    STRICT_GROUPING = 2
    # Phone numbers accepted are valid (i.e. is_valid_number(number)) and are
    # grouped in the same way that we would have formatted it, or as a single
    # block. For example, a US number written as "650 2530000" is not accepted
    # at this leniency level, whereas "650 253 0000" or "6502530000" are.
    # Numbers with more than one '/' symbol are also dropped at this level.
    # Warning: This level might result in lower coverage especially for
    # regions outside of country code "+1". If you are not sure about which
    # level to use, email the discussion group
    # libphonenumber-discuss@googlegroups.com.
    EXACT_GROUPING = 3


def _verify(leniency, numobj, candidate):
    """Returns True if number is a verified number according to the
    leniency."""
    if leniency == Leniency.POSSIBLE:
        return is_possible_number(numobj)
    elif leniency == Leniency.VALID:
        if (not is_valid_number(numobj) or
            not _contains_only_valid_x_chars(numobj, candidate)):
            return False
        return _is_national_prefix_present_if_required(numobj)
    elif leniency == Leniency.STRICT_GROUPING:
        return _verify_strict_grouping(numobj, candidate)
    elif leniency == Leniency.EXACT_GROUPING:
        return _verify_exact_grouping(numobj, candidate)
    else:
        raise Exception("Error: unsupported Leniency value %s" % leniency)


def _verify_strict_grouping(numobj, candidate):
    if (not is_valid_number(numobj) or
        not _contains_only_valid_x_chars(numobj, candidate) or
        _contains_more_than_one_slash(candidate) or
        not _is_national_prefix_present_if_required(numobj)):
        return False
    # TODO: Evaluate how this works for other locales (testing has been
    # limited to NANPA regions) and optimise if necessary.
    formatted_number_groups = _get_national_number_groups(numobj)
    normalized_candidate = normalize_digits_only(candidate, keep_non_digits=True)
    from_index = 0
    # Check each group of consecutive digits are not broken into separate
    # groups in the candidate string.
    for ii, formatted_number_group in enumerate(formatted_number_groups):
        # Fails if the substring of candidate starting from from_index doesn't
        # contain the consecutive digits in formatted_number_group.
        from_index = normalized_candidate.find(formatted_number_group, from_index)
        if from_index < 0:
            return False
        # Moves from_index forward.
        from_index += len(formatted_number_group)
        if (ii == 0 and from_index < len(normalized_candidate)):
            # We are at the position right after the NDC.
            if normalized_candidate[from_index].isdigit():
                # This means there is no formatting symbol after the NDC. In
                # this case, we only accept the number if there is no
                # formatting symbol at all in the number, except for
                # extensions.
                nsn = national_significant_number(numobj)
                return normalized_candidate[(from_index - len(formatted_number_group)):].startswith(nsn)
    # The check here makes sure that we haven't mistakenly already used the extension to
    # match the last group of the subscriber number. Note the extension cannot have
    # formatting in-between digits.
    return (normalized_candidate[from_index:].find(numobj.extension or U_EMPTY_STRING) != -1)


def _verify_exact_grouping(numobj, candidate):
    if (not is_valid_number(numobj) or
        not _contains_only_valid_x_chars(numobj, candidate) or
        _contains_more_than_one_slash(candidate) or
        not _is_national_prefix_present_if_required(numobj)):
        return False
    # TODO: Evaluate how this works for other locales (testing has been
    # limited to NANPA regions) and optimise if necessary.
    normalized_candidate = normalize_digits_only(candidate, keep_non_digits=True)
    candidate_groups = re.split(_NON_DIGITS_PATTERN, normalized_candidate)
    # Set this to the last group, skipping it if the number has an extension.
    if numobj.extension != None:
        candidate_number_group_index = len(candidate_groups) - 2
    else:
        candidate_number_group_index = len(candidate_groups) - 1
    # First we check if the national significant number is formatted as a
    # block.  We use contains and not equals, since the national significant
    # number may be present with a prefix such as a national number prefix, or
    # the country code itself.
    if (len(candidate_groups) == 1 or
        candidate_groups[candidate_number_group_index].find(national_significant_number(numobj)) != -1):
        return True
    formatted_number_groups = _get_national_number_groups(numobj)
    # Starting from the end, go through in reverse, excluding the first group,
    # and check the candidate and number groups are the same.
    formatted_number_group_index = len(formatted_number_groups) - 1
    while (formatted_number_group_index > 0 and candidate_number_group_index >= 0):
        if (candidate_groups[candidate_number_group_index] !=
            formatted_number_groups[formatted_number_group_index]):
            return False
        formatted_number_group_index -= 1
        candidate_number_group_index -= 1
    # Now check the first group. There may be a national prefix at the start, so we only check
    # that the candidate group ends with the formatted number group.
    return (candidate_number_group_index >= 0 and
            candidate_groups[candidate_number_group_index].endswith(formatted_number_groups[0]))


def _get_national_number_groups(numobj):
    """Helper method to get the national-number part of a number, formatted without any national
    prefix, and return it as a set of digit blocks that would be formatted together."""
    # This will be in the format +CC-DG;ext=EXT where DG represents groups of digits.
    rfc3966_format = format_number(numobj, PhoneNumberFormat.RFC3966)
    # We remove the extension part from the formatted string before splitting
    # it into different groups.
    end_index = rfc3966_format.find(U_SEMICOLON)
    if end_index < 0:
        end_index = len(rfc3966_format)

    # The country-code will have a '-' following it.
    start_index = rfc3966_format.find(U_DASH) + 1
    return rfc3966_format[start_index:end_index].split(U_DASH)


def _contains_more_than_one_slash(candidate):
    first_slash_index = candidate.find(U_SLASH)
    return (first_slash_index > 0 and
            (candidate.find(U_SLASH, (first_slash_index + 1)) != -1))


def _contains_only_valid_x_chars(numobj, candidate):
    # The characters 'x' and 'X' can be (1) a carrier code, in which case they
    # always precede the national significant number or (2) an extension sign,
    # in which case they always precede the extension number. We assume a
    # carrier code is more than 1 digit, so the first case has to have more
    # than 1 consecutive 'x' or 'X', whereas the second case can only have
    # exactly 1 'x' or 'X'. We ignore the character if it appears as the last
    # character of the string.
    ii = 0
    while ii < (len(candidate) - 1):
        if (candidate[ii] == U_X_LOWER or candidate[ii] == U_X_UPPER):
            next_char = candidate[ii + 1]
            if (next_char == U_X_LOWER or next_char == U_X_UPPER):
                # This is the carrier code case, in which the 'X's always
                # precede the national significant number.
                ii += 1
                if is_number_match(numobj, candidate[ii:]) != MatchType.NSN_MATCH:
                    return False
            # This is the extension sign case, in which the 'x' or 'X' should
            # always precede the extension number.
            elif normalize_digits_only(candidate[ii:]) != numobj.extension:
                return False
        ii += 1
    return True


def _is_national_prefix_present_if_required(numobj):
    # First, check how we deduced the country code. If it was written in
    # international format, then the national prefix is not required.
    if numobj.country_code_source != CountryCodeSource.FROM_DEFAULT_COUNTRY:
        return True
    phone_number_region = region_code_for_country_code(numobj.country_code)
    metadata = PhoneMetadata.region_metadata.get(phone_number_region, None)
    if metadata is None:
        return True
    # Check if a national prefix should be present when formatting this number.
    national_number = national_significant_number(numobj)
    format_rule = _choose_formatting_pattern_for_number(metadata.number_format,
                                                        national_number)
    # To do this, we check that a national prefix formatting rule was present
    # and that it wasn't just the first-group symbol ($1) with punctuation.
    if (format_rule is not None and
        format_rule.national_prefix_formatting_rule is not None and
        len(format_rule.national_prefix_formatting_rule) > 0):
        if format_rule.national_prefix_optional_when_formatting:
            # The national-prefix is optional in these cases, so we don't need
            # to check if it was present.
            return True
        # Remove the first-group symbol.
        candidate_national_prefix_rule = format_rule.national_prefix_formatting_rule
        # We assume that the first-group symbol will never be _before_ the
        # national prefix.
        candidate_national_prefix_rule = candidate_national_prefix_rule[:candidate_national_prefix_rule.find("\\1")]
        candidate_national_prefix_rule = normalize_digits_only(candidate_national_prefix_rule)
        if len(candidate_national_prefix_rule) == 0:
            # National Prefix not needed for this number.
            return True
        # Normalize the remainder.
        raw_input = normalize_digits_only(numobj.raw_input)
        # Check if we found a national prefix and/or carrier code at the start of the raw input,
        # and return the result.
        return _maybe_strip_national_prefix_carrier_code(raw_input, metadata)[2]
    return True


class PhoneNumberMatcher(object):
    """A stateful class that finds and extracts telephone numbers from text.

    Vanity numbers (phone numbers using alphabetic digits such as '1-800-SIX-FLAGS' are
    not found.

    This class is not thread-safe.
    """
    # The potential states of a PhoneNumberMatcher.
    _NOT_READY = 0
    _READY = 1
    _DONE = 2

    def __init__(self, text, region,
                 leniency=Leniency.VALID, max_tries=65535):
        """Creates a new instance.

        Arguments:
        text -- The character sequence that we will search, None for no text.
        country -- The country to assume for phone numbers not written in
              international format (with a leading plus, or with the
              international dialing prefix of the specified region). May be
              None or "ZZ" if only numbers with a leading plus should be
              considered.
        leniency -- The leniency to use when evaluating candidate phone
              numbers.
        max_tries -- The maximum number of invalid numbers to try before
              giving up on the text.  This is to cover degenerate cases where
              the text has a lot of false positives in it. Must be >= 0.
        """
        if leniency is None:
            raise ValueError("Need a leniency value")
        if int(max_tries) < 0:
            raise ValueError("Need max_tries to be positive int")
        # The text searched for phone numbers.
        self.text = text
        if self.text is None:
            self.text = U_EMPTY_STRING
        # The region (country) to assume for phone numbers without an
        # international prefix, possibly None.
        self.preferred_region = region
        # The degree of validation requested.
        self.leniency = leniency
        # The maximum number of retries after matching an invalid number.
        self._max_tries = int(max_tries)
        # The iteration tristate.
        self._state = PhoneNumberMatcher._NOT_READY
        # The last successful match, None unless in state _READY
        self._last_match = None
        # The next index to start searching at. Undefined in state _DONE
        self._search_index = 0

    def has_next(self):
        """Indicates whether there is another match available"""
        if self._state == PhoneNumberMatcher._NOT_READY:
            self._last_match = self._find(self._search_index)
            if self._last_match is None:
                self._state = PhoneNumberMatcher._DONE
            else:
                self._search_index = self._last_match.end
                self._state = PhoneNumberMatcher._READY
        return (self._state == PhoneNumberMatcher._READY)

    def next(self):
        """Return the next match; raises Exception if no next match available"""
        # Check the state and find the next match as a side-effect if necessary.
        if not self.has_next():
            raise StopIteration("No next match")
        # Don't retain that memory any longer than necessary.
        result = self._last_match
        self._last_match = None
        self._state = PhoneNumberMatcher._NOT_READY
        return result

    def __iter__(self):
        while self.has_next():
            yield self.next()

    def _find(self, index):
        """Attempts to find the next subsequence in the searched sequence on or after index
        that represents a phone number. Returns the next match, None if none was found.

        Arguments:
        index -- The search index to start searching at.
        Returns the phone number match found, None if none can be found.
        """
        match = _PATTERN.search(self.text, index)
        while self._max_tries > 0 and match is not None:
            start = match.start()
            candidate = self.text[start:match.end()]

            # Check for extra numbers at the end.
            # TODO: This is the place to start when trying to support
            # extraction of multiple phone number from split notations (+41 79
            # 123 45 67 / 68).
            candidate = self._trim_after_first_match(_SECOND_NUMBER_START_PATTERN,
                                                     candidate)

            match = self._extract_match(candidate, start)
            if match is not None:
                return match
            # Move along
            index = start + len(candidate)
            self._max_tries -= 1
            match = _PATTERN.search(self.text, index)
        return None

    def _trim_after_first_match(self, pattern, candidate):
        """Trims away any characters after the first match of pattern in
        candidate, returning the trimmed version."""
        trailing_chars_match = pattern.search(candidate)
        if trailing_chars_match:
            candidate = candidate[:trailing_chars_match.start()]
        return candidate

    @classmethod
    def _is_latin_letter(cls, letter):
        """Helper method to determine if a character is a Latin-script letter
        or not. For our purposes, combining marks should also return True
        since we assume they have been added to a preceding Latin character."""
        # Combining marks are a subset of non-spacing-mark
        if (not is_letter(letter) and
            Category.get(letter) != Category.NON_SPACING_MARK):
            return False
        block = Block.get(letter)
        return (block == Block.BASIC_LATIN or
                block == Block.LATIN_1_SUPPLEMENT or
                block == Block.LATIN_EXTENDED_A or
                block == Block.LATIN_EXTENDED_ADDITIONAL or
                block == Block.LATIN_EXTENDED_B or
                block == Block.COMBINING_DIACRITICAL_MARKS)

    @classmethod
    def _is_invalid_punctuation_symbol(cls, character):
        return (character == U_PERCENT or
                Category.get(character) == Category.CURRENCY_SYMBOL)

    def _extract_match(self, candidate, offset):
        """Attempts to extract a match from a candidate string.

        Arguments:
        candidate -- The candidate text that might contain a phone number.
        offset -- The offset of candidate within self.text
        Returns the match found, None if none can be found
        """
        # Skip a match that is more likely a publication page reference or a
        # date.
        if (_PUB_PAGES.search(candidate) or
            _SLASH_SEPARATED_DATES.search(candidate)):
            return None

        # Skip potential time-stamps.
        if _TIME_STAMPS.search(candidate):
            following_text = self.text[offset + len(candidate):]
            if _TIME_STAMPS_SUFFIX.match(following_text):
                return None

        # Try to come up with a valid match given the entire candidate.
        match = self._parse_and_verify(candidate, offset)
        if match is not None:
            return match

        # If that failed, try to find an "inner match" -- there might be a
        # phone number within this candidate.
        return self._extract_inner_match(candidate, offset)

    def _extract_inner_match(self, candidate, offset):
        """Attempts to extract a match from candidate if the whole candidate
        does not qualify as a match.

        Arguments:
        candidate -- The candidate text that might contain a phone number
        offset -- The current offset of candidate within text
        Returns the match found, None if none can be found
        """
        # Try removing either the first or last "group" in the number and see
        # if this gives a result.  We consider white space to be a possible
        # indication of the start or end of the phone number.
        group_match = _GROUP_SEPARATOR.search(candidate)
        if group_match:
            # Try the first group by itself.
            first_group_only = candidate[:group_match.start()]
            first_group_only = self._trim_after_first_match(_UNWANTED_END_CHAR_PATTERN,
                                                            first_group_only)
            match = self._parse_and_verify(first_group_only, offset)
            if match is not None:
                return match
            self._max_tries -= 1

            without_first_group_start = group_match.end()
            # Try the rest of the candidate without the first group.
            without_first_group = candidate[without_first_group_start:]
            without_first_group = self._trim_after_first_match(_UNWANTED_END_CHAR_PATTERN,
                                                               without_first_group)
            match = self._parse_and_verify(without_first_group, offset + without_first_group_start)
            if match is not None:
                return match
            self._max_tries -= 1

            if self._max_tries > 0:
                last_group_start = without_first_group_start
                group_match = _GROUP_SEPARATOR.search(candidate, last_group_start)
                while group_match:
                    # Find the last group.
                    last_group_start = group_match.start()
                    group_match = _GROUP_SEPARATOR.search(candidate, group_match.end())
                without_last_group = candidate[:last_group_start]
                without_last_group = self._trim_after_first_match(_UNWANTED_END_CHAR_PATTERN,
                                                                  without_last_group)
                if without_last_group == first_group_only:
                    # If there are only two groups, then the group "without
                    # the last group" is the same as the first group. In these
                    # cases, we don't want to re-check the number group, so we
                    # exit already.
                    return None
                match = self._parse_and_verify(without_last_group, offset)
                if match is not None:
                    return match
                self._max_tries -= 1
        return None

    def _parse_and_verify(self, candidate, offset):
        """Parses a phone number from the candidate using phonenumberutil.parse and
        verifies it matches the requested leniency. If parsing and verification succeed, a
        corresponding PhoneNumberMatch is returned, otherwise this method returns None.

        Arguments:
        candidate -- The candidate match.
        offset -- The offset of candidate within self.text.
        Returns the parsed and validated phone number match, or None.
        """
        try:
            # Check the candidate doesn't contain any formatting which would
            # indicate that it really isn't a phone number.
            if not fullmatch(_MATCHING_BRACKETS, candidate):
                return None

            # If leniency is set to VALID or stricter, we also want to skip
            # numbers that are surrounded by Latin alphabetic characters, to
            # skip cases like abc8005001234 or 8005001234def.
            if self.leniency >= Leniency.VALID:
                # If the candidate is not at the start of the text, and does
                # not start with phone-number punctuation, check the previous
                # character
                if (offset > 0 and
                    not _LEAD_PATTERN.match(candidate)):
                    previous_char = self.text[offset - 1]
                    # We return None if it is a latin letter or an invalid
                    # punctuation symbol
                    if (self._is_invalid_punctuation_symbol(previous_char) or
                        self._is_latin_letter(previous_char)):
                        return None
                last_char_index = offset + len(candidate)
                if last_char_index < len(self.text):
                    next_char = self.text[last_char_index]
                    if (self._is_invalid_punctuation_symbol(next_char) or
                        self._is_latin_letter(next_char)):
                        return None

            numobj = parse(candidate, self.preferred_region, keep_raw_input=True)
            if _verify(self.leniency, numobj, candidate):
                # We used parse(keep_raw_input=True) to create this number,
                # but for now we don't return the extra values parsed.
                # TODO: stop clearing all values here and switch all users
                # over to using raw_input rather than the raw_string of
                # PhoneNumberMatch.
                numobj.country_code_source = None
                numobj.raw_input = None
                numobj.preferred_domestic_carrier_code = None
                return PhoneNumberMatch(offset, candidate, numobj)
        except NumberParseException:
            # ignore and continue
            pass
        return None


class PhoneNumberMatch(UnicodeMixin):
    """The immutable match of a phone number within a piece of text.

    Matches may be found using the find() method of PhoneNumberMatcher.

    A match consists of the phone number (in .number) as well as the .start
    and .end offsets of the corresponding subsequence of the searched
    text. Use .raw_string to obtain a copy of the matched subsequence.

    The following annotated example clarifies the relationship between the
    searched text, the match offsets, and the parsed number:

    >>> text = "Call me at +1 425 882-8080 for details."
    >>> country = "US"
    >>> import phonenumbers
    >>> matcher = phonenumbers.PhoneNumberMatcher(text, country)
    >>> matcher.has_next()
    True
    >>> m = matcher.next()  # Find the first phone number match
    >>> m.raw_string # contains the phone number as it appears in the text.
    "+1 425 882-8080"
    >>> (m.start, m.end)  # define the range of the matched subsequence.
    (11, 26)
    >>> text[m.start, m.end]
    "+1 425 882-8080"
    >>> phonenumberutil.parse("+1 425 882-8080", "US") == m.number
    True
    """
    def __init__(self, start, raw_string, numobj):
        if start < 0:
            raise Exception("Start index not >= 0")
        if raw_string is None or numobj is None:
            raise Exception("Invalid argument")
        # The start index into the text.
        self.start = start
        # The raw substring matched.
        self.raw_string = raw_string
        self.end = self.start + len(raw_string)
        # The matched phone number.
        self.number = numobj

    def __eq__(self, other):
        if not isinstance(other, PhoneNumberMatch):
            return False
        return (self.start == other.start and
                self.raw_string == other.raw_string and
                self.end == other.end and
                self.number == other.number)

    def __ne__(self, other):
        return not self.__eq__(other)

    def __repr__(self):
        return (unicod("PhoneNumberMatch(start=%r, raw_string=%r, numobj=%r)") %
                (self.start,
                 self.raw_string,
                 self.number))

    def __unicode__(self):
        return unicod("PhoneNumberMatch [%s,%s) %s") % (self.start, self.end, self.raw_string)<|MERGE_RESOLUTION|>--- conflicted
+++ resolved
@@ -117,13 +117,8 @@
 
 # Matches timestamps. Examples: "2012-01-02 08:00". Note that the reg-ex does
 # not include the trailing ":\d\d" -- that is covered by TIME_STAMPS_SUFFIX.
-<<<<<<< HEAD
-TIME_STAMPS = re.compile(u("[12]\\d{3}[-/]?[01]\\d[-/]?[0-3]\\d [0-2]\\d$"))
-TIME_STAMPS_SUFFIX = re.compile(u(":[0-5]\\d"))
-=======
-_TIME_STAMPS = re.compile(u"[12]\\d{3}[-/]?[01]\\d[-/]?[0-3]\\d [0-2]\\d$")
-_TIME_STAMPS_SUFFIX = re.compile(u":[0-5]\\d")
->>>>>>> e455d459
+_TIME_STAMPS = re.compile(u("[12]\\d{3}[-/]?[01]\\d[-/]?[0-3]\\d [0-2]\\d$"))
+_TIME_STAMPS_SUFFIX = re.compile(u(":[0-5]\\d"))
 
 # Matches white-space, which may indicate the end of a phone number and the
 # start of something else (such as a neighbouring zip-code). If white-space is
