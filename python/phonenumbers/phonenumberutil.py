"""Python phone number parsing and formatting library

If you use this library, and want to be notified about important changes,
please sign up to the libphonenumber mailing list at
http://groups.google.com/group/libphonenumber-discuss/about.

NOTE: A lot of methods in this module require Region Code strings. These must
be provided using ISO 3166-1 two-letter country-code format. These should be
in upper-case. The list of the codes can be found here:
http://www.iso.org/iso/country_codes/iso_3166_code_lists/country_names_and_code_elements.htm

author: Shaopeng Jia (original Java version)
author: Lara Rennie (original Java Version)
author: David Drysdale (Python version)
"""
# Based on original Java code:
#     java/src/com/google/i18n/phonenumbers/PhoneNumberUtil.java
#   Copyright (C) 2009-2011 The Libphonenumber Authors
#
# Licensed under the Apache License, Version 2.0 (the "License");
# you may not use this file except in compliance with the License.
# You may obtain a copy of the License at
#
# http://www.apache.org/licenses/LICENSE-2.0
#
# Unless required by applicable law or agreed to in writing, software
# distributed under the License is distributed on an "AS IS" BASIS,
# WITHOUT WARRANTIES OR CONDITIONS OF ANY KIND, either express or implied.
# See the License for the specific language governing permissions and
# limitations under the License.
import sys
import re

from .re_util import fullmatch   # Extra regexp function; see README
from .util import UnicodeMixin, u, unicod, prnt, to_long
from .util import U_EMPTY_STRING, U_SPACE, U_DASH, U_TILDE, U_ZERO, U_SEMICOLON
from .unicode_util import digit as unicode_digit

# Data class definitions
from .phonenumber import PhoneNumber, CountryCodeSource
from .phonemetadata import NumberFormat, PhoneMetadata, REGION_CODE_FOR_NON_GEO_ENTITY

# Import auto-generated data structures
try:
    from .data import _COUNTRY_CODE_TO_REGION_CODE
except ImportError:  # pragma no cover
    # Before the generated code exists, the data/ directory is empty.
    # The generation process imports this module, creating a circular
    # dependency.  The hack below works around this.
    import os
    import sys
    if (os.path.basename(sys.argv[0]) == "buildmetadatafromxml.py" or
        os.path.basename(sys.argv[0]) == "buildgeocodingdata.py"):
        prnt("Failed to import generated data (but OK as during autogeneration)", file=sys.stderr)
        _COUNTRY_CODE_TO_REGION_CODE = {1: ("US",)}
    else:
        raise

# Set the master map from country code to region code.  The
# extra level of indirection allows the unit test to replace
# the map with test data.
COUNTRY_CODE_TO_REGION_CODE = _COUNTRY_CODE_TO_REGION_CODE

# Naming convention for phone number arguments and variables:
#  - string arguments are named 'number'
#  - PhoneNumber objects are named 'numobj'

# Flags to use when compiling regular expressions for phone numbers.
_REGEX_FLAGS = re.UNICODE | re.IGNORECASE
# The minimum and maximum length of the national significant number.
_MIN_LENGTH_FOR_NSN = 2
# The ITU says the maximum length should be 15, but we have found longer
# numbers in Germany.
_MAX_LENGTH_FOR_NSN = 16
# The maximum length of the country calling code.
_MAX_LENGTH_COUNTRY_CODE = 3
# We don't allow input strings for parsing to be longer than 250 chars. This
# prevents malicious input from overflowing the regular-expression engine.
_MAX_INPUT_STRING_LENGTH = 250
# Region-code for the unknown region.
UNKNOWN_REGION = u("ZZ")
# The set of regions that share country calling code 1.
_NANPA_COUNTRY_CODE = 1
# The prefix that needs to be inserted in front of a Colombian landline number
# when dialed from a mobile phone in Colombia.
_COLOMBIA_MOBILE_TO_FIXED_LINE_PREFIX = unicod("3")
# The PLUS_SIGN signifies the international prefix.
_PLUS_SIGN = u("+")
_STAR_SIGN = u('*')
_RFC3966_EXTN_PREFIX = u(";ext=")
_RFC3966_PREFIX = u("tel:")
_RFC3966_PHONE_CONTEXT = u(";phone-context=")
_RFC3966_ISDN_SUBADDRESS = u(";isub=")

# Simple ASCII digits map used to populate _ALPHA_PHONE_MAPPINGS and
# _ALL_PLUS_NUMBER_GROUPING_SYMBOLS.
_ASCII_DIGITS_MAP = {u("0"): u("0"), u("1"): u("1"),
                     u("2"): u("2"), u("3"): u("3"),
                     u("4"): u("4"), u("5"): u("5"),
                     u("6"): u("6"), u("7"): u("7"),
                     u("8"): u("8"), u("9"): u("9")}

# Only upper-case variants of alpha characters are stored.
_ALPHA_MAPPINGS = {u("A"): u("2"),
                   u("B"): u("2"),
                   u("C"): u("2"),
                   u("D"): u("3"),
                   u("E"): u("3"),
                   u("F"): u("3"),
                   u("G"): u("4"),
                   u("H"): u("4"),
                   u("I"): u("4"),
                   u("J"): u("5"),
                   u("K"): u("5"),
                   u("L"): u("5"),
                   u("M"): u("6"),
                   u("N"): u("6"),
                   u("O"): u("6"),
                   u("P"): u("7"),
                   u("Q"): u("7"),
                   u("R"): u("7"),
                   u("S"): u("7"),
                   u("T"): u("8"),
                   u("U"): u("8"),
                   u("V"): u("8"),
                   u("W"): u("9"),
                   u("X"): u("9"),
                   u("Y"): u("9"),
                   u("Z"): u("9"), }
# For performance reasons, amalgamate both into one map.
_ALPHA_PHONE_MAPPINGS = dict(_ALPHA_MAPPINGS, **_ASCII_DIGITS_MAP)

# A map that contains characters that are essential when dialling. That means
# any of the characters in this map must not be removed from a number when
# dialling, otherwise the call will not reach the intended destination.
_DIALLABLE_CHAR_MAPPINGS = dict({_PLUS_SIGN: _PLUS_SIGN,
                                 u('*'): u('*')},
                                **_ASCII_DIGITS_MAP)

# Separate map of all symbols that we wish to retain when formatting alpha
# numbers. This includes digits, ASCII letters and number grouping symbols
# such as "-" and " ".
_ALL_PLUS_NUMBER_GROUPING_SYMBOLS = dict({u("-"): u("-"),  # Add grouping symbols.
                                          u("\uFF0D"): u("-"),
                                          u("\u2010"): u("-"),
                                          u("\u2011"): u("-"),
                                          u("\u2012"): u("-"),
                                          u("\u2013"): u("-"),
                                          u("\u2014"): u("-"),
                                          u("\u2015"): u("-"),
                                          u("\u2212"): u("-"),
                                          u("/"): u("/"),
                                          u("\uFF0F"): u("/"),
                                          u(" "): u(" "),
                                          u("\u3000"): u(" "),
                                          u("\u2060"): u(" "),
                                          u("."): u("."),
                                          u("\uFF0E"): u(".")},
                                         # Put (lower letter -> upper letter) and
                                         # (upper letter -> upper letter) mappings.
                                         **dict([(_c.lower(), _c) for _c in _ALPHA_MAPPINGS.keys()] +
                                                [(_c, _c)         for _c in _ALPHA_MAPPINGS.keys()],
                                                **_ASCII_DIGITS_MAP))

# Pattern that makes it easy to distinguish whether a region has a unique
# international dialing prefix or not. If a region has a unique international
# prefix (e.g. 011 in USA), it will be represented as a string that contains a
# sequence of ASCII digits. If there are multiple available international
# prefixes in a region, they will be represented as a regex string that always
# contains character(s) other than ASCII digits.  Note this regex also
# includes tilde, which signals waiting for the tone.
_UNIQUE_INTERNATIONAL_PREFIX = re.compile(u("[\\d]+(?:[~\u2053\u223C\uFF5E][\\d]+)?"))

# Regular expression of acceptable punctuation found in phone numbers. This
# excludes punctuation found as a leading character only.  This consists of
# dash characters, white space characters, full stops, slashes, square
# brackets, parentheses and tildes. It also includes the letter 'x' as that is
# found as a placeholder for carrier information in some phone numbers. Full-width
# variants are also present.
_VALID_PUNCTUATION = (u("-x\u2010-\u2015\u2212\u30FC\uFF0D-\uFF0F ") +
                      u("\u00A0\u00AD\u200B\u2060\u3000()\uFF08\uFF09\uFF3B\uFF3D.\\[\\]/~\u2053\u223C\uFF5E"))

_DIGITS = unicod('\\d')  # Java "\\p{Nd}", so need "(?u)" or re.UNICODE wherever this is used
# We accept alpha characters in phone numbers, ASCII only, upper and lower
# case.
_VALID_ALPHA = (U_EMPTY_STRING.join(_ALPHA_MAPPINGS.keys()) +
                U_EMPTY_STRING.join([_k.lower() for _k in _ALPHA_MAPPINGS.keys()]))
_PLUS_CHARS = u("+\uFF0B")
_PLUS_CHARS_PATTERN = re.compile(u("[") + _PLUS_CHARS + u("]+"))
_SEPARATOR_PATTERN = re.compile(u("[") + _VALID_PUNCTUATION + u("]+"))
_CAPTURING_DIGIT_PATTERN = re.compile(u("(") + _DIGITS + u(")"), re.UNICODE)

# Regular expression of acceptable characters that may start a phone number
# for the purposes of parsing. This allows us to strip away meaningless
# prefixes to phone numbers that may be mistakenly given to us. This consists
# of digits, the plus symbol and arabic-indic digits. This does not contain
# alpha characters, although they may be used later in the number. It also
# does not include other punctuation, as this will be stripped later during
# parsing and is of no information value when parsing a number.
_VALID_START_CHAR = u("[") + _PLUS_CHARS + _DIGITS + u("]")
_VALID_START_CHAR_PATTERN = re.compile(_VALID_START_CHAR, re.UNICODE)

# Regular expression of characters typically used to start a second phone
# number for the purposes of parsing. This allows us to strip off parts of the
# number that are actually the start of another number, such as for: (530)
# 583-6985 x302/x2303 -> the second extension here makes this actually two
# phone numbers, (530) 583-6985 x302 and (530) 583-6985 x2303. We remove the
# second extension so that the first number is parsed correctly.
_SECOND_NUMBER_START = u("[\\\\/] *x")
_SECOND_NUMBER_START_PATTERN = re.compile(_SECOND_NUMBER_START)

# Regular expression of trailing characters that we want to remove. We remove
# all characters that are not alpha or numerical characters. The hash
# character is retained here, as it may signify the previous block was an
# extension.
#
# The original Java regexp is:
#   [[\\P{N}&&\\P{L}]&&[^#]]+$
# which splits out as:
#   [                      ]+$  : >=1 of the following chars at end of string
#    [              ]&&[  ]     : intersection of these two sets of chars
#    [      &&      ]           : intersection of these two sets of chars
#     \\P{N}                    : characters without the "Number" Unicode property
#              \\P{L}           : characters without the "Letter" Unicode property
#                      [^#]     : character other than hash
# which nets down to: >=1 non-Number, non-Letter, non-# characters at string end
# In Python Unicode regexp mode '(?u)', the class '[^#\w]' will match anything
# that is not # and is not alphanumeric and is not underscore.
_UNWANTED_END_CHARS = u("(?u)(?:_|[^#\w])+$")
_UNWANTED_END_CHAR_PATTERN = re.compile(_UNWANTED_END_CHARS)

# We use this pattern to check if the phone number has at least three letters
# in it - if so, then we treat it as a number where some phone-number digits
# are represented by letters.
_VALID_ALPHA_PHONE_PATTERN = re.compile(u("(?:.*?[A-Za-z]){3}.*"))

# Regular expression of viable phone numbers. This is location
# independent. Checks we have at least three leading digits, and only valid
# punctuation, alpha characters and digits in the phone number. Does not
# include extension data.  The symbol 'x' is allowed here as valid punctuation
# since it is often used as a placeholder for carrier codes, for example in
# Brazilian phone numbers. We also allow multiple "+" characters at the start.
# Corresponds to the following:
# [digits]{minLengthNsn}|
# plus_sign*(([punctuation]|[star])*[digits]){3,}([punctuation]|[star]|[digits]|[alpha])*
#
# The first reg-ex is to allow short numbers (two digits long) to be parsed if
# they are entered as "15" etc, but only if there is no punctuation in
# them. The second expression restricts the number of digits to three or more,
# but then allows them to be in international form, and to have
# alpha-characters and punctuation.
#
# Note VALID_PUNCTUATION starts with a -, so must be the first in the range.
_VALID_PHONE_NUMBER = (_DIGITS + (u("{%d}") % _MIN_LENGTH_FOR_NSN) + u("|") +
                       u("[") + _PLUS_CHARS + u("]*(?:[") + _VALID_PUNCTUATION + _STAR_SIGN + u("]*") + _DIGITS + u("){3,}[") +
                       _VALID_PUNCTUATION + _STAR_SIGN + _VALID_ALPHA + _DIGITS + u("]*"))

# Default extension prefix to use when formatting. This will be put in front
# of any extension component of the number, after the main national number is
# formatted. For example, if you wish the default extension formatting to be
# " extn: 3456", then you should specify " extn: " here as the default
# extension prefix. This can be overridden by region-specific preferences.
_DEFAULT_EXTN_PREFIX = u(" ext. ")

# Pattern to capture digits used in an extension. Places a maximum length of
# "7" for an extension.
_CAPTURING_EXTN_DIGITS = u("(") + _DIGITS + u("{1,7})")

# Regexp of all possible ways to write extensions, for use when parsing. This
# will be run as a case-insensitive regexp match. Wide character versions are
# also provided after each ASCII version.

# One-character symbols that can be used to indicate an extension.
_SINGLE_EXTN_SYMBOLS_FOR_MATCHING = u("x\uFF58#\uFF03~\uFF5E")
# For parsing, we are slightly more lenient in our interpretation than for
# matching. Here we allow a "comma" as a possible extension indicator. When
# matching, this is hardly ever used to indicate this.
_SINGLE_EXTN_SYMBOLS_FOR_PARSING = u(",") + _SINGLE_EXTN_SYMBOLS_FOR_MATCHING


def _create_extn_pattern(single_extn_symbols):
    """Helper initialiser method to create the regular-expression pattern to
    match extensions, allowing the one-char extension symbols provided by
    single_extn_symbols."""
    # There are three regular expressions here. The first covers RFC 3966
    # format, where the extension is added using ";ext=". The second more
    # generic one starts with optional white space and ends with an optional
    # full stop (.), followed by zero or more spaces/tabs and then the numbers
    # themselves. The other one covers the special case of American numbers
    # where the extension is written with a hash at the end, such as "- 503#".
    # Note that the only capturing groups should be around the digits that you
    # want to capture as part of the extension, or else parsing will fail!
    # Canonical-equivalence doesn't seem to be an option with Android java, so
    # we allow two options for representing the accented o - the character
    # itself, and one in the unicode decomposed form with the combining acute
    # accent.
    return (_RFC3966_EXTN_PREFIX + _CAPTURING_EXTN_DIGITS + u("|") +
            u("[ \u00A0\\t,]*(?:e?xt(?:ensi(?:o\u0301?|\u00F3))?n?|") +
            u("\uFF45?\uFF58\uFF54\uFF4E?|") +
            u("[") + single_extn_symbols + u("]|int|anexo|\uFF49\uFF4E\uFF54)") +
            u("[:\\.\uFF0E]?[ \u00A0\\t,-]*") + _CAPTURING_EXTN_DIGITS + u("#?|") +
            u("[- ]+(") + _DIGITS + u("{1,5})#"))

_EXTN_PATTERNS_FOR_PARSING = _create_extn_pattern(_SINGLE_EXTN_SYMBOLS_FOR_PARSING)
_EXTN_PATTERNS_FOR_MATCHING = _create_extn_pattern(_SINGLE_EXTN_SYMBOLS_FOR_MATCHING)

# Regexp of all known extension prefixes used by different regions followed by
# 1 or more valid digits, for use when parsing.
_EXTN_PATTERN = re.compile(u("(?:") + _EXTN_PATTERNS_FOR_PARSING + u(")$"), _REGEX_FLAGS)

# We append optionally the extension pattern to the end here, as a valid phone
# number may have an extension prefix appended, followed by 1 or more digits.
_VALID_PHONE_NUMBER_PATTERN = re.compile(_VALID_PHONE_NUMBER + u("(?:") + _EXTN_PATTERNS_FOR_PARSING + u(")?"), _REGEX_FLAGS)

# We use a non-capturing group because Python's re.split() returns any capturing
# groups interspersed with the other results (unlike Java's Pattern.split()).
NON_DIGITS_PATTERN = re.compile(u("(?:\\D+)"))

# The FIRST_GROUP_PATTERN was originally set to \1 but there are some
# countries for which the first group is not used in the national pattern
# (e.g. Argentina) so the \1 group does not match correctly.  Therefore, we
# use \d, so that the first group actually used in the pattern will be
# matched.
_FIRST_GROUP_PATTERN = re.compile(u(r"(\\\d)"))
_NP_PATTERN = re.compile(u("\\$NP"))
_FG_PATTERN = re.compile(u("\\$FG"))
_CC_PATTERN = re.compile(u("\\$CC"))

# A pattern that is used to determine if the national prefix formatting rule
# has the first group only, i.e., does not start with the national
# prefix. Note that the pattern explicitly allows for unbalanced parentheses.
_FIRST_GROUP_ONLY_PREFIX_PATTERN = re.compile("\\(?\\\\1\\)?")


class PhoneNumberFormat(object):
    """
    Phone number format.

    INTERNATIONAL and NATIONAL formats are consistent with the definition in
    ITU-T Recommendation E123. For example, the number of the Google
    Switzerland office will be written as "+41 44 668 1800" in INTERNATIONAL
    format, and as "044 668 1800" in NATIONAL format.  E164 format is as per
    INTERNATIONAL format but with no formatting applied, e.g. "+41446681800".
    RFC3966 is as per INTERNATIONAL format, but with all spaces and other
    separating symbols replaced with a hyphen, and with any phone number
    extension appended with ";ext=". It also will have a prefix of "tel:"
    added, e.g. "tel:+41-44-668-1800".

    Note: If you are considering storing the number in a neutral format, you
    are highly advised to use the PhoneNumber class.
    """
    E164 = 0
    INTERNATIONAL = 1
    NATIONAL = 2
    RFC3966 = 3


class PhoneNumberType(object):
    """Type of phone numbers."""
    FIXED_LINE = 0
    MOBILE = 1
    # In some regions (e.g. the USA), it is impossible to distinguish between
    # fixed-line and mobile numbers by looking at the phone number itself.
    FIXED_LINE_OR_MOBILE = 2
    # Freephone lines
    TOLL_FREE = 3
    PREMIUM_RATE = 4
    # The cost of this call is shared between the caller and the recipient,
    # and is hence typically less than PREMIUM_RATE calls. See
    # http://en.wikipedia.org/wiki/Shared_Cost_Service for more information.
    SHARED_COST = 5
    # Voice over IP numbers. This includes TSoIP (Telephony Service over IP).
    VOIP = 6
    # A personal number is associated with a particular person, and may be
    # routed to either a MOBILE or FIXED_LINE number. Some more information
    # can be found here: http://en.wikipedia.org/wiki/Personal_Numbers
    PERSONAL_NUMBER = 7
    PAGER = 8
    # Used for "Universal Access Numbers" or "Company Numbers". They may be
    # further routed to specific offices, but allow one number to be used for
    # a company.
    UAN = 9
    # Used for "Voice Mail Access Numbers".
    VOICEMAIL = 10
    # A phone number is of type UNKNOWN when it does not fit any of the known
    # patterns for a specific region.
    UNKNOWN = 99


class MatchType(object):
    """Types of phone number matches."""
    # Not a telephone number
    NOT_A_NUMBER = 0
    # None of the match types below apply
    NO_MATCH = 1
    # Returns SHORT_NSN_MATCH if either or both has no region specified, or
    # the region specified is the same, and one NSN could be a shorter version
    # of the other number. This includes the case where one has an extension
    # specified, and the other does not.
    SHORT_NSN_MATCH = 2
    # Either or both has no region specified, and the NSNs and extensions are
    # the same.
    NSN_MATCH = 3
    # The country_code, NSN, presence of a leading zero for Italian numbers
    # and any extension present are the same.
    EXACT_MATCH = 4


class ValidationResult(object):
    """Possible outcomes when testing if a PhoneNumber is a possible number."""
    IS_POSSIBLE = 0
    INVALID_COUNTRY_CODE = 1
    TOO_SHORT = 2
    TOO_LONG = 3


# Derived data structures
SUPPORTED_REGIONS = set([_item for _sublist in COUNTRY_CODE_TO_REGION_CODE.values() for _item in _sublist])
if REGION_CODE_FOR_NON_GEO_ENTITY in SUPPORTED_REGIONS:
    SUPPORTED_REGIONS.remove(REGION_CODE_FOR_NON_GEO_ENTITY)
_NANPA_REGIONS = set(COUNTRY_CODE_TO_REGION_CODE[_NANPA_COUNTRY_CODE])


def _extract_possible_number(number):
    """Attempt to extract a possible number from the string passed in.

    This currently strips all leading characters that cannot be used to
    start a phone number. Characters that can be used to start a phone number
    are defined in the VALID_START_CHAR_PATTERN. If none of these characters
    are found in the number passed in, an empty string is returned. This
    function also attempts to strip off any alternative extensions or endings
    if two or more are present, such as in the case of: (530) 583-6985
    x302/x2303. The second extension here makes this actually two phone
    numbers, (530) 583-6985 x302 and (530) 583-6985 x2303. We remove the
    second extension so that the first number is parsed correctly.

    Arguments:
    number -- The string that might contain a phone number.

    Returns the number, stripped of any non-phone-number prefix (such
    as "Tel:") or an empty string if no character used to start phone
    numbers (such as + or any digit) is found in the number
    """
    match = _VALID_START_CHAR_PATTERN.search(number)
    if match:
        number = number[match.start():]
        # Remove trailing non-alpha non-numberical characters.
        trailing_chars_match = _UNWANTED_END_CHAR_PATTERN.search(number)
        if trailing_chars_match:
            number = number[:trailing_chars_match.start()]
        # Check for extra numbers at the end.
        second_number_match = _SECOND_NUMBER_START_PATTERN.search(number)
        if second_number_match:
            number = number[:second_number_match.start()]
        return number
    else:
        return U_EMPTY_STRING


def _is_viable_phone_number(number):
    """Checks to see if a string could possibly be a phone number.

    At the moment, checks to see that the string begins with at least 2
    digits, ignoring any punctuation commonly found in phone numbers.  This
    method does not require the number to be normalized in advance - but does
    assume that leading non-number symbols have been removed, such as by the
    method _extract_possible_number.

    Arguments:
    number -- string to be checked for viability as a phone number

    Returns True if the number could be a phone number of some sort, otherwise
    False
    """
    if len(number) < _MIN_LENGTH_FOR_NSN:
        return False
    match = fullmatch(_VALID_PHONE_NUMBER_PATTERN, number)
    return bool(match)


def _normalize(number):
    """Normalizes a string of characters representing a phone number.

    This performs the following conversions:
     - Punctuation is stripped.
     - For ALPHA/VANITY numbers:
        - Letters are converted to their numeric representation on a telephone
          keypad. The keypad used here is the one defined in ITU
          Recommendation E.161. This is only done if there are 3 or more
          letters in the number, to lessen the risk that such letters are
          typos - otherwise alpha characters are stripped.
     - For other numbers:
        - Wide-ascii digits are converted to normal ASCII (European) digits.
        - Arabic-Indic numerals are converted to European numerals.
        - Spurious alpha characters are stripped.

    Arguments:
    number -- string representing a phone number

    Returns the normalized string version of the phone number.
    """
    m = fullmatch(_VALID_ALPHA_PHONE_PATTERN, number)
    if m:
        return _normalize_helper(number, _ALPHA_PHONE_MAPPINGS, True)
    else:
        return normalize_digits_only(number)


def normalize_digits_only(number, keep_non_digits=False):
    """Normalizes a string of characters representing a phone number.

    This converts wide-ascii and arabic-indic numerals to European numerals,
    and strips punctuation and alpha characters (optional).

    Arguments:
    number -- a string representing a phone number
    keep_non_digits -- whether to keep non-digits

    Returns the normalized string version of the phone number.
    """
    number = unicod(number)
    number_length = len(number)
    normalized_digits = U_EMPTY_STRING
    for ii in range(number_length):
        d = unicode_digit(number[ii], -1)
        if d != -1:
            normalized_digits += unicod(d)
        elif keep_non_digits:
            normalized_digits += number[ii]
    return normalized_digits


def convert_alpha_characters_in_number(number):
    """Convert alpha chars in a number to their respective digits on a keypad,
    but retains existing formatting."""
    return _normalize_helper(number, _ALPHA_PHONE_MAPPINGS, False)


def length_of_geographical_area_code(numobj):
    """Return length of the geographical area code for a number.

    Gets the length of the geographical area code from the national_number
    field of the PhoneNumber object passed in, so that clients could use it to
    split a national significant number into geographical area code and
    subscriber number. It works in such a way that the resultant subscriber
    number should be diallable, at least on some devices. An example of how
    this could be used:

    >>> import phonenumbers
    >>> numobj = phonenumbers.parse("16502530000", "US")
    >>> nsn = phonenumbers.national_significant_number(numobj)
    >>> ac_len = phonenumbers.length_of_geographical_area_code(numobj)
    >>> if ac_len > 0:
    ...     area_code = nsn[:ac_len]
    ...     subscriber_number = nsn[ac_len:]
    ... else:
    ...     area_code = ""
    ...     subscriber_number = nsn

    N.B.: area code is a very ambiguous concept, so the I18N team generally
    recommends against using it for most purposes, but recommends using the
    more general national_number instead. Read the following carefully before
    deciding to use this method:

     - geographical area codes change over time, and this method honors those
       changes; therefore, it doesn't guarantee the stability of the result it
       produces.
     - subscriber numbers may not be diallable from all devices (notably
       mobile devices, which typically require the full national_number to be
       dialled in most countries).
     - most non-geographical numbers have no area codes, including numbers
       from non-geographical entities.
     - some geographical numbers have no area codes.

    Arguments:
    numobj -- The PhoneNumber object to find the length of the area code form.

    Returns the length of area code of the PhoneNumber object passed in.
    """
    metadata = PhoneMetadata.metadata_for_region(region_code_for_number(numobj), None)
    if metadata is None:
        return 0

    # If a country doesn't use a national prefix, and this number doesn't have
    # an Italian leading zero, we assume it is a closed dialling plan with no
    # area codes.
    if metadata.national_prefix is None and not numobj.italian_leading_zero:
        return 0

    if not _is_number_geographical(numobj):
        return 0

    return length_of_national_destination_code(numobj)


def length_of_national_destination_code(numobj):
    """Return length of the national destination code code for a number.

    Gets the length of the national destination code (NDC) from the
    PhoneNumber object passed in, so that clients could use it to split a
    national significant number into NDC and subscriber number. The NDC of a
    phone number is normally the first group of digit(s) right after the
    country calling code when the number is formatted in the international
    format, if there is a subscriber number part that follows. An example of
    how this could be used:

    >>> import phonenumbers
    >>> numobj = phonenumbers.parse("18002530000", "US")
    >>> nsn = phonenumbers.national_significant_number(numobj)
    >>> ndc_len = phonenumbers.length_of_national_destination_code(numobj)
    >>> if ndc_len > 0:
    ...     national_destination_code = nsn[:ndc_len]
    ...     subscriber_number = nsn[ndc_len:]
    ... else:
    ...     national_destination_code = ""
    ...     subscriber_number = nsn

    Refer to the unittests to see the difference between this function and
    length_of_geographical_area_code.

    Arguments:
    numobj -- The PhoneNumber object to find the length of the NDC from.

    Returns the length of NDC of the PhoneNumber object passed in.
    """
    if numobj.extension is not None:
        # We don't want to alter the object given to us, but we don't want to
        # include the extension when we format it, so we copy it and clear the
        # extension here.
        copied_numobj = PhoneNumber()
        copied_numobj.merge_from(numobj)
        copied_numobj.extension = None
    else:
        copied_numobj = numobj

    nsn = format_number(copied_numobj, PhoneNumberFormat.INTERNATIONAL)
    number_groups = re.split(NON_DIGITS_PATTERN, nsn)

    # The pattern will start with "+COUNTRY_CODE " so the first group will
    # always be the empty string (before the + symbol) and the second group
    # will be the country calling code. The third group will be area code if
    # it is not the last group.
    if len(number_groups) <= 3:
        return 0

    if (region_code_for_country_code(numobj.country_code) == unicod("AR") and
        number_type(numobj) == PhoneNumberType.MOBILE):
        # Argentinian mobile numbers, when formatted in the international
        # format, are in the form of +54 9 NDC XXXX... As a result, we take the
        # length of the third group (NDC) and add 1 for the digit 9, which also
        # forms part of the national significant number.
        #
        # TODO: Investigate the possibility of better modeling the metadata to
        # make it easier to obtain the NDC.
        return len(number_groups[3]) + 1
    return len(number_groups[2])


def _normalize_helper(number, replacements, remove_non_matches):
    """Normalizes a string of characters representing a phone number by
    replacing all characters found in the accompanying map with the values
    therein, and stripping all other characters if remove_non_matches is true.

    Arguments:
    number -- a string representing a phone number
    replacements -- a mapping of characters to what they should be replaced
              by in the normalized version of the phone number
    remove_non_matches -- indicates whether characters that are not able to be
              replaced should be stripped from the number. If this is False,
              they will be left unchanged in the number.

    Returns the normalized string version of the phone number.
    """
    normalized_number = []
    for char in number:
        new_digit = replacements.get(char.upper(), None)
        if new_digit is not None:
            normalized_number.append(new_digit)
        elif not remove_non_matches:
            normalized_number.append(char)
        # If neither of the above are true, we remove this character
    return U_EMPTY_STRING.join(normalized_number)


def _formatting_rule_has_first_group_only(national_prefix_formatting_rule):
    """Helper function to check if the national prefix formatting rule has the
    first group only, i.e., does not start with the national prefix.
    """
    if national_prefix_formatting_rule is None:  # pragma no cover
        return False
    return bool(fullmatch(_FIRST_GROUP_ONLY_PREFIX_PATTERN,
                          national_prefix_formatting_rule))


def _is_number_geographical(numobj):
    num_type = number_type(numobj)
    # TODO: Include mobile phone numbers from countries like Indonesia, which
    # has some mobile numbers that are geographical.
    return (num_type == PhoneNumberType.FIXED_LINE or
            num_type == PhoneNumberType.FIXED_LINE_OR_MOBILE)


def _is_valid_region_code(region_code):
    """Helper function to check region code is not unknown or None"""
    if region_code is None:
        return False
    return (region_code in SUPPORTED_REGIONS)


def _has_valid_country_calling_code(country_calling_code):
    return (country_calling_code in _COUNTRY_CODE_TO_REGION_CODE)


def format_number(numobj, num_format):
    """Formats a phone number in the specified format using default rules.

    Note that this does not promise to produce a phone number that the user
    can dial from where they are - although we do format in either 'national'
    or 'international' format depending on what the client asks for, we do not
    currently support a more abbreviated format, such as for users in the same
    "area" who could potentially dial the number without area code. Note that
    if the phone number has a country calling code of 0 or an otherwise
    invalid country calling code, we cannot work out which formatting rules to
    apply so we return the national significant number with no formatting
    applied.

    Arguments:
    numobj -- The phone number to be formatted.
    num_format --  The format the phone number should be formatted into

    Returns the formatted phone number.
    """
    if numobj.national_number == 0 and numobj.raw_input is not None:
        # Unparseable numbers that kept their raw input just use that.  This
        # is the only case where a number can be formatted as E164 without a
        # leading '+' symbol (but the original number wasn't parseable
        # anyway).
        # TODO: Consider removing the 'if' above so that unparseable strings
        # without raw input format to the empty string instead of "+00"
        if len(numobj.raw_input) > 0:
            return numobj.raw_input
    country_calling_code = numobj.country_code
    nsn = national_significant_number(numobj)
    if num_format == PhoneNumberFormat.E164:
        # Early exit for E164 case (even if the country calling code is
        # invalid) since no formatting of the national number needs to be
        # applied.  Extensions are not formatted.
        return _prefix_number_with_country_calling_code(country_calling_code, num_format, nsn)
    if not _has_valid_country_calling_code(country_calling_code):
        return nsn
    # Note region_code_for_country_code() is used because formatting
    # information for regions which share a country calling code is contained
    # by only one region for performance reasons. For example, for NANPA
    # regions it will be contained in the metadata for US.
    region_code = region_code_for_country_code(country_calling_code)
    # Metadata cannot be None because the country calling code is valid (which
    # means that the region code cannot be ZZ and must be one of our supported
    # region codes).
    metadata = PhoneMetadata.metadata_for_region_or_calling_code(country_calling_code, region_code.upper())
    formatted_number = _format_nsn(nsn, metadata, num_format)
    formatted_number = _maybe_append_formatted_extension(numobj,
                                                         metadata,
                                                         num_format,
                                                         formatted_number)
    return _prefix_number_with_country_calling_code(country_calling_code,
                                                    num_format,
                                                    formatted_number)


def format_by_pattern(numobj, number_format, user_defined_formats):
    """Formats a phone number using client-defined formatting rules."

    Note that if the phone number has a country calling code of zero or an
    otherwise invalid country calling code, we cannot work out things like
    whether there should be a national prefix applied, or how to format
    extensions, so we return the national significant number with no
    formatting applied.

    Arguments:
    numobj -- The phone number to be formatted
    num_format -- The format the phone number should be formatted into
    user_defined_formats -- formatting rules specified by clients

    Returns the formatted phone number.
    """
    country_code = numobj.country_code
    nsn = national_significant_number(numobj)
    if not _has_valid_country_calling_code(country_code):
        return nsn
    # Note region_code_for_country_code() is used because formatting
    # information for regions which share a country calling code is contained
    # by only one region for performance reasons. For example, for NANPA
    # regions it will be contained in the metadata for US.
    region_code = region_code_for_country_code(country_code)
    # Metadata cannot be None because the country calling code is valid
    metadata = PhoneMetadata.metadata_for_region_or_calling_code(country_code, region_code)

    formatted_number = U_EMPTY_STRING
    formatting_pattern = choose_formatting_pattern_for_number(user_defined_formats, nsn)
    if formatting_pattern is None:
        # If no pattern above is matched, we format the number as a whole.
        formatted_number = nsn
    else:
        num_format_copy = NumberFormat()
        num_format_copy._mutable = True
        # Before we do a replacement of the national prefix pattern $NP with
        # the national prefix, we need to copy the rule so that subsequent
        # replacements for different numbers have the appropriate national
        # prefix.
        num_format_copy.merge_from(formatting_pattern)
        np_formatting_rule = formatting_pattern.national_prefix_formatting_rule
        if (np_formatting_rule is not None and len(np_formatting_rule) > 0):
            national_prefix = metadata.national_prefix
            if (national_prefix is not None and len(national_prefix) > 0):
                # Replace $NP with national prefix and $FG with the first
                # group (\1) matcher.
                np_formatting_rule = re.sub(_NP_PATTERN,
                                            national_prefix,
                                            np_formatting_rule,
                                            count=1)
                np_formatting_rule = re.sub(_FG_PATTERN,
                                            unicod("\\\\1"),
                                            np_formatting_rule,
                                            count=1)
                num_format_copy.national_prefix_formatting_rule = np_formatting_rule
            else:
                # We don't want to have a rule for how to format the national
                # prefix if there isn't one.
                num_format_copy.national_prefix_formatting_rule = None
        formatted_number = format_nsn_using_pattern(nsn, num_format_copy, number_format)
    formatted_number = _maybe_append_formatted_extension(numobj,
                                                         metadata,
                                                         number_format,
                                                         formatted_number)
    formatted_number = _prefix_number_with_country_calling_code(country_code,
                                                                number_format,
                                                                formatted_number)
    return formatted_number


def format_national_number_with_carrier_code(numobj, carrier_code):
    """Format a number in national format for dialing using the specified carrier.

    The carrier-code will always be used regardless of whether the phone
    number already has a preferred domestic carrier code stored. If
    carrier_code contains an empty string, returns the number in national
    format without any carrier code.

    Arguments:
    numobj -- The phone number to be formatted
    carrier_code -- The carrier selection code to be used

    Returns the formatted phone number in national format for dialing using
    the carrier as specified in the carrier_code.
    """
    country_code = numobj.country_code
    nsn = national_significant_number(numobj)
    if not _has_valid_country_calling_code(country_code):
        return nsn
    # Note region_code_for_country_code() is used because formatting
    # information for regions which share a country calling code is contained
    # by only one region for performance reasons. For example, for NANPA
    # regions it will be contained in the metadata for US.
    region_code = region_code_for_country_code(country_code)
    # Metadata cannot be None because the country calling code is valid
    metadata = PhoneMetadata.metadata_for_region_or_calling_code(country_code, region_code)
    formatted_number = _format_nsn(nsn,
                                   metadata,
                                   PhoneNumberFormat.NATIONAL,
                                   carrier_code)
    formatted_number = _maybe_append_formatted_extension(numobj,
                                                         metadata,
                                                         PhoneNumberFormat.NATIONAL,
                                                         formatted_number)
    formatted_number = _prefix_number_with_country_calling_code(country_code,
                                                                PhoneNumberFormat.NATIONAL,
                                                                formatted_number)
    return formatted_number


def format_national_number_with_preferred_carrier_code(numobj, fallback_carrier_code):
    """Formats a phone number in national format for dialing using the carrier
    as specified in the preferred_domestic_carrier_code field of the
    PhoneNumber object passed in. If that is missing, use the
    fallback_carrier_code passed in instead. If there is no
    preferred_domestic_carrier_code, and the fallback_carrier_code contains an
    empty string, return the number in national format without any carrier
    code.

    Use format_national_number_with_carrier_code instead if the carrier code
    passed in should take precedence over the number's
    preferred_domestic_carrier_code when formatting.

    Arguments:
    numobj -- The phone number to be formatted
    carrier_code -- The carrier selection code to be used, if none is found in the
              phone number itself.

    Returns the formatted phone number in national format for dialing using
    the number's preferred_domestic_carrier_code, or the fallback_carrier_code
    pass in if none is found.
    """
    if numobj.preferred_domestic_carrier_code is not None:
        carrier_code = numobj.preferred_domestic_carrier_code
    else:
        carrier_code = fallback_carrier_code
    return format_national_number_with_carrier_code(numobj, carrier_code)


def format_number_for_mobile_dialing(numobj, region_calling_from, with_formatting):
    """Returns a number formatted in such a way that it can be dialed from a
     mobile phone in a specific region.

    If the number cannot be reached from the region (e.g. some countries block
    toll-free numbers from being called outside of the country), the method
    returns an empty string.

    Arguments:
    numobj -- The phone number to be formatted
    region_calling_from -- The region where the call is being placed.

    with_formatting -- whether the number should be returned with formatting
              symbols, such as spaces and dashes.

    Returns the formatted phone number.
    """
    country_calling_code = numobj.country_code
    if not _has_valid_country_calling_code(country_calling_code):
        if numobj.raw_input is None:
            return U_EMPTY_STRING
        else:
            return numobj.raw_input
    # Clear the extension, as that part cannot normally be dialed together with the main number.
    numobj_no_ext = PhoneNumber()
    numobj_no_ext.merge_from(numobj)
    numobj_no_ext.extension = None
    region_code = region_code_for_country_code(country_calling_code)
<<<<<<< HEAD
    if region_code == unicod("CO") and region_calling_from == unicod("CO"):
        if numobj_type == PhoneNumberType.FIXED_LINE:
=======

    formatted_number = ""
    if region_calling_from == region_code:
        numobj_type = number_type(numobj_no_ext)
        is_fixed_line_or_mobile = ((numobj_type == PhoneNumberType.FIXED_LINE) or
                                   (numobj_type == PhoneNumberType.MOBILE) or
                                   (numobj_type == PhoneNumberType.FIXED_LINE_OR_MOBILE))
        # Carrier codes may be needed in some countries. We handle this here.
        if region_code == "CO" and numobj_type == PhoneNumberType.FIXED_LINE:
>>>>>>> fc2abfac
            formatted_number = format_national_number_with_carrier_code(numobj_no_ext,
                                                                        _COLOMBIA_MOBILE_TO_FIXED_LINE_PREFIX)
        elif region_code == "BR" and is_fixed_line_or_mobile:
            if numobj_no_ext.preferred_domestic_carrier_code is not None:
                formatted_number = format_national_number_with_preferred_carrier_code(numobj_no_ext, "")
            else:
                # Brazilian fixed line and mobile numbers need to be dialed with a
                # carrier code when called within Brazil. Without that, most of
                # the carriers won't connect the call.  Because of that, we return
                # an empty string here.
                formatted_number = ""
        elif region_code == "HU":
            # The national format for HU numbers doesn't contain the national
            # prefix, because that is how numbers are normally written
            # down. However, the national prefix is obligatory when dialing
            # from a mobile phone. As a result, we add it back here.
            formatted_number = (ndd_prefix_for_region(region_code, True) +  # strip non-digits
                                u" " + format_number(numobj_no_ext, PhoneNumberFormat.NATIONAL))
        else:
<<<<<<< HEAD
            # E164 doesn't work at all when dialling within Colombia
            formatted_number = format_number(numobj_no_ext, PhoneNumberFormat.NATIONAL)
    elif region_code == unicod("PE") and region_calling_from == unicod("PE"):
        # In Peru, numbers cannot be dialled using E164 format from a mobile
        # phone for Movistar.  Instead they must be dialled in national
        # format.
        formatted_number = format_number(numobj_no_ext, PhoneNumberFormat.NATIONAL)
    elif (region_code == unicod("AE") and region_calling_from == unicod("AE") and
          numobj_type == PhoneNumberType.UAN):
        # In the United Arab Emirates, numbers with the prefix 600 (UAN
        # numbers) cannot be dialled using E164 format. Instead they must be
        # dialled in national format.
        formatted_number = format_number(numobj_no_ext, PhoneNumberFormat.NATIONAL)
    elif (region_code == unicod("BR") and region_calling_from == unicod("BR") and
          ((numobj_type == PhoneNumberType.FIXED_LINE) or
           (numobj_type == PhoneNumberType.MOBILE) or
           (numobj_type == PhoneNumberType.FIXED_LINE_OR_MOBILE))):
        if numobj_no_ext.preferred_domestic_carrier_code is not None:
            formatted_number = format_national_number_with_preferred_carrier_code(numobj_no_ext, U_EMPTY_STRING)
        else:
            # Brazilian fixed line and mobile numbers need to be dialed with a
            # carrier code when called within Brazil. Without that, most of
            # the carriers won't connect the call.  Because of that, we return
            # an empty string here.
            formatted_number = U_EMPTY_STRING
=======
            # For NANPA countries, non-geographical countries, Mexican and
            # Chilean fixed line and mobile numbers, we output international
            # format for numbers that can be dialed internationally as that
            # always works.
            if ((country_calling_code == _NANPA_COUNTRY_CODE or
                 region_code == REGION_CODE_FOR_NON_GEO_ENTITY or
                 ((region_code == "MX" or region_code == "CL") and is_fixed_line_or_mobile)) and
                _can_be_internationally_dialled(numobj_no_ext)):
                # MX fixed line and mobile numbers should always be formatted
                # in international format, even when dialed within MX. For
                # national format to work, a carrier code needs to be used,
                # and the correct carrier code depends on if the caller and
                # callee are from the same local area. It is trickier to get
                # that to work correctly than using international format,
                # which is tested to work fine on all carriers.
                formatted_number = format_number(numobj_no_ext, PhoneNumberFormat.INTERNATIONAL)
            else:
                formatted_number = format_number(numobj_no_ext, PhoneNumberFormat.NATIONAL)
>>>>>>> fc2abfac
    elif _can_be_internationally_dialled(numobj_no_ext):
        if with_formatting:
            return format_number(numobj_no_ext, PhoneNumberFormat.INTERNATIONAL)
        else:
            return format_number(numobj_no_ext, PhoneNumberFormat.E164)
<<<<<<< HEAD
    else:
        if region_calling_from == region_code:
            formatted_number = format_number(numobj_no_ext, PhoneNumberFormat.NATIONAL)
        else:
            formatted_number = U_EMPTY_STRING
=======

>>>>>>> fc2abfac
    if with_formatting:
        return formatted_number
    else:
        return _normalize_helper(formatted_number, _DIALLABLE_CHAR_MAPPINGS,
                                 True)  # remove non matches


def format_out_of_country_calling_number(numobj, region_calling_from):
    """Formats a phone number for out-of-country dialing purposes.

    If no region_calling_from is supplied, we format the number in its
    INTERNATIONAL format. If the country calling code is the same as that of
    the region where the number is from, then NATIONAL formatting will be
    applied.

    If the number itself has a country calling code of zero or an otherwise
    invalid country calling code, then we return the number with no formatting
    applied.

    Note this function takes care of the case for calling inside of NANPA and
    between Russia and Kazakhstan (who share the same country calling
    code). In those cases, no international prefix is used. For regions which
    have multiple international prefixes, the number in its INTERNATIONAL
    format will be returned instead.

    Arguments:
    numobj -- The phone number to be formatted
    region_calling_from -- The region where the call is being placed

    Returns the formatted phone number
    """
    if not _is_valid_region_code(region_calling_from):
        return format_number(numobj, PhoneNumberFormat.INTERNATIONAL)
    country_code = numobj.country_code
    nsn = national_significant_number(numobj)
    if not _has_valid_country_calling_code(country_code):
        return nsn
    if country_code == _NANPA_COUNTRY_CODE:
        if is_nanpa_country(region_calling_from):
            # For NANPA regions, return the national format for these regions
            # but prefix it with the country calling code.
            return (unicod(country_code) + U_SPACE +
                    format_number(numobj, PhoneNumberFormat.NATIONAL))
    elif country_code == country_code_for_valid_region(region_calling_from):
        # If regions share a country calling code, the country calling code
        # need not be dialled.  This also applies when dialling within a
        # region, so this if clause covers both these cases.  Technically this
        # is the case for dialling from La Reunion to other overseas
        # departments of France (French Guiana, Martinique, Guadeloupe), but
        # not vice versa - so we don't cover this edge case for now and for
        # those cases return the version including country calling code.
        # Details here:
        # http://www.petitfute.com/voyage/225-info-pratiques-reunion
        return format_number(numobj, PhoneNumberFormat.NATIONAL)

    # Metadata cannot be None because we checked '_is_valid_region_code()' above.
    metadata_for_region_calling_from = PhoneMetadata.metadata_for_region_or_calling_code(country_code, region_calling_from.upper())
    international_prefix = metadata_for_region_calling_from.international_prefix

    # For regions that have multiple international prefixes, the international
    # format of the number is returned, unless there is a preferred
    # international prefix.
    i18n_prefix_for_formatting = U_EMPTY_STRING
    i18n_match = fullmatch(_UNIQUE_INTERNATIONAL_PREFIX, international_prefix)
    if i18n_match:
        i18n_prefix_for_formatting = international_prefix
    elif metadata_for_region_calling_from.preferred_international_prefix is not None:
        i18n_prefix_for_formatting = metadata_for_region_calling_from.preferred_international_prefix

    region_code = region_code_for_country_code(country_code)
    # Metadata cannot be None because the country calling code is valid.
    metadata_for_region = PhoneMetadata.metadata_for_region_or_calling_code(country_code, region_code.upper())
    formatted_national_number = _format_nsn(nsn,
                                            metadata_for_region,
                                            PhoneNumberFormat.INTERNATIONAL)
    formatted_number = _maybe_append_formatted_extension(numobj,
                                                         metadata_for_region,
                                                         PhoneNumberFormat.INTERNATIONAL,
                                                         formatted_national_number)
    if len(i18n_prefix_for_formatting) > 0:
        formatted_number = (i18n_prefix_for_formatting + U_SPACE +
                            unicod(country_code) + U_SPACE + formatted_number)
    else:
        formatted_number = _prefix_number_with_country_calling_code(country_code,
                                                                    PhoneNumberFormat.INTERNATIONAL,
                                                                    formatted_number)
    return formatted_number


def format_in_original_format(numobj, region_calling_from):
    """Format a number using the original format that the number was parsed from.

    The original format is embedded in the country_code_source field of the
    PhoneNumber object passed in. If such information is missing, the number
    will be formatted into the NATIONAL format by default.

    When the number contains a leading zero and this is unexpected for this
    country, or we don't have a formatting pattern for the number, the method
    returns the raw input when it is available.

    Note this method guarantees no digit will be inserted, removed or modified
    as a result of formatting.

    Arguments:
    number -- The phone number that needs to be formatted in its original
              number format
    region_calling_from -- The region whose IDD needs to be prefixed if the
              original number has one.

    Returns the formatted phone number in its original number format.
    """
    if (numobj.raw_input is not None and
        (_has_unexpected_italian_leading_zero(numobj) or not _has_formatting_pattern_for_number(numobj))):
        # We check if we have the formatting pattern because without that, we
        # might format the number as a group without national prefix.
        return numobj.raw_input
    if numobj.country_code_source is None:
        return format_number(numobj, PhoneNumberFormat.NATIONAL)

    formatted_number = _format_original_allow_mods(numobj, region_calling_from)
    num_raw_input = numobj.raw_input
    # If no digit is inserted/removed/modified as a result of our formatting,
    # we return the formatted phone number; otherwise we return the raw input
    # the user entered.
    if (formatted_number is not None and
        num_raw_input is not None and len(num_raw_input) > 0):
        normalized_formatted_number = _normalize_helper(formatted_number, _DIALLABLE_CHAR_MAPPINGS, True)
        normalized_raw_input = _normalize_helper(num_raw_input, _DIALLABLE_CHAR_MAPPINGS, True)
        if normalized_formatted_number != normalized_raw_input:
            formatted_number = num_raw_input
    return formatted_number


def _format_original_allow_mods(numobj, region_calling_from):
    if (numobj.country_code_source == CountryCodeSource.FROM_NUMBER_WITH_PLUS_SIGN):
        return format_number(numobj, PhoneNumberFormat.INTERNATIONAL)
    elif numobj.country_code_source == CountryCodeSource.FROM_NUMBER_WITH_IDD:
        return format_out_of_country_calling_number(numobj, region_calling_from)
    elif (numobj.country_code_source == CountryCodeSource.FROM_NUMBER_WITHOUT_PLUS_SIGN):
        return format_number(numobj, PhoneNumberFormat.INTERNATIONAL)[1:]
    else:
        region_code = region_code_for_country_code(numobj.country_code)
        # We strip non-digits from the NDD here, and from the raw input later, so that we can
        # compare them easily.
        national_prefix = ndd_prefix_for_region(region_code, True)  # strip non-digits
        national_format = format_number(numobj, PhoneNumberFormat.NATIONAL)
        if (national_prefix is None or len(national_prefix) == 0):
            # If the region doesn't have a national prefix at all, we can
            # safely return the national format without worrying about a
            # national prefix being added.
            return national_format
        # Otherwise, we check if the original number was entered with a national prefix.
        if (_raw_input_contains_national_prefix(numobj.raw_input, national_prefix, region_code)):
            # If so, we can safely return the national format.
            return national_format
        # Metadata cannot be None here because ndd_prefix_for_region() (above) returns None if
        # there is no metadata for the region.
        metadata = PhoneMetadata.metadata_for_region(region_code)
        national_number = national_significant_number(numobj)
        format_rule = choose_formatting_pattern_for_number(metadata.number_format, national_number)
        # The format rule could still be null here if the national number was
        # 0 and there was no raw input (this should not be possible for
        # numbers generated by the phonenumber library as they would also not
        # have a country calling code and we would have exited earlier).
        if format_rule is None:
            return national_format
        # When the format we apply to this number doesn't contain national
        # prefix, we can just return the national format.
        # TODO: Refactor the code below with the code in isNationalPrefixPresentIfRequired.
        candidate_national_prefix_rule = format_rule.national_prefix_formatting_rule
        # We assume that the first-group symbol will never be _before_ the national prefix.
        if candidate_national_prefix_rule is None:
            return national_format
        index_of_first_group = candidate_national_prefix_rule.find("\\1")
        if (index_of_first_group <= 0):
            return national_format
        candidate_national_prefix_rule = candidate_national_prefix_rule[:index_of_first_group]
        candidate_national_prefix_rule = normalize_digits_only(candidate_national_prefix_rule)
        if len(candidate_national_prefix_rule) == 0:
            # National prefix not used when formatting this number.
            return national_format
        # Otherwise, we need to remove the national prefix from our output.
        new_format_rule = NumberFormat()
        new_format_rule._mutable = True
        new_format_rule.merge_from(format_rule)
        new_format_rule.national_prefix_formatting_rule = None
        return format_by_pattern(numobj, PhoneNumberFormat.NATIONAL, [new_format_rule])


def _raw_input_contains_national_prefix(raw_input, national_prefix, region_code):
    """Check if raw_input, which is assumed to be in the national format, has a
    national prefix. The national prefix is assumed to be in digits-only
    form."""
    nnn = normalize_digits_only(raw_input)
    if nnn.startswith(national_prefix):
        try:
            # Some Japanese numbers (e.g. 00777123) might be mistaken to
            # contain the national prefix when written without it
            # (e.g. 0777123) if we just do prefix matching. To tackle that, we
            # check the validity of the number if the assumed national prefix
            # is removed (777123 won't be valid in Japan).
            return is_valid_number(parse(nnn[len(national_prefix):], region_code))
        except NumberParseException:
            return False
    return False


def _has_unexpected_italian_leading_zero(numobj):
    """Returns true if a number is from a region whose national significant number couldn't contain a
    leading zero, but has the italian_leading_zero field set to true."""
    return (numobj.italian_leading_zero and
            not _is_leading_zero_possible(numobj.country_code))


def _has_formatting_pattern_for_number(numobj):
    country_code = numobj.country_code
    phone_number_region = region_code_for_country_code(country_code)
    metadata = PhoneMetadata.metadata_for_region_or_calling_code(country_code, phone_number_region)
    if metadata is None:
        return False
    national_number = national_significant_number(numobj)
    format_rule = choose_formatting_pattern_for_number(metadata.number_format, national_number)
    return format_rule != None


def format_out_of_country_keeping_alpha_chars(numobj, region_calling_from):
    """Formats a phone number for out-of-country dialing purposes.

    Note that in this version, if the number was entered originally using
    alpha characters and this version of the number is stored in raw_input,
    this representation of the number will be used rather than the digit
    representation. Grouping information, as specified by characters such as
    "-" and " ", will be retained.

    Caveats:

     - This will not produce good results if the country calling code is both
       present in the raw input _and_ is the start of the national
       number. This is not a problem in the regions which typically use alpha
       numbers.

     - This will also not produce good results if the raw input has any
       grouping information within the first three digits of the national
       number, and if the function needs to strip preceding digits/words in
       the raw input before these digits. Normally people group the first
       three digits together so this is not a huge problem - and will be fixed
       if it proves to be so.

    Arguments:
    numobj -- The phone number that needs to be formatted.
    region_calling_from -- The region where the call is being placed.

    Returns the formatted phone number
    """
    num_raw_input = numobj.raw_input
    # If there is no raw input, then we can't keep alpha characters because there aren't any.
    # In this case, we return format_out_of_country_calling_number.
    if num_raw_input is None or len(num_raw_input) == 0:
        return format_out_of_country_calling_number(numobj, region_calling_from)
    country_code = numobj.country_code
    if not _has_valid_country_calling_code(country_code):
        return num_raw_input
    # Strip any prefix such as country calling code, IDD, that was present. We
    # do this by comparing the number in raw_input with the parsed number.  To
    # do this, first we normalize punctuation. We retain number grouping
    # symbols such as " " only.
    num_raw_input = _normalize_helper(num_raw_input,
                                      _ALL_PLUS_NUMBER_GROUPING_SYMBOLS,
                                      True)
    # Now we trim everything before the first three digits in the parsed
    # number. We choose three because all valid alpha numbers have 3 digits at
    # the start - if it does not, then we don't trim anything at
    # all. Similarly, if the national number was less than three digits, we
    # don't trim anything at all.
    national_number = national_significant_number(numobj)
    if len(national_number) > 3:
        first_national_number_digit = num_raw_input.find(national_number[:3])
        if first_national_number_digit != -1:
            num_raw_input = num_raw_input[first_national_number_digit:]

    metadata_for_region_calling_from = PhoneMetadata.metadata_for_region(region_calling_from.upper(), None)
    if country_code == _NANPA_COUNTRY_CODE:
        if is_nanpa_country(region_calling_from):
            return unicod(country_code) + U_SPACE + num_raw_input
    elif (metadata_for_region_calling_from is not None and
          country_code == country_code_for_region(region_calling_from)):
        formatting_pattern = choose_formatting_pattern_for_number(metadata_for_region_calling_from.number_format,
                                                                  national_number)
        if formatting_pattern is None:
            # If no pattern above is matched, we format the original input
            return num_raw_input
        new_format = NumberFormat()
        new_format._mutable = True
        new_format.merge_from(formatting_pattern)
        # The first group is the first group of digits that the user
        # wrote together.
        new_format.pattern = u("(\\d+)(.*)")
        # Here we just concatenate them back together after the national
        # prefix has been fixed.
        new_format.format = u(r"\1\2")
        # Now we format using this pattern instead of the default pattern,
        # but with the national prefix prefixed if necessary.
        # This will not work in the cases where the pattern (and not the
        # leading digits) decide whether a national prefix needs to be used,
        # since we have overridden the pattern to match anything, but that is
        # not the case in the metadata to date.
        return format_nsn_using_pattern(num_raw_input,
                                        new_format,
                                        PhoneNumberFormat.NATIONAL)
    i18n_prefix_for_formatting = U_EMPTY_STRING
    # If an unsupported region-calling-from is entered, or a country with
    # multiple international prefixes, the international format of the number
    # is returned, unless there is a preferred international prefix.
    if metadata_for_region_calling_from is not None:
        international_prefix = metadata_for_region_calling_from.international_prefix
        i18n_match = fullmatch(_UNIQUE_INTERNATIONAL_PREFIX, international_prefix)
        if i18n_match:
            i18n_prefix_for_formatting = international_prefix
        else:
            i18n_prefix_for_formatting = metadata_for_region_calling_from.preferred_international_prefix

    region_code = region_code_for_country_code(country_code)
    # Metadata cannot be None because the country calling code is valid.
    metadata_for_region = PhoneMetadata.metadata_for_region_or_calling_code(country_code, region_code)
    formatted_number = _maybe_append_formatted_extension(numobj,
                                                         metadata_for_region,
                                                         PhoneNumberFormat.INTERNATIONAL,
                                                         num_raw_input)
    if i18n_prefix_for_formatting is not None and len(i18n_prefix_for_formatting) > 0:
        formatted_number = (i18n_prefix_for_formatting + U_SPACE +
                            unicod(country_code) + U_SPACE + formatted_number)
    else:
        # Invalid region entered as country-calling-from (so no metadata was
        # found for it) or the region chosen has multiple international
        # dialling prefixes.
        formatted_number = _prefix_number_with_country_calling_code(country_code,
                                                                    PhoneNumberFormat.INTERNATIONAL,
                                                                    formatted_number)
    return formatted_number


def national_significant_number(numobj):
    """Gets the national significant number of a phone number.

    Note that a national significant number doesn't contain a national prefix
    or any formatting.

    Arguments:
    numobj -- The PhoneNumber object for which the national significant number
              is needed.

    Returns the national significant number of the PhoneNumber object passed
    in.
    """
    # If a leading zero has been set, we prefix this now. Note this is not a national prefix.
    national_number = U_EMPTY_STRING
    if numobj.italian_leading_zero is not None and numobj.italian_leading_zero:
        national_number = U_ZERO
    national_number += str(numobj.national_number)
    return national_number


def _prefix_number_with_country_calling_code(country_code, num_format, formatted_number):
    """A helper function that is used by format_number and format_by_pattern."""
    if num_format == PhoneNumberFormat.E164:
        return _PLUS_SIGN + unicod(country_code) + formatted_number
    elif num_format == PhoneNumberFormat.INTERNATIONAL:
        return _PLUS_SIGN + unicod(country_code) + U_SPACE + formatted_number
    elif num_format == PhoneNumberFormat.RFC3966:
        return _RFC3966_PREFIX + _PLUS_SIGN + unicod(country_code) + U_DASH + formatted_number
    else:
        return formatted_number


def _format_nsn(number, metadata, num_format, carrier_code=None):
    """Format a national number."""
    # Note in some regions, the national number can be written in two
    # completely different ways depending on whether it forms part of the
    # NATIONAL format or INTERNATIONAL format. The num_format parameter here
    # is used to specify which format to use for those cases. If a carrier_code
    # is specified, this will be inserted into the formatted string to replace
    # $CC.
    intl_number_formats = metadata.intl_number_format

    # When the intl_number_formats exists, we use that to format national
    # number for the INTERNATIONAL format instead of using the
    # number_desc.number_formats.
    if (len(intl_number_formats) == 0 or
        num_format == PhoneNumberFormat.NATIONAL):
        available_formats = metadata.number_format
    else:
        available_formats = metadata.intl_number_format
    formatting_pattern = choose_formatting_pattern_for_number(available_formats, number)
    if formatting_pattern is None:
        return number
    else:
        return format_nsn_using_pattern(number, formatting_pattern, num_format, carrier_code)


def choose_formatting_pattern_for_number(available_formats, national_number):
    for num_format in available_formats:
        size = len(num_format.leading_digits_pattern)
        # We always use the last leading_digits_pattern, as it is the most detailed.
        if size > 0:
            ld_pattern = re.compile(num_format.leading_digits_pattern[-1])
            ld_match = ld_pattern.match(national_number)
        if size == 0 or ld_match:
            format_pattern = re.compile(num_format.pattern)
            if fullmatch(format_pattern, national_number):
                return num_format
    return None


def format_nsn_using_pattern(national_number, formatting_pattern, number_format,
                             carrier_code=None):
    # Note that carrier_code is optional - if None or an empty string, no
    # carrier code replacement will take place.
    number_format_rule = formatting_pattern.format
    m_re = re.compile(formatting_pattern.pattern)
    formatted_national_number = U_EMPTY_STRING

    if (number_format == PhoneNumberFormat.NATIONAL and
        carrier_code is not None and len(carrier_code) > 0 and
        formatting_pattern.domestic_carrier_code_formatting_rule is not None and
        len(formatting_pattern.domestic_carrier_code_formatting_rule) > 0):
        # Replace the $CC in the formatting rule with the desired
        # carrier code.
        cc_format_rule = formatting_pattern.domestic_carrier_code_formatting_rule
        cc_format_rule = re.sub(_CC_PATTERN,
                                carrier_code,
                                cc_format_rule,
                                count=1)

        # Now replace the $FG in the formatting rule with the
        # first group and the carrier code combined in the
        # appropriate way.
        number_format_rule = re.sub(_FIRST_GROUP_PATTERN,
                                    cc_format_rule,
                                    number_format_rule,
                                    count=1)
        formatted_national_number = re.sub(m_re, number_format_rule, national_number)
    else:
        # Use the national prefix formatting rule instead.
        national_prefix_formatting_rule = formatting_pattern.national_prefix_formatting_rule
        if (number_format == PhoneNumberFormat.NATIONAL and
            national_prefix_formatting_rule is not None and
            len(national_prefix_formatting_rule) > 0):
            first_group_rule = re.sub(_FIRST_GROUP_PATTERN,
                                      national_prefix_formatting_rule,
                                      number_format_rule,
                                      count=1)
            formatted_national_number = re.sub(m_re, first_group_rule, national_number)
        else:
            formatted_national_number = re.sub(m_re, number_format_rule, national_number)

    if number_format == PhoneNumberFormat.RFC3966:
        # Strip any leading punctuation.
        m = _SEPARATOR_PATTERN.match(formatted_national_number)
        if m:
            formatted_national_number = re.sub(_SEPARATOR_PATTERN, U_EMPTY_STRING, formatted_national_number, count=1)
        # Replace the rest with a dash between each number group
        formatted_national_number = re.sub(_SEPARATOR_PATTERN, U_DASH, formatted_national_number)

    return formatted_national_number


def example_number(region_code):
    """Gets a valid number for the specified region.

    Arguments:
    region_code -- The region for which an example number is needed.

    Returns a valid fixed-line number for the specified region. Returns None
    when the metadata does not contain such information, or the region 001 is
    passed in.  For 001 (representing non-geographical numbers), call
    example_number_for_non_geo_entity instead.
    """
    return example_number_for_type(region_code, PhoneNumberType.FIXED_LINE)


def example_number_for_type(region_code, num_type):
    """Gets a valid number for the specified region and number type.

    Arguments:
    region_code -- The region for which an example number is needed.
    num_type -- The type of number that is needed.

    Returns a valid number for the specified region and type. Returns None
    when the metadata does not contain such information or if an invalid
    region or region 001 was specified.  For 001 (representing
    non-geographical numbers), call example_number_for_non_geo_entity instead.
    """
    # Check the region code is valid.
    if not _is_valid_region_code(region_code):
        return None
    metadata = PhoneMetadata.metadata_for_region(region_code.upper())
    desc = _number_desc_for_type(metadata, num_type)
    if desc.example_number is not None:
        try:
            return parse(desc.example_number, region_code)
        except NumberParseException:
            pass
    return None


def example_number_for_non_geo_entity(country_calling_code):
    """Gets a valid number for the specified country calling code for a non-geographical entity.

    Arguments:
    country_calling_code -- The country calling code for a non-geographical entity.

    Returns a valid number for the non-geographical entity. Returns None when
    the metadata does not contain such information, or the country calling
    code passed in does not belong to a non-geographical entity.
    """
    metadata = PhoneMetadata.metadata_for_nongeo_region(country_calling_code, None)
    if metadata is not None:
        desc = metadata.general_desc
        try:
            if desc.example_number is not None:
                return parse(_PLUS_SIGN + unicod(country_calling_code) + desc.example_number, "ZZ")
        except NumberParseException:
            pass
    return None


def _maybe_append_formatted_extension(numobj, metadata, num_format, number):
    """Appends the formatted extension of a phone number to formatted number,
    if the phone number had an extension specified.
    """
    if (numobj.extension is not None and len(numobj.extension) > 0):
        if num_format == PhoneNumberFormat.RFC3966:
            return number + _RFC3966_EXTN_PREFIX + numobj.extension
        else:
            if metadata.preferred_extn_prefix is not None:
                return number + metadata.preferred_extn_prefix + numobj.extension
            else:
                return number + _DEFAULT_EXTN_PREFIX + numobj.extension
    return number


def _number_desc_for_type(metadata, num_type):
    """Return the PhoneNumberDesc of the metadata for the given number type"""
    if num_type == PhoneNumberType.PREMIUM_RATE:
        return metadata.premium_rate
    elif num_type == PhoneNumberType.TOLL_FREE:
        return metadata.toll_free
    elif num_type == PhoneNumberType.MOBILE:
        return metadata.mobile
    elif (num_type == PhoneNumberType.FIXED_LINE or
          num_type == PhoneNumberType.FIXED_LINE_OR_MOBILE):
        return metadata.fixed_line
    elif num_type == PhoneNumberType.SHARED_COST:
        return metadata.shared_cost
    elif num_type == PhoneNumberType.VOIP:
        return metadata.voip
    elif num_type == PhoneNumberType.PERSONAL_NUMBER:
        return metadata.personal_number
    elif num_type == PhoneNumberType.PAGER:
        return metadata.pager
    elif num_type == PhoneNumberType.UAN:
        return metadata.uan
    elif num_type == PhoneNumberType.VOICEMAIL:
        return metadata.voicemail
    else:
        return metadata.general_desc


def number_type(numobj):
    """Gets the type of a phone number.

    Arguments:
    numobj -- The PhoneNumber object that we want to know the type of.

    Returns the type of the phone number.
    """
    region_code = region_code_for_number(numobj)
    metadata = PhoneMetadata.metadata_for_region_or_calling_code(numobj.country_code, region_code)
    if metadata is None:
        return PhoneNumberType.UNKNOWN
    national_number = national_significant_number(numobj)
    return _number_type_helper(national_number, metadata)


def _number_type_helper(national_number, metadata):
    """Return the type of the given number against the metadata"""
    general_desc = metadata.general_desc
    if (general_desc.national_number_pattern is None or
        not _is_number_matching_desc(national_number, general_desc)):
        return PhoneNumberType.UNKNOWN
    if _is_number_matching_desc(national_number, metadata.premium_rate):
        return PhoneNumberType.PREMIUM_RATE
    if _is_number_matching_desc(national_number, metadata.toll_free):
        return PhoneNumberType.TOLL_FREE
    if _is_number_matching_desc(national_number, metadata.shared_cost):
        return PhoneNumberType.SHARED_COST
    if _is_number_matching_desc(national_number, metadata.voip):
        return PhoneNumberType.VOIP
    if _is_number_matching_desc(national_number, metadata.personal_number):
        return PhoneNumberType.PERSONAL_NUMBER
    if _is_number_matching_desc(national_number, metadata.pager):
        return PhoneNumberType.PAGER
    if _is_number_matching_desc(national_number, metadata.uan):
        return PhoneNumberType.UAN
    if _is_number_matching_desc(national_number, metadata.voicemail):
        return PhoneNumberType.VOICEMAIL

    if _is_number_matching_desc(national_number, metadata.fixed_line):
        if metadata.same_mobile_and_fixed_line_pattern:
            return PhoneNumberType.FIXED_LINE_OR_MOBILE
        elif _is_number_matching_desc(national_number, metadata.mobile):
            return PhoneNumberType.FIXED_LINE_OR_MOBILE
        return PhoneNumberType.FIXED_LINE

    # Otherwise, test to see if the number is mobile. Only do this if certain
    # that the patterns for mobile and fixed line aren't the same.
    if (not metadata.same_mobile_and_fixed_line_pattern and
        _is_number_matching_desc(national_number, metadata.mobile)):
        return PhoneNumberType.MOBILE
    return PhoneNumberType.UNKNOWN


def _is_number_matching_desc(national_number, number_desc):
    """Determine if the number matches the given PhoneNumberDesc"""
    if number_desc is None:
        return False
    possible_re = re.compile(number_desc.possible_number_pattern or U_EMPTY_STRING)
    national_re = re.compile(number_desc.national_number_pattern or U_EMPTY_STRING)
    return (fullmatch(possible_re, national_number) and
            fullmatch(national_re, national_number))


def is_valid_number(numobj):
    """Tests whether a phone number matches a valid pattern.

    Note this doesn't verify the number is actually in use, which is
    impossible to tell by just looking at a number itself.

    Arguments:
    numobj -- The phone number object that we want to validate

    Returns a boolean that indicates whether the number is of a valid pattern.
    """
    region_code = region_code_for_number(numobj)
    return is_valid_number_for_region(numobj, region_code)


def is_valid_number_for_region(numobj, region_code):
    """Tests whether a phone number is valid for a certain region.

    Note this doesn't verify the number is actually in use, which is
    impossible to tell by just looking at a number itself. If the country
    calling code is not the same as the country calling code for the region,
    this immediately exits with false. After this, the specific number pattern
    rules for the region are examined. This is useful for determining for
    example whether a particular number is valid for Canada, rather than just
    a valid NANPA number.

    Warning: In most cases, you want to use is_valid_number instead. For
    example, this method will mark numbers from British Crown dependencies
    such as the Isle of Man as invalid for the region "GB" (United Kingdom),
    since it has its own region code, "IM", which may be undesirable.

    Arguments:
    numobj -- The phone number object that we want to validate.
    region_code -- The region that we want to validate the phone number for.

    Returns a boolean that indicates whether the number is of a valid pattern.
    """
    country_code = numobj.country_code
    if region_code is None:
        return False
    metadata = PhoneMetadata.metadata_for_region_or_calling_code(country_code, region_code.upper())
    if (metadata is None or
        (region_code != REGION_CODE_FOR_NON_GEO_ENTITY and
         country_code != country_code_for_valid_region(region_code))):
        # Either the region code was invalid, or the country calling code for
        # this number does not match that of the region code.
        return False
    general_desc = metadata.general_desc
    nsn = national_significant_number(numobj)

    # For regions where we don't have metadata for PhoneNumberDesc, we treat
    # any number passed in as a valid number if its national significant
    # number is between the minimum and maximum lengths defined by ITU for a
    # national significant number.
    if general_desc.national_number_pattern is None:
        num_len = len(nsn)
        return (num_len > _MIN_LENGTH_FOR_NSN and num_len < _MAX_LENGTH_FOR_NSN)
    return (_number_type_helper(nsn, metadata) != PhoneNumberType.UNKNOWN)


def region_code_for_number(numobj):
    """Returns the region where a phone number is from.

    This could be used for geocoding at the region level.

    Arguments:
    numobj -- The phone number object whose origin we want to know

    Returns the region where the phone number is from, or None if no region
    matches this calling code.
    """
    country_code = numobj.country_code
    regions = COUNTRY_CODE_TO_REGION_CODE.get(country_code, None)
    if regions is None:
        return None

    if len(regions) == 1:
        return regions[0]
    else:
        return _region_code_for_number_from_list(numobj, regions)


def _region_code_for_number_from_list(numobj, regions):
    """Find the region in a list that matches a number"""
    national_number = national_significant_number(numobj)
    for region_code in regions:
        # If leading_digits is present, use this. Otherwise, do full
        # validation.
        # Metadata cannot be None because the region codes come from
        # the country calling code map.
        metadata = PhoneMetadata.metadata_for_region(region_code.upper(), None)
        if metadata is None:
            continue
        if metadata.leading_digits is not None:
            leading_digit_re = re.compile(metadata.leading_digits)
            match = leading_digit_re.match(national_number)
            if match:
                return region_code
        elif _number_type_helper(national_number, metadata) != PhoneNumberType.UNKNOWN:
            return region_code
    return None


def region_code_for_country_code(country_code):
    """Returns the region code matching a country calling code.

    In the case of no region code being found, UNKNOWN_REGION ('ZZ') will be
    returned. In the case of multiple regions, the one designated in the
    metadata as the "main" region for this calling code will be returned.
    """
    regions = COUNTRY_CODE_TO_REGION_CODE.get(country_code, None)
    if regions is None:
        return UNKNOWN_REGION
    else:
        return regions[0]


def region_codes_for_country_code(country_code):
    """Returns a list with the region codes that match the specific country calling code.

    For non-geographical country calling codes, the region code 001 is
    returned. Also, in the case of no region code being found, an empty
    list is returned.
    """
    regions = COUNTRY_CODE_TO_REGION_CODE.get(country_code, None)
    if regions is None:
        return []
    else:
        return regions


def country_code_for_region(region_code):
    """Returns the country calling code for a specific region.

    For example, this would be 1 for the United States, and 64 for New
    Zealand.

    Arguments:
    region_code -- The region that we want to get the country calling code for.

    Returns the country calling code for the region denoted by region_code.
    """
    if not _is_valid_region_code(region_code):
        return 0
    return country_code_for_valid_region(region_code)


def country_code_for_valid_region(region_code):
    """Returns the country calling code for a specific region.

    For example, this would be 1 for the United States, and 64 for New
    Zealand.  Assumes the region is already valid.

    Arguments:
    region_code -- The region that we want to get the country calling code for.

    Returns the country calling code for the region denoted by region_code.
    """
    metadata = PhoneMetadata.metadata_for_region(region_code.upper(), None)
    if metadata is None:
        raise Exception("Invalid region code %s" % region_code)
    return metadata.country_code


def ndd_prefix_for_region(region_code, strip_non_digits):
    """Returns the national dialling prefix for a specific region.

    For example, this would be 1 for the United States, and 0 for New
    Zealand. Set strip_non_digits to True to strip symbols like "~" (which
    indicates a wait for a dialling tone) from the prefix returned. If no
    national prefix is present, we return None.

    Warning: Do not use this method for do-your-own formatting - for some
    regions, the national dialling prefix is used only for certain types of
    numbers. Use the library's formatting functions to prefix the national
    prefix when required.

    Arguments:
    region_code -- The region that we want to get the dialling prefix for.
    strip_non_digits -- whether to strip non-digits from the national
               dialling prefix.

    Returns the dialling prefix for the region denoted by region_code.
    """
    if region_code is None:
        return None
    metadata = PhoneMetadata.metadata_for_region(region_code.upper(), None)
    if metadata is None:
        return None
    national_prefix = metadata.national_prefix
    if national_prefix is None or len(national_prefix) == 0:
        return None
    if strip_non_digits:
        # Note: if any other non-numeric symbols are ever used in national
        # prefixes, these would have to be removed here as well.
        national_prefix = re.sub(U_TILDE, U_EMPTY_STRING, national_prefix)
    return national_prefix


def is_nanpa_country(region_code):
    """Checks if this region is a NANPA region.

    Returns True if region_code is one of the regions under the North American
    Numbering Plan Administration (NANPA).
    """
    return region_code in _NANPA_REGIONS


def _is_leading_zero_possible(country_code):
    """Checks whether the country calling code is from a region whose national
    significant number could contain a leading zero. An example of such a
    region is Italy.  Returns False if no metadata for the country is found."""
    region_code = region_code_for_country_code(country_code)
    metadata = PhoneMetadata.metadata_for_region_or_calling_code(country_code, region_code)
    if metadata is None:
        return False
    return metadata.leading_zero_possible


def is_alpha_number(number):
    """Checks if the number is a valid vanity (alpha) number such as 800
    MICROSOFT. A valid vanity number will start with at least 3 digits and
    will have three or more alpha characters. This does not do region-specific
    checks - to work out if this number is actually valid for a region, it
    should be parsed and methods such as is_possible_number_with_reason() and
    is_valid_number() should be used.

    Arguments:
    number -- the number that needs to be checked

    Returns True if the number is a valid vanity number
    """
    if not _is_viable_phone_number(number):
        # Number is too short, or doesn't match the basic phone number pattern.
        return False
    extension, stripped_number = _maybe_strip_extension(number)
    return bool(fullmatch(_VALID_ALPHA_PHONE_PATTERN, stripped_number))


def is_possible_number(numobj):
    """Convenience wrapper around is_possible_number_with_reason.

    Instead of returning the reason for failure, this method returns a boolean
    value.

    Arguments:
    numobj -- the number object that needs to be checked

    Returns True if the number is possible
    """
    return is_possible_number_with_reason(numobj) == ValidationResult.IS_POSSIBLE


def _test_number_length_against_pattern(possible_re, national_number):
    """Helper method to check a number against a particular pattern and
    determine whether it matches, or is too short or too long. Currently, if a
    number pattern suggests that numbers of length 7 and 10 are possible, and
    a number in between these possible lengths is entered, such as of length
    8, this will return TOO_LONG.
    """
    match = fullmatch(possible_re, national_number)
    if match:
        return ValidationResult.IS_POSSIBLE
    search = possible_re.match(national_number)
    if search:
        return ValidationResult.TOO_LONG
    else:
        return ValidationResult.TOO_SHORT


def is_possible_number_with_reason(numobj):
    """Check whether a phone number is a possible number.

    It provides a more lenient check than is_valid_number() in the following
    sense:

     - It only checks the length of phone numbers. In particular, it doesn't
       check starting digits of the number.

     - It doesn't attempt to figure out the type of the number, but uses
       general rules which applies to all types of phone numbers in a
       region. Therefore, it is much faster than is_valid_number.

     - For fixed line numbers, many regions have the concept of area code,
       which together with subscriber number constitute the national
       significant number. It is sometimes okay to dial the subscriber number
       only when dialing in the same area. This function will return true if
       the subscriber-number-only version is passed in. On the other hand,
       because is_valid_number validates using information on both starting
       digits (for fixed line numbers, that would most likely be area codes)
       and length (obviously includes the length of area codes for fixed line
       numbers), it will return false for the subscriber-number-only version.

    Arguments:
    numobj -- The number object that needs to be checked

    Returns a value from ValidationResult which indicates whether the number
    is possible
    """
    national_number = national_significant_number(numobj)
    country_code = numobj.country_code
    # Note: For Russian Fed and NANPA numbers, we just use the rules from the
    # default region (US or Russia) since the region_code_for_number() will
    # not work if the number is possible but not valid. This would need to be
    # revisited if the possible number pattern ever differed between various
    # regions within those plans.
    if not _has_valid_country_calling_code(country_code):
        return ValidationResult.INVALID_COUNTRY_CODE
    region_code = region_code_for_country_code(country_code)
    # Metadata cannot be None because the country calling code is valid.
    metadata = PhoneMetadata.metadata_for_region_or_calling_code(country_code, region_code)
    general_desc = metadata.general_desc

    # Handling case of numbers with no metadata.
    if general_desc.national_number_pattern is None:
        num_len = len(national_number)
        if num_len < _MIN_LENGTH_FOR_NSN:
            return ValidationResult.TOO_SHORT
        elif num_len > _MAX_LENGTH_FOR_NSN:
            return ValidationResult.TOO_LONG
        else:
            return ValidationResult.IS_POSSIBLE
    possible_re = re.compile(general_desc.possible_number_pattern or U_EMPTY_STRING)
    return _test_number_length_against_pattern(possible_re, national_number)


def is_possible_number_string(number, region_dialing_from):
    """Check whether a phone number string is a possible number.

    Takes a number in the form of a string, and the region where the number
    could be dialed from. It provides a more lenient check than
    is_valid_number; see is_possible_number_with_reason() for details.

    This method first parses the number, then invokes is_possible_number with
    the resultant PhoneNumber object.

    Arguments:
    number -- The number that needs to be checked, in the form of a string.
    region_dialling_from -- The region that we are expecting the number to be
              dialed from.  Note this is different from the region where the
              number belongs.  For example, the number +1 650 253 0000 is a
              number that belongs to US. When written in this form, it can be
              dialed from any region. When it is written as 00 1 650 253 0000,
              it can be dialed from any region which uses an international
              dialling prefix of 00. When it is written as 650 253 0000, it
              can only be dialed from within the US, and when written as 253
              0000, it can only be dialed from within a smaller area in the US
              (Mountain View, CA, to be more specific).

    Returns True if the number is possible
    """
    try:
        return is_possible_number(parse(number, region_dialing_from))
    except NumberParseException:
        return False


def truncate_too_long_number(numobj):
    """Truncate a number object that is too long.

    Attempts to extract a valid number from a phone number that is too long
    to be valid, and resets the PhoneNumber object passed in to that valid
    version. If no valid number could be extracted, the PhoneNumber object
    passed in will not be modified.

    Arguments:
    numobj -- A PhoneNumber object which contains a number that is too long to
              be valid.

    Returns True if a valid phone number can be successfully extracted.
    """
    if is_valid_number(numobj):
        return True
    numobj_copy = PhoneNumber()
    numobj_copy.merge_from(numobj)
    national_number = numobj.national_number

    while not is_valid_number(numobj_copy):
        # Strip a digit off the RHS
        national_number = national_number // 10
        numobj_copy.national_number = national_number
        validation_result = is_possible_number_with_reason(numobj_copy)
        if (validation_result == ValidationResult.TOO_SHORT or
            national_number == 0):
            return False
    # To reach here, numobj_copy is a valid number.  Modify the original object
    numobj.national_number = national_number
    return True


def _extract_country_code(number):
    """Extracts country calling code from number.

    Returns a 2-tuple of (country_calling_code, rest_of_number).  It assumes
    that the leading plus sign or IDD has already been removed.  Returns (0,
    number) if number doesn't start with a valid country calling code.
    """

    if len(number) == 0 or number[0] == U_ZERO:
        # Country codes do not begin with a '0'.
        return (0, number)
    for ii in range(1, min(len(number), _MAX_LENGTH_COUNTRY_CODE) + 1):
        try:
            country_code = int(number[:ii])
            if country_code in COUNTRY_CODE_TO_REGION_CODE:
                return (country_code, number[ii:])
        except Exception:
            pass
    return (0, number)


def _maybe_extract_country_code(number, metadata, keep_raw_input, numobj):
    """Tries to extract a country calling code from a number.

    This method will return zero if no country calling code is considered to
    be present. Country calling codes are extracted in the following ways:

     - by stripping the international dialing prefix of the region the person
       is dialing from, if this is present in the number, and looking at the
       next digits

     - by stripping the '+' sign if present and then looking at the next
       digits

     - by comparing the start of the number and the country calling code of
       the default region.  If the number is not considered possible for the
       numbering plan of the default region initially, but starts with the
       country calling code of this region, validation will be reattempted
       after stripping this country calling code. If this number is considered
       a possible number, then the first digits will be considered the country
       calling code and removed as such.

    It will raise a NumberParseException if the number starts with a '+' but
    the country calling code supplied after this does not match that of any
    known region.

    Arguments:
    number -- non-normalized telephone number that we wish to extract a
              country calling code from; may begin with '+'
    metadata -- metadata about the region this number may be from, or None
    keep_raw_input -- True if the country_code_source and
              preferred_carrier_code fields of numobj should be populated.
    numobj -- The PhoneNumber object where the country_code and
              country_code_source need to be populated. Note the country_code
              is always populated, whereas country_code_source is only
              populated when keep_raw_input is True.

    Returns a 2-tuple containing:
      - the country calling code extracted or 0 if none could be extracted
      - a string holding the national significant number, in the case
        that a country calling code was extracted. If no country calling code
        was extracted, this will be empty.
    """
    if len(number) == 0:
        return (0, U_EMPTY_STRING)
    full_number = number
    # Set the default prefix to be something that will never match.
    possible_country_idd_prefix = unicod("NonMatch")
    if metadata is not None:
        possible_country_idd_prefix = metadata.international_prefix

    country_code_source, full_number = _maybe_strip_i18n_prefix_and_normalize(full_number,
                                                                              possible_country_idd_prefix)
    if keep_raw_input:
        numobj.country_code_source = country_code_source

    if country_code_source != CountryCodeSource.FROM_DEFAULT_COUNTRY:
        if len(full_number) <= _MIN_LENGTH_FOR_NSN:
            raise NumberParseException(NumberParseException.TOO_SHORT_AFTER_IDD,
                                       "Phone number had an IDD, but after this was not " +
                                       "long enough to be a viable phone number.")
        potential_country_code, rest_of_number = _extract_country_code(full_number)
        if potential_country_code != 0:
            numobj.country_code = potential_country_code
            return (potential_country_code, rest_of_number)

        # If this fails, they must be using a strange country calling code
        # that we don't recognize, or that doesn't exist.
        raise NumberParseException(NumberParseException.INVALID_COUNTRY_CODE,
                                   "Country calling code supplied was not recognised.")
    elif metadata is not None:
        # Check to see if the number starts with the country calling code for
        # the default region. If so, we remove the country calling code, and
        # do some checks on the validity of the number before and after.
        default_country_code = metadata.country_code
        default_country_code_str = str(metadata.country_code)
        normalized_number = full_number
        if normalized_number.startswith(default_country_code_str):
            potential_national_number = full_number[len(default_country_code_str):]
            general_desc = metadata.general_desc
            valid_pattern = re.compile(general_desc.national_number_pattern or U_EMPTY_STRING)
            _, potential_national_number, _ = _maybe_strip_national_prefix_carrier_code(potential_national_number,
                                                                                        metadata)
            possible_pattern = re.compile(general_desc.possible_number_pattern or U_EMPTY_STRING)

            # If the number was not valid before but is valid now, or if it
            # was too long before, we consider the number with the country
            # calling code stripped to be a better result and keep that
            # instead.
            if ((fullmatch(valid_pattern, full_number) is None and
                 fullmatch(valid_pattern, potential_national_number)) or
                (_test_number_length_against_pattern(possible_pattern, full_number) ==
                 ValidationResult.TOO_LONG)):
                if keep_raw_input:
                    numobj.country_code_source = CountryCodeSource.FROM_NUMBER_WITHOUT_PLUS_SIGN
                numobj.country_code = default_country_code
                return (default_country_code, potential_national_number)

    # No country calling code present.
    numobj.country_code = 0
    return (0, U_EMPTY_STRING)


def _parse_prefix_as_idd(idd_pattern, number):
    """Strips the IDD from the start of the number if present.

    Helper function used by _maybe_strip_i18n_prefix_and_normalize().

    Returns a 2-tuple:
      - Boolean indicating if IDD was stripped
      - Number with IDD stripped
    """
    match = idd_pattern.match(number)
    if match:
        match_end = match.end()
        # Only strip this if the first digit after the match is not a 0, since
        # country calling codes cannot begin with 0.
        digit_match = _CAPTURING_DIGIT_PATTERN.search(number[match_end:])
        if digit_match:
            normalized_group = normalize_digits_only(digit_match.group(1))
            if normalized_group == U_ZERO:
                return (False, number)
        return (True, number[match_end:])
    return (False, number)


def _maybe_strip_i18n_prefix_and_normalize(number, possible_idd_prefix):
    """Strips any international prefix (such as +, 00, 011) present in the
    number provided, normalizes the resulting number, and indicates if an
    international prefix was present.

    Arguments:
    number -- The non-normalized telephone number that we wish to strip any international
              dialing prefix from.
    possible_idd_prefix -- The international direct dialing prefix from the region we
              think this number may be dialed in.

    Returns a 2-tuple containing:
      - The corresponding CountryCodeSource if an international dialing prefix
        could be removed from the number, otherwise
        CountryCodeSource.FROM_DEFAULT_COUNTRY if the number did not seem to
        be in international format.
      - The number with the prefix stripped.
    """
    if len(number) == 0:
        return (CountryCodeSource.FROM_DEFAULT_COUNTRY, number)
    # Check to see if the number begins with one or more plus signs.
    m = _PLUS_CHARS_PATTERN.match(number)
    if m:
        number = number[m.end():]
        # Can now normalize the rest of the number since we've consumed the
        # "+" sign at the start.
        return (CountryCodeSource.FROM_NUMBER_WITH_PLUS_SIGN,
                _normalize(number))

    # Attempt to parse the first digits as an international prefix.
    idd_pattern = re.compile(possible_idd_prefix)
    number = _normalize(number)
    stripped, number = _parse_prefix_as_idd(idd_pattern, number)
    if stripped:
        return (CountryCodeSource.FROM_NUMBER_WITH_IDD, number)
    else:
        return (CountryCodeSource.FROM_DEFAULT_COUNTRY, number)


def _maybe_strip_national_prefix_carrier_code(number, metadata):
    """Strips any national prefix (such as 0, 1) present in a number.

    Arguments:
    number -- The normalized telephone number that we wish to strip any
              national dialing prefix from
    metadata -- The metadata for the region that we think this number
              is from.

    Returns a 3-tuple of
     - The carrier code extracted if it is present, otherwise an empty string.
     - The number with the prefix stripped.
     - Boolean indicating if a national prefix or carrier code (or both) could be extracted.
     """
    carrier_code = U_EMPTY_STRING
    possible_national_prefix = metadata.national_prefix_for_parsing
    if (len(number) == 0 or
        possible_national_prefix is None or
        len(possible_national_prefix) == 0):
        # Early return for numbers of zero length.
        return (U_EMPTY_STRING, number, False)

    # Attempt to parse the first digits as a national prefix.
    prefix_pattern = re.compile(possible_national_prefix)
    prefix_match = prefix_pattern.match(number)
    if prefix_match:
        national_number_pattern = re.compile(metadata.general_desc.national_number_pattern or U_EMPTY_STRING)
        # Check if the original number is viable.
        is_viable_original_number = fullmatch(national_number_pattern, number)
        # prefix_match.groups() == () implies nothing was captured by the
        # capturing groups in possible_national_prefix; therefore, no
        # transformation is necessary, and we just remove the national prefix.
        num_groups = len(prefix_match.groups())
        transform_rule = metadata.national_prefix_transform_rule
        if (transform_rule is None or
            len(transform_rule) == 0 or
            prefix_match.groups()[num_groups - 1] is None):
            # If the original number was viable, and the resultant number is not, we return.
            # Check that the resultant number is viable. If not, return.
            national_number_match = fullmatch(national_number_pattern,
                                              number[prefix_match.end():])
            if (is_viable_original_number and not national_number_match):
                return (U_EMPTY_STRING, number, False)

            if (num_groups > 0 and
                prefix_match.groups(num_groups) is not None):
                carrier_code = prefix_match.group(1)
            return (carrier_code, number[prefix_match.end():], True)
        else:
            # Check that the resultant number is still viable. If not,
            # return. Check this by copying the number and making the
            # transformation on the copy first.
            transformed_number = re.sub(prefix_pattern, transform_rule, number, count=1)
            national_number_match = fullmatch(national_number_pattern,
                                              transformed_number)
            if (is_viable_original_number and not national_number_match):
                return ("", number, False)
            if num_groups > 1:
                carrier_code = prefix_match.group(1)
            return (carrier_code, transformed_number, True)
    else:
        return (carrier_code, number, False)


def _maybe_strip_extension(number):
    """Strip extension from the end of a number string.

    Strips any extension (as in, the part of the number dialled after the
    call is connected, usually indicated with extn, ext, x or similar) from
    the end of the number, and returns it.

    Arguments:
    number -- the non-normalized telephone number that we wish to strip the extension from.

    Returns a 2-tuple of:
     - the phone extension (or "" or not present)
     - the number before the extension.
    """
    match = _EXTN_PATTERN.search(number)
    # If we find a potential extension, and the number preceding this is a
    # viable number, we assume it is an extension.
    if match and _is_viable_phone_number(number[:match.start()]):
        # The numbers are captured into groups in the regular expression.
        for group in match.groups():
            # We go through the capturing groups until we find one that
            # captured some digits. If none did, then we will return the empty
            # string.
            if group is not None:
                return (group, number[:match.start()])
    return ("", number)


def _check_region_for_parsing(number, default_region):
    """Checks to see that the region code used is valid, or if it is not
    valid, that the number to parse starts with a + symbol so that we can
    attempt to infer the region from the number.  Returns False if it cannot
    use the region provided and the region cannot be inferred.
    """
    if not _is_valid_region_code(default_region):
        # If the number is None or empty, we can't infer the region.
        if number is None or len(number) == 0:
            return False
        match = _PLUS_CHARS_PATTERN.match(number)
        if match is None:
            return False
    return True


def parse(number, region=None, keep_raw_input=False,
          numobj=None, _check_region=True):
    """Parse a string and return a corresponding PhoneNumber object.

    This method will throw a NumberParseException if the number is not
    considered to be a possible number. Note that validation of whether the
    number is actually a valid number for a particular region is not
    performed. This can be done separately with is_valid_number.

    Arguments:
    number -- The number that we are attempting to parse. This can
              contain formatting such as +, ( and -, as well as a phone
              number extension. It can also be provided in RFC3966 format.
    region -- The region that we are expecting the number to be from. This
              is only used if the number being parsed is not written in
              international format. The country_code for the number in
              this case would be stored as that of the default region
              supplied. If the number is guaranteed to start with a '+'
              followed by the country calling code, then None or
              UNKNOWN_REGION can be supplied.
    keep_raw_input -- Whether to populate the raw_input field of the
              PhoneNumber object with number (as well as the
              country_code_source field).
    numobj -- An optional existing PhoneNumber object to receive the
              parsing results
    _check_region -- Whether to check the supplied region parameter;
              should always be True for external callers.

    Returns a PhoneNumber object filled with the parse number.

    Raises:
    NumberParseException if the string is not considered to be a viable
    phone number or if no default region was supplied and the number is
    not in international format (does not start with +).
    """
    if numobj is None:
        numobj = PhoneNumber()
    if number is None:
        raise NumberParseException(NumberParseException.NOT_A_NUMBER,
                                   "The phone number supplied was None.")
    elif len(number) > _MAX_INPUT_STRING_LENGTH:
        raise NumberParseException(NumberParseException.TOO_LONG,
                                   "The string supplied was too long to parse.")

    national_number = _build_national_number_for_parsing(number)

    if not _is_viable_phone_number(national_number):
        raise NumberParseException(NumberParseException.NOT_A_NUMBER,
                                   "The string supplied did not seem to be a phone number.")

    # Check the region supplied is valid, or that the extracted number starts
    # with some sort of + sign so the number's region can be determined.
    if _check_region and not _check_region_for_parsing(national_number, region):
        raise NumberParseException(NumberParseException.INVALID_COUNTRY_CODE,
                                   "Missing or invalid default region.")
    if keep_raw_input:
        numobj.raw_input = number

    # Attempt to parse extension first, since it doesn't require
    # region-specific data and we want to have the non-normalised number here.
    extension, national_number = _maybe_strip_extension(national_number)
    if len(extension) > 0:
        numobj.extension = extension
    if region is None:
        metadata = None
    else:
        metadata = PhoneMetadata.metadata_for_region(region.upper(), None)

    country_code = 0
    try:
        country_code, normalized_national_number = _maybe_extract_country_code(national_number,
                                                                               metadata,
                                                                               keep_raw_input,
                                                                               numobj)
    except NumberParseException:
        _, e, _ = sys.exc_info()
        matchobj = _PLUS_CHARS_PATTERN.match(national_number)
        if (e.error_type == NumberParseException.INVALID_COUNTRY_CODE and
            matchobj is not None):
            # Strip the plus-char, and try again.
            country_code, normalized_national_number = _maybe_extract_country_code(national_number[matchobj.end():],
                                                                                   metadata,
                                                                                   keep_raw_input,
                                                                                   numobj)
            if country_code == 0:
                raise NumberParseException(NumberParseException.INVALID_COUNTRY_CODE,
                                           "Could not interpret numbers after plus-sign.")
        else:
            raise

    if country_code != 0:
        number_region = region_code_for_country_code(country_code)
        if number_region != region:
            # Metadata cannot be null because the country calling code is valid.
            metadata = PhoneMetadata.metadata_for_region_or_calling_code(country_code, number_region)
    else:
        # If no extracted country calling code, use the region supplied
        # instead. The national number is just the normalized version of the
        # number we were given to parse.
        national_number = _normalize(national_number)
        normalized_national_number += national_number
        if region is not None:
            country_code = metadata.country_code
            numobj.country_code = country_code
        elif keep_raw_input:
            numobj.country_code_source = None

    if len(normalized_national_number) < _MIN_LENGTH_FOR_NSN:
        raise NumberParseException(NumberParseException.TOO_SHORT_NSN,
                                   "The string supplied is too short to be a phone number.")
    if metadata is not None:
        carrier_code, normalized_national_number, _ = _maybe_strip_national_prefix_carrier_code(normalized_national_number,
                                                                                                metadata)
        if keep_raw_input:
            numobj.preferred_domestic_carrier_code = carrier_code
    len_national_number = len(normalized_national_number)
    if len_national_number < _MIN_LENGTH_FOR_NSN:  # pragma no cover
        # Check of _is_viable_phone_number() at the top of this function makes
        # this effectively unhittable.
        raise NumberParseException(NumberParseException.TOO_SHORT_NSN,
                                   "The string supplied is too short to be a phone number.")
    if len_national_number > _MAX_LENGTH_FOR_NSN:
        raise NumberParseException(NumberParseException.TOO_LONG,
                                   "The string supplied is too long to be a phone number.")
    if normalized_national_number[0] == U_ZERO:
        numobj.italian_leading_zero = True
    numobj.national_number = to_long(normalized_national_number)
    return numobj


def _build_national_number_for_parsing(number):
    """Converts number to a form that we can parse and return it if it is
    written in RFC3966; otherwise extract a possible number out of it and return it."""
    index_of_phone_context = number.find(_RFC3966_PHONE_CONTEXT)
    if index_of_phone_context > 0:
        phone_context_start = index_of_phone_context + len(_RFC3966_PHONE_CONTEXT)
        # If the phone context contains a phone number prefix, we need to
        # capture it, whereas domains will be ignored.
        if number[phone_context_start] == _PLUS_SIGN:
            # Additional parameters might follow the phone context. If so, we
            # will remove them here because the parameters after phone context
            # are not important for parsing the phone number.
            phone_context_end = number.find(U_SEMICOLON, phone_context_start)
            if phone_context_end > 0:
                national_number = number[phone_context_start:phone_context_end]
            else:
                national_number = number[phone_context_start:]
        else:
            national_number = U_EMPTY_STRING
        # Now append everything between the "tel:" prefix and the
        # phone-context. This should include the national number, an optional
        # extension or isdn-subaddress component.
        national_number += number[number.find(_RFC3966_PREFIX) + len(_RFC3966_PREFIX):index_of_phone_context]
    else:
        # Extract a possible number from the string passed in (this strips leading characters that
        # could not be the start of a phone number.)
        national_number = _extract_possible_number(number)

    # Delete the isdn-subaddress and everything after it if it is
    # present. Note extension won't appear at the same time with
    # isdn-subaddress according to paragraph 5.3 of the RFC3966 spec,
    index_of_isdn = national_number.find(_RFC3966_ISDN_SUBADDRESS)
    if index_of_isdn > 0:
        national_number = national_number[:index_of_isdn]
    # If both phone context and isdn-subaddress are absent but other
    # parameters are present, the parameters are left in national_number. This
    # is because we are concerned about deleting content from a potential
    # number string when there is no strong evidence that the number is
    # actually written in RFC3966.
    return national_number


def _is_number_match_OO(numobj1_in, numobj2_in):
    """Takes two phone number objects and compares them for equality."""
    # Make copies of the phone number so that the numbers passed in are not edited.
    numobj1 = PhoneNumber()
    numobj1.merge_from(numobj1_in)
    numobj2 = PhoneNumber()
    numobj2.merge_from(numobj2_in)
    # First clear raw_input, country_code_source and
    # preferred_domestic_carrier_code fields and any empty-string extensions
    # so that we can use the PhoneNumber equality method.
    numobj1.raw_input = None
    numobj1.country_code_source = None
    numobj1.preferred_domestic_carrier_code = None
    numobj2.raw_input = None
    numobj2.country_code_source = None
    numobj2.preferred_domestic_carrier_code = None
    if (numobj1.extension is not None and
        len(numobj1.extension) == 0):
        numobj1.extension = None
    if (numobj2.extension is not None and
        len(numobj2.extension) == 0):
        numobj2.extension = None

    # Early exit if both had extensions and these are different.
    if (numobj1.extension is not None and
        numobj2.extension is not None and
        numobj1.extension != numobj2.extension):
        return MatchType.NO_MATCH

    country_code1 = numobj1.country_code
    country_code2 = numobj2.country_code
    # Both had country_code specified.
    if country_code1 != 0 and country_code2 != 0:
        if numobj1 == numobj2:
            return MatchType.EXACT_MATCH
        elif (country_code1 == country_code2 and
              _is_national_number_suffix_of_other(numobj1, numobj2)):
            # A SHORT_NSN_MATCH occurs if there is a difference because of the
            # presence or absence of an 'Italian leading zero', the presence
            # or absence of an extension, or one NSN being a shorter variant
            # of the other.
            return MatchType.SHORT_NSN_MATCH
        # This is not a match.
        return MatchType.NO_MATCH

    # Checks cases where one or both country_code fields were not
    # specified. To make equality checks easier, we first set the country_code
    # fields to be equal.
    numobj1.country_code = country_code2
    # If all else was the same, then this is an NSN_MATCH.
    if numobj1 == numobj2:
        return MatchType.NSN_MATCH
    if _is_national_number_suffix_of_other(numobj1, numobj2):
        return MatchType.SHORT_NSN_MATCH
    return MatchType.NO_MATCH


def _is_national_number_suffix_of_other(numobj1, numobj2):
    """Returns true when one national number is the suffix of the other or both
    are the same.
    """
    nn1 = str(numobj1.national_number)
    nn2 = str(numobj2.national_number)
    # Note that endswith returns True if the numbers are equal.
    return nn1.endswith(nn2) or nn2.endswith(nn1)


def _is_number_match_SS(number1, number2):
    """Takes two phone numbers as strings and compares them for equality.

    This is a convenience wrapper for _is_number_match_OO/_is_number_match_OS.
    No default region is known.
    """
    try:
        numobj1 = parse(number1, UNKNOWN_REGION)
        return _is_number_match_OS(numobj1, number2)
    except NumberParseException:
        _, exc, _ = sys.exc_info()
        if exc.error_type == NumberParseException.INVALID_COUNTRY_CODE:
            try:
                numobj2 = parse(number2, UNKNOWN_REGION)
                return _is_number_match_OS(numobj2, number1)
            except NumberParseException:
                _, exc2, _ = sys.exc_info()
                if exc2.error_type == NumberParseException.INVALID_COUNTRY_CODE:
                    try:
                        numobj1 = parse(number1, None, keep_raw_input=False,
                                        _check_region=False, numobj=None)
                        numobj2 = parse(number2, None, keep_raw_input=False,
                                        _check_region=False, numobj=None)
                        return _is_number_match_OO(numobj1, numobj2)
                    except NumberParseException:
                        return MatchType.NOT_A_NUMBER

    # One or more of the phone numbers we are trying to match is not a viable
    # phone number.
    return MatchType.NOT_A_NUMBER


def _is_number_match_OS(numobj1, number2):
    """Wrapper variant of _is_number_match_OO that copes with one
    PhoneNumber object and one string."""
    # First see if the second number has an implicit country calling code, by
    # attempting to parse it.
    try:
        numobj2 = parse(number2, UNKNOWN_REGION)
        return _is_number_match_OO(numobj1, numobj2)
    except NumberParseException:
        _, exc, _ = sys.exc_info()
        if exc.error_type == NumberParseException.INVALID_COUNTRY_CODE:
            # The second number has no country calling code. EXACT_MATCH is no
            # longer possible.  We parse it as if the region was the same as
            # that for the first number, and if EXACT_MATCH is returned, we
            # replace this with NSN_MATCH.
            region1 = region_code_for_country_code(numobj1.country_code)
            try:
                if region1 != UNKNOWN_REGION:
                    numobj2 = parse(number2, region1)
                    match = _is_number_match_OO(numobj1, numobj2)
                    if match == MatchType.EXACT_MATCH:
                        return MatchType.NSN_MATCH
                    else:
                        return match
                else:
                    # If the first number didn't have a valid country calling
                    # code, then we parse the second number without one as
                    # well.
                    numobj2 = parse(number2, None, keep_raw_input=False,
                                    _check_region=False, numobj=None)
                    return _is_number_match_OO(numobj1, numobj2)
            except NumberParseException:
                return MatchType.NOT_A_NUMBER
    # One or more of the phone numbers we are trying to match is not a viable
    # phone number.
    return MatchType.NOT_A_NUMBER


def is_number_match(num1, num2):
    """Takes two phone numbers and compares them for equality.

    For example, the numbers +1 345 657 1234 and 657 1234 are a SHORT_NSN_MATCH.
    The numbers +1 345 657 1234 and 345 657 are a NO_MATCH.

    Arguments
    num1 -- First number object or string to compare. Can contain formatting,
              and can have country calling code specified with + at the start.
    num2 -- Second number object or string to compare. Can contain formatting,
              and can have country calling code specified with + at the start.

    Returns:
     - EXACT_MATCH if the country_code, NSN, presence of a leading zero for
       Italian numbers and any extension present are the same.
     - NSN_MATCH if either or both has no region specified, and the NSNs and
       extensions are the same.
     - SHORT_NSN_MATCH if either or both has no region specified, or the
       region specified is the same, and one NSN could be a shorter version of
       the other number. This includes the case where one has an extension
       specified, and the other does not.
     - NO_MATCH otherwise.
     """
    if isinstance(num1, PhoneNumber) and isinstance(num2, PhoneNumber):
        return _is_number_match_OO(num1, num2)
    elif isinstance(num1, PhoneNumber):
        return _is_number_match_OS(num1, num2)
    elif isinstance(num2, PhoneNumber):
        return _is_number_match_OS(num2, num1)
    else:
        return _is_number_match_SS(num1, num2)


def _can_be_internationally_dialled(numobj):
    """Returns True if the number can only be dialled from outside the region,
    or unknown.

    If the number can only be dialled from within the region
    as well, returns False. Does not check the number is a valid number.

    TODO: Make this method public when we have enough metadata to make it
    worthwhile.

    Arguments:
    numobj -- the phone number objectfor which we want to know whether it is
              diallable from outside the region.
    """
    metadata = PhoneMetadata.metadata_for_region(region_code_for_number(numobj), None)
    if metadata is None:
        # Note numbers belonging to non-geographical entities (e.g. +800
        # numbers) are always internationally diallable, and will be caught
        # here.
        return True
    nsn = national_significant_number(numobj)
    return not _is_number_matching_desc(nsn, metadata.no_international_dialling)


class NumberParseException(UnicodeMixin, Exception):
    """Exception when attempting to parse a putative phone number"""
    # Invalid country code specified
    INVALID_COUNTRY_CODE = 0

    # The string passed in had fewer than 3 digits in it.
    # The number failed to match the regular expression
    # _VALID_PHONE_NUMBER in phonenumberutil.py.
    NOT_A_NUMBER = 1

    # The string started with an international dialing prefix
    # but after this was removed, it had fewer digits than any
    # valid phone number (including country code) could have.
    TOO_SHORT_AFTER_IDD = 2

    # After any country code has been stripped, the string
    # had fewer digits than any valid phone number could have.
    TOO_SHORT_NSN = 3

    # String had more digits than any valid phone number could have
    TOO_LONG = 4

    def __init__(self, error_type, msg):
        Exception.__init__(self, msg)
        self.error_type = error_type
        self._msg = msg

    def __unicode__(self):
        return unicod("(%s) %s") % (self.error_type, self._msg)<|MERGE_RESOLUTION|>--- conflicted
+++ resolved
@@ -935,12 +935,8 @@
     numobj_no_ext.merge_from(numobj)
     numobj_no_ext.extension = None
     region_code = region_code_for_country_code(country_calling_code)
-<<<<<<< HEAD
-    if region_code == unicod("CO") and region_calling_from == unicod("CO"):
-        if numobj_type == PhoneNumberType.FIXED_LINE:
-=======
-
-    formatted_number = ""
+
+    formatted_number = U_EMPTY_STRING
     if region_calling_from == region_code:
         numobj_type = number_type(numobj_no_ext)
         is_fixed_line_or_mobile = ((numobj_type == PhoneNumberType.FIXED_LINE) or
@@ -948,7 +944,6 @@
                                    (numobj_type == PhoneNumberType.FIXED_LINE_OR_MOBILE))
         # Carrier codes may be needed in some countries. We handle this here.
         if region_code == "CO" and numobj_type == PhoneNumberType.FIXED_LINE:
->>>>>>> fc2abfac
             formatted_number = format_national_number_with_carrier_code(numobj_no_ext,
                                                                         _COLOMBIA_MOBILE_TO_FIXED_LINE_PREFIX)
         elif region_code == "BR" and is_fixed_line_or_mobile:
@@ -959,49 +954,22 @@
                 # carrier code when called within Brazil. Without that, most of
                 # the carriers won't connect the call.  Because of that, we return
                 # an empty string here.
-                formatted_number = ""
+                formatted_number = U_EMPTY_STRING
         elif region_code == "HU":
             # The national format for HU numbers doesn't contain the national
             # prefix, because that is how numbers are normally written
             # down. However, the national prefix is obligatory when dialing
             # from a mobile phone. As a result, we add it back here.
             formatted_number = (ndd_prefix_for_region(region_code, True) +  # strip non-digits
-                                u" " + format_number(numobj_no_ext, PhoneNumberFormat.NATIONAL))
+                                U_SPACE + format_number(numobj_no_ext, PhoneNumberFormat.NATIONAL))
         else:
-<<<<<<< HEAD
-            # E164 doesn't work at all when dialling within Colombia
-            formatted_number = format_number(numobj_no_ext, PhoneNumberFormat.NATIONAL)
-    elif region_code == unicod("PE") and region_calling_from == unicod("PE"):
-        # In Peru, numbers cannot be dialled using E164 format from a mobile
-        # phone for Movistar.  Instead they must be dialled in national
-        # format.
-        formatted_number = format_number(numobj_no_ext, PhoneNumberFormat.NATIONAL)
-    elif (region_code == unicod("AE") and region_calling_from == unicod("AE") and
-          numobj_type == PhoneNumberType.UAN):
-        # In the United Arab Emirates, numbers with the prefix 600 (UAN
-        # numbers) cannot be dialled using E164 format. Instead they must be
-        # dialled in national format.
-        formatted_number = format_number(numobj_no_ext, PhoneNumberFormat.NATIONAL)
-    elif (region_code == unicod("BR") and region_calling_from == unicod("BR") and
-          ((numobj_type == PhoneNumberType.FIXED_LINE) or
-           (numobj_type == PhoneNumberType.MOBILE) or
-           (numobj_type == PhoneNumberType.FIXED_LINE_OR_MOBILE))):
-        if numobj_no_ext.preferred_domestic_carrier_code is not None:
-            formatted_number = format_national_number_with_preferred_carrier_code(numobj_no_ext, U_EMPTY_STRING)
-        else:
-            # Brazilian fixed line and mobile numbers need to be dialed with a
-            # carrier code when called within Brazil. Without that, most of
-            # the carriers won't connect the call.  Because of that, we return
-            # an empty string here.
-            formatted_number = U_EMPTY_STRING
-=======
             # For NANPA countries, non-geographical countries, Mexican and
             # Chilean fixed line and mobile numbers, we output international
             # format for numbers that can be dialed internationally as that
             # always works.
             if ((country_calling_code == _NANPA_COUNTRY_CODE or
                  region_code == REGION_CODE_FOR_NON_GEO_ENTITY or
-                 ((region_code == "MX" or region_code == "CL") and is_fixed_line_or_mobile)) and
+                 ((region_code == unicod("MX") or region_code == unicod("CL")) and is_fixed_line_or_mobile)) and
                 _can_be_internationally_dialled(numobj_no_ext)):
                 # MX fixed line and mobile numbers should always be formatted
                 # in international format, even when dialed within MX. For
@@ -1013,21 +981,12 @@
                 formatted_number = format_number(numobj_no_ext, PhoneNumberFormat.INTERNATIONAL)
             else:
                 formatted_number = format_number(numobj_no_ext, PhoneNumberFormat.NATIONAL)
->>>>>>> fc2abfac
     elif _can_be_internationally_dialled(numobj_no_ext):
         if with_formatting:
             return format_number(numobj_no_ext, PhoneNumberFormat.INTERNATIONAL)
         else:
             return format_number(numobj_no_ext, PhoneNumberFormat.E164)
-<<<<<<< HEAD
-    else:
-        if region_calling_from == region_code:
-            formatted_number = format_number(numobj_no_ext, PhoneNumberFormat.NATIONAL)
-        else:
-            formatted_number = U_EMPTY_STRING
-=======
-
->>>>>>> fc2abfac
+
     if with_formatting:
         return formatted_number
     else:
