"""Python phone number parsing and formatting library

If you use this library, and want to be notified about important changes,
please sign up to the libphonenumber mailing list at
http://groups.google.com/group/libphonenumber-discuss/about.

NOTE: A lot of methods in this module require Region Code strings. These must
be provided using ISO 3166-1 two-letter country-code format. These should be
in upper-case. The list of the codes can be found here:
http://www.iso.org/iso/country_codes/iso_3166_code_lists/country_names_and_code_elements.htm

author: Shaopeng Jia (original Java version)
author: Lara Rennie (original Java Version)
author: David Drysdale (Python version)
"""
# Based on original Java code:
#     java/src/com/google/i18n/phonenumbers/PhoneNumberUtil.java
#   Copyright (C) 2009-2011 The Libphonenumber Authors
#
# Licensed under the Apache License, Version 2.0 (the "License");
# you may not use this file except in compliance with the License.
# You may obtain a copy of the License at
#
# http://www.apache.org/licenses/LICENSE-2.0
#
# Unless required by applicable law or agreed to in writing, software
# distributed under the License is distributed on an "AS IS" BASIS,
# WITHOUT WARRANTIES OR CONDITIONS OF ANY KIND, either express or implied.
# See the License for the specific language governing permissions and
# limitations under the License.
import sys
import re

from .re_util import fullmatch   # Extra regexp function; see README
from .util import UnicodeMixin, u, unicod, prnt, to_long
from .util import U_EMPTY_STRING, U_SPACE, U_DASH, U_TILDE, U_ZERO
from .unicode_util import digit as unicode_digit

# Data class definitions
from .phonenumber import PhoneNumber, CountryCodeSource
from .phonemetadata import NumberFormat, PhoneMetadata, REGION_CODE_FOR_NON_GEO_ENTITY

# Import auto-generated data structures
try:
    from .data import _COUNTRY_CODE_TO_REGION_CODE
except ImportError:  # pragma no cover
    # Before the generated code exists, the data/ directory is empty.
    # The generation process imports this module, creating a circular
    # dependency.  The hack below works around this.
    import os
    import sys
    if os.path.basename(sys.argv[0]) == "buildmetadatafromxml.py":
        prnt("Failed to import generated data (but OK as during autogeneration)", file=sys.stderr)
        _COUNTRY_CODE_TO_REGION_CODE = {1: ("US",)}
    else:
        raise

# Set the master map from country code to region code.  The
# extra level of indirection allows the unit test to replace
# the map with test data.
COUNTRY_CODE_TO_REGION_CODE = _COUNTRY_CODE_TO_REGION_CODE

# Naming convention for phone number arguments and variables:
#  - string arguments are named 'number'
#  - PhoneNumber objects are named 'numobj'

# Flags to use when compiling regular expressions for phone numbers.
_REGEX_FLAGS = re.UNICODE | re.IGNORECASE
# The minimum and maximum length of the national significant number.
_MIN_LENGTH_FOR_NSN = 2
# The ITU says the maximum length should be 15, but we have found longer
# numbers in Germany.
_MAX_LENGTH_FOR_NSN = 16
# The maximum length of the country calling code.
_MAX_LENGTH_COUNTRY_CODE = 3
# We don't allow input strings for parsing to be longer than 250 chars. This
# prevents malicious input from overflowing the regular-expression engine.
_MAX_INPUT_STRING_LENGTH = 250
# Region-code for the unknown region.
UNKNOWN_REGION = u("ZZ")
# The set of regions that share country calling code 1.
_NANPA_COUNTRY_CODE = 1
# The prefix that needs to be inserted in front of a Colombian landline number
# when dialed from a mobile phone in Colombia.
_COLOMBIA_MOBILE_TO_FIXED_LINE_PREFIX = unicod("3")
# The PLUS_SIGN signifies the international prefix.
<<<<<<< HEAD
_PLUS_SIGN = u("+")
_STAR_SIGN = u('*')
_RFC3966_EXTN_PREFIX = u(";ext=")
_RFC3966_PREFIX = u("tel:")
# We include the "+" here since RFC3966 format specifies that the context must
# be specified in international format.
_RFC3966_PHONE_CONTEXT = u(";phone-context=+")
=======
_PLUS_SIGN = u'+'
_STAR_SIGN = u'*'
_RFC3966_EXTN_PREFIX = u";ext="
_RFC3966_PREFIX = u"tel:"
_RFC3966_PHONE_CONTEXT = u";phone-context="
_RFC3966_ISDN_SUBADDRESS = u";isub="
>>>>>>> ebfaad2b

# Simple ASCII digits map used to populate _ALPHA_PHONE_MAPPINGS and
# _ALL_PLUS_NUMBER_GROUPING_SYMBOLS.
_ASCII_DIGITS_MAP = {u("0"): u("0"), u("1"): u("1"),
                     u("2"): u("2"), u("3"): u("3"),
                     u("4"): u("4"), u("5"): u("5"),
                     u("6"): u("6"), u("7"): u("7"),
                     u("8"): u("8"), u("9"): u("9")}

# Only upper-case variants of alpha characters are stored.
_ALPHA_MAPPINGS = {u("A"): u("2"),
                   u("B"): u("2"),
                   u("C"): u("2"),
                   u("D"): u("3"),
                   u("E"): u("3"),
                   u("F"): u("3"),
                   u("G"): u("4"),
                   u("H"): u("4"),
                   u("I"): u("4"),
                   u("J"): u("5"),
                   u("K"): u("5"),
                   u("L"): u("5"),
                   u("M"): u("6"),
                   u("N"): u("6"),
                   u("O"): u("6"),
                   u("P"): u("7"),
                   u("Q"): u("7"),
                   u("R"): u("7"),
                   u("S"): u("7"),
                   u("T"): u("8"),
                   u("U"): u("8"),
                   u("V"): u("8"),
                   u("W"): u("9"),
                   u("X"): u("9"),
                   u("Y"): u("9"),
                   u("Z"): u("9"), }
# For performance reasons, amalgamate both into one map.
_ALPHA_PHONE_MAPPINGS = dict(_ALPHA_MAPPINGS, **_ASCII_DIGITS_MAP)

# A map that contains characters that are essential when dialling. That means
# any of the characters in this map must not be removed from a number when
# dialing, otherwise the call will not reach the intended destination.
<<<<<<< HEAD
_DIALLABLE_CHAR_MAPPINGS = dict({u("+"): u("+"), u("*"): u("*")},
=======
_DIALLABLE_CHAR_MAPPINGS = dict({_PLUS_SIGN: _PLUS_SIGN,
                                 u'*': u'*'},
>>>>>>> ebfaad2b
                                **_ASCII_DIGITS_MAP)

# Separate map of all symbols that we wish to retain when formatting alpha
# numbers. This includes digits, ASCII letters and number grouping symbols
# such as "-" and " ".
_ALL_PLUS_NUMBER_GROUPING_SYMBOLS = dict({u("-"): u("-"),  # Add grouping symbols.
                                          u("\uFF0D"): u("-"),
                                          u("\u2010"): u("-"),
                                          u("\u2011"): u("-"),
                                          u("\u2012"): u("-"),
                                          u("\u2013"): u("-"),
                                          u("\u2014"): u("-"),
                                          u("\u2015"): u("-"),
                                          u("\u2212"): u("-"),
                                          u("/"): u("/"),
                                          u("\uFF0F"): u("/"),
                                          u(" "): u(" "),
                                          u("\u3000"): u(" "),
                                          u("\u2060"): u(" "),
                                          u("."): u("."),
                                          u("\uFF0E"): u(".")},
                                         # Put (lower letter -> upper letter) and
                                         # (upper letter -> upper letter) mappings.
                                         **dict([(_c.lower(), _c) for _c in _ALPHA_MAPPINGS.keys()] +
                                                [(_c, _c)         for _c in _ALPHA_MAPPINGS.keys()],
                                                **_ASCII_DIGITS_MAP))

# Pattern that makes it easy to distinguish whether a region has a unique
# international dialing prefix or not. If a region has a unique international
# prefix (e.g. 011 in USA), it will be represented as a string that contains a
# sequence of ASCII digits. If there are multiple available international
# prefixes in a region, they will be represented as a regex string that always
# contains character(s) other than ASCII digits.  Note this regex also
# includes tilde, which signals waiting for the tone.
_UNIQUE_INTERNATIONAL_PREFIX = re.compile(u("[\\d]+(?:[~\u2053\u223C\uFF5E][\\d]+)?"))

# Regular expression of acceptable punctuation found in phone numbers. This
# excludes punctuation found as a leading character only.  This consists of
# dash characters, white space characters, full stops, slashes, square
# brackets, parentheses and tildes. It also includes the letter 'x' as that is
# found as a placeholder for carrier information in some phone numbers. Full-width
# variants are also present.
<<<<<<< HEAD
_VALID_PUNCTUATION = (u("-x\u2010-\u2015\u2212\u30FC\uFF0D-\uFF0F ") +
                      u("\u00A0\u200B\u2060\u3000()\uFF08\uFF09\uFF3B\uFF3D.\\[\\]/~\u2053\u223C\uFF5E"))
=======
_VALID_PUNCTUATION = (u"-x\u2010-\u2015\u2212\u30FC\uFF0D-\uFF0F " +
                      u"\u00A0\u00AD\u200B\u2060\u3000()\uFF08\uFF09\uFF3B\uFF3D.\\[\\]/~\u2053\u223C\uFF5E")
>>>>>>> ebfaad2b

_DIGITS = unicod('\\d')  # Java "\\p{Nd}", so need "(?u)" or re.UNICODE wherever this is used
# We accept alpha characters in phone numbers, ASCII only, upper and lower
# case.
_VALID_ALPHA = (U_EMPTY_STRING.join(_ALPHA_MAPPINGS.keys()) +
                U_EMPTY_STRING.join([_k.lower() for _k in _ALPHA_MAPPINGS.keys()]))
_PLUS_CHARS = u("+\uFF0B")
_PLUS_CHARS_PATTERN = re.compile(u("[") + _PLUS_CHARS + u("]+"))
_SEPARATOR_PATTERN = re.compile(u("[") + _VALID_PUNCTUATION + u("]+"))
_CAPTURING_DIGIT_PATTERN = re.compile(u("(") + _DIGITS + u(")"), re.UNICODE)

# Regular expression of acceptable characters that may start a phone number
# for the purposes of parsing. This allows us to strip away meaningless
# prefixes to phone numbers that may be mistakenly given to us. This consists
# of digits, the plus symbol and arabic-indic digits. This does not contain
# alpha characters, although they may be used later in the number. It also
# does not include other punctuation, as this will be stripped later during
# parsing and is of no information value when parsing a number.
_VALID_START_CHAR = u("[") + _PLUS_CHARS + _DIGITS + u("]")
_VALID_START_CHAR_PATTERN = re.compile(_VALID_START_CHAR, re.UNICODE)

# Regular expression of characters typically used to start a second phone
# number for the purposes of parsing. This allows us to strip off parts of the
# number that are actually the start of another number, such as for: (530)
# 583-6985 x302/x2303 -> the second extension here makes this actually two
# phone numbers, (530) 583-6985 x302 and (530) 583-6985 x2303. We remove the
# second extension so that the first number is parsed correctly.
_SECOND_NUMBER_START = u("[\\\\/] *x")
_SECOND_NUMBER_START_PATTERN = re.compile(_SECOND_NUMBER_START)

# Regular expression of trailing characters that we want to remove. We remove
# all characters that are not alpha or numerical characters. The hash
# character is retained here, as it may signify the previous block was an
# extension.
#
# The original Java regexp is:
#   [[\\P{N}&&\\P{L}]&&[^#]]+$
# which splits out as:
#   [                      ]+$  : >=1 of the following chars at end of string
#    [              ]&&[  ]     : intersection of these two sets of chars
#    [      &&      ]           : intersection of these two sets of chars
#     \\P{N}                    : characters without the "Number" Unicode property
#              \\P{L}           : characters without the "Letter" Unicode property
#                      [^#]     : character other than hash
# which nets down to: >=1 non-Number, non-Letter, non-# characters at string end
# In Python Unicode regexp mode '(?u)', the class '[^#\w]' will match anything
# that is not # and is not alphanumeric and is not underscore.
_UNWANTED_END_CHARS = u("(?u)(?:_|[^#\w])+$")
_UNWANTED_END_CHAR_PATTERN = re.compile(_UNWANTED_END_CHARS)

# We use this pattern to check if the phone number has at least three letters
# in it - if so, then we treat it as a number where some phone-number digits
# are represented by letters.
_VALID_ALPHA_PHONE_PATTERN = re.compile(u("(?:.*?[A-Za-z]){3}.*"))

# Regular expression of viable phone numbers. This is location
# independent. Checks we have at least three leading digits, and only valid
# punctuation, alpha characters and digits in the phone number. Does not
# include extension data.  The symbol 'x' is allowed here as valid punctuation
# since it is often used as a placeholder for carrier codes, for example in
# Brazilian phone numbers. We also allow multiple "+" characters at the start.
# Corresponds to the following:
# plus_sign*(([punctuation]|[star])*[digits]){3,}([punctuation]|[star]|[digits]|[alpha])*
# Note VALID_PUNCTUATION starts with a -, so must be the first in the range.
_VALID_PHONE_NUMBER = (u("[") + _PLUS_CHARS + u("]*(?:[") + _VALID_PUNCTUATION + _STAR_SIGN + u("]*") + _DIGITS + u("){3,}[") +
                       _VALID_PUNCTUATION + _STAR_SIGN + _VALID_ALPHA + _DIGITS + u("]*"))

# Default extension prefix to use when formatting. This will be put in front
# of any extension component of the number, after the main national number is
# formatted. For example, if you wish the default extension formatting to be
# " extn: 3456", then you should specify " extn: " here as the default
# extension prefix. This can be overridden by region-specific preferences.
_DEFAULT_EXTN_PREFIX = u(" ext. ")

# Pattern to capture digits used in an extension. Places a maximum length of
# "7" for an extension.
_CAPTURING_EXTN_DIGITS = u("(") + _DIGITS + u("{1,7})")

# Regexp of all possible ways to write extensions, for use when parsing. This
# will be run as a case-insensitive regexp match. Wide character versions are
# also provided after each ASCII version.

# One-character symbols that can be used to indicate an extension.
_SINGLE_EXTN_SYMBOLS_FOR_MATCHING = u("x\uFF58#\uFF03~\uFF5E")
# For parsing, we are slightly more lenient in our interpretation than for
# matching. Here we allow a "comma" as a possible extension indicator. When
# matching, this is hardly ever used to indicate this.
_SINGLE_EXTN_SYMBOLS_FOR_PARSING = u(",") + _SINGLE_EXTN_SYMBOLS_FOR_MATCHING


def _create_extn_pattern(single_extn_symbols):
    """Helper initialiser method to create the regular-expression pattern to
    match extensions, allowing the one-char extension symbols provided by
    single_extn_symbols."""
    # There are three regular expressions here. The first covers RFC 3966
    # format, where the extension is added using ";ext=". The second more
    # generic one starts with optional white space and ends with an optional
    # full stop (.), followed by zero or more spaces/tabs and then the numbers
    # themselves. The other one covers the special case of American numbers
    # where the extension is written with a hash at the end, such as "- 503#".
    # Note that the only capturing groups should be around the digits that you
    # want to capture as part of the extension, or else parsing will fail!
    # Canonical-equivalence doesn't seem to be an option with Android java, so
    # we allow two options for representing the accented o - the character
    # itself, and one in the unicode decomposed form with the combining acute
    # accent.
    return (_RFC3966_EXTN_PREFIX + _CAPTURING_EXTN_DIGITS + u("|") +
            u("[ \u00A0\\t,]*(?:e?xt(?:ensi(?:o\u0301?|\u00F3))?n?|") +
            u("\uFF45?\uFF58\uFF54\uFF4E?|") +
            u("[") + single_extn_symbols + u("]|int|anexo|\uFF49\uFF4E\uFF54)") +
            u("[:\\.\uFF0E]?[ \u00A0\\t,-]*") + _CAPTURING_EXTN_DIGITS + u("#?|") +
            u("[- ]+(") + _DIGITS + u("{1,5})#"))

_EXTN_PATTERNS_FOR_PARSING = _create_extn_pattern(_SINGLE_EXTN_SYMBOLS_FOR_PARSING)
_EXTN_PATTERNS_FOR_MATCHING = _create_extn_pattern(_SINGLE_EXTN_SYMBOLS_FOR_MATCHING)

# Regexp of all known extension prefixes used by different regions followed by
# 1 or more valid digits, for use when parsing.
_EXTN_PATTERN = re.compile(u("(?:") + _EXTN_PATTERNS_FOR_PARSING + u(")$"), _REGEX_FLAGS)

# We append optionally the extension pattern to the end here, as a valid phone
# number may have an extension prefix appended, followed by 1 or more digits.
_VALID_PHONE_NUMBER_PATTERN = re.compile(_VALID_PHONE_NUMBER + u("(?:") + _EXTN_PATTERNS_FOR_PARSING + u(")?"), _REGEX_FLAGS)

# We use a non-capturing group because Python's re.split() returns any capturing
# groups interspersed with the other results (unlike Java's Pattern.split()).
NON_DIGITS_PATTERN = re.compile(u("(?:\\D+)"))

# The FIRST_GROUP_PATTERN was originally set to \1 but there are some
# countries for which the first group is not used in the national pattern
# (e.g. Argentina) so the \1 group does not match correctly.  Therefore, we
# use \d, so that the first group actually used in the pattern will be
# matched.
_FIRST_GROUP_PATTERN = re.compile(u(r"(\\\d)"))
_NP_PATTERN = re.compile(u("\\$NP"))
_FG_PATTERN = re.compile(u("\\$FG"))
_CC_PATTERN = re.compile(u("\\$CC"))


class PhoneNumberFormat(object):
    """
    Phone number format.

    INTERNATIONAL and NATIONAL formats are consistent with the definition in
    ITU-T Recommendation E123. For example, the number of the Google
    Switzerland office will be written as "+41 44 668 1800" in INTERNATIONAL
    format, and as "044 668 1800" in NATIONAL format.  E164 format is as per
    INTERNATIONAL format but with no formatting applied, e.g. "+41446681800".
    RFC3966 is as per INTERNATIONAL format, but with all spaces and other
    separating symbols replaced with a hyphen, and with any phone number
    extension appended with ";ext=". It also will have a prefix of "tel:"
    added, e.g. "tel:+41-44-668-1800".

    Note: If you are considering storing the number in a neutral format, you
    are highly advised to use the PhoneNumber class.
    """
    E164 = 0
    INTERNATIONAL = 1
    NATIONAL = 2
    RFC3966 = 3


class PhoneNumberType(object):
    """Type of phone numbers."""
    FIXED_LINE = 0
    MOBILE = 1
    # In some regions (e.g. the USA), it is impossible to distinguish between
    # fixed-line and mobile numbers by looking at the phone number itself.
    FIXED_LINE_OR_MOBILE = 2
    # Freephone lines
    TOLL_FREE = 3
    PREMIUM_RATE = 4
    # The cost of this call is shared between the caller and the recipient,
    # and is hence typically less than PREMIUM_RATE calls. See
    # http://en.wikipedia.org/wiki/Shared_Cost_Service for more information.
    SHARED_COST = 5
    # Voice over IP numbers. This includes TSoIP (Telephony Service over IP).
    VOIP = 6
    # A personal number is associated with a particular person, and may be
    # routed to either a MOBILE or FIXED_LINE number. Some more information
    # can be found here: http://en.wikipedia.org/wiki/Personal_Numbers
    PERSONAL_NUMBER = 7
    PAGER = 8
    # Used for "Universal Access Numbers" or "Company Numbers". They may be
    # further routed to specific offices, but allow one number to be used for
    # a company.
    UAN = 9
    # Used for "Voice Mail Access Numbers".
    VOICEMAIL = 10
    # A phone number is of type UNKNOWN when it does not fit any of the known
    # patterns for a specific region.
    UNKNOWN = 99


class MatchType(object):
    """Types of phone number matches."""
    # Not a telephone number
    NOT_A_NUMBER = 0
    # None of the match types below apply
    NO_MATCH = 1
    # Returns SHORT_NSN_MATCH if either or both has no region specified, or
    # the region specified is the same, and one NSN could be a shorter version
    # of the other number. This includes the case where one has an extension
    # specified, and the other does not.
    SHORT_NSN_MATCH = 2
    # Either or both has no region specified, and the NSNs and extensions are
    # the same.
    NSN_MATCH = 3
    # The country_code, NSN, presence of a leading zero for Italian numbers
    # and any extension present are the same.
    EXACT_MATCH = 4


class ValidationResult(object):
    """Possible outcomes when testing if a PhoneNumber is a possible number."""
    IS_POSSIBLE = 0
    INVALID_COUNTRY_CODE = 1
    TOO_SHORT = 2
    TOO_LONG = 3


# Derived data structures
SUPPORTED_REGIONS = set([_item for _sublist in COUNTRY_CODE_TO_REGION_CODE.values() for _item in _sublist])
if REGION_CODE_FOR_NON_GEO_ENTITY in SUPPORTED_REGIONS:
    SUPPORTED_REGIONS.remove(REGION_CODE_FOR_NON_GEO_ENTITY)
_NANPA_REGIONS = set(COUNTRY_CODE_TO_REGION_CODE[_NANPA_COUNTRY_CODE])


def _extract_possible_number(number):
    """Attempt to extract a possible number from the string passed in.

    This currently strips all leading characters that cannot be used to
    start a phone number. Characters that can be used to start a phone number
    are defined in the VALID_START_CHAR_PATTERN. If none of these characters
    are found in the number passed in, an empty string is returned. This
    function also attempts to strip off any alternative extensions or endings
    if two or more are present, such as in the case of: (530) 583-6985
    x302/x2303. The second extension here makes this actually two phone
    numbers, (530) 583-6985 x302 and (530) 583-6985 x2303. We remove the
    second extension so that the first number is parsed correctly.

    Arguments:
    number -- The string that might contain a phone number.

    Returns the number, stripped of any non-phone-number prefix (such
    as "Tel:") or an empty string if no character used to start phone
    numbers (such as + or any digit) is found in the number
    """
    match = _VALID_START_CHAR_PATTERN.search(number)
    if match:
        number = number[match.start():]
        # Remove trailing non-alpha non-numberical characters.
        trailing_chars_match = _UNWANTED_END_CHAR_PATTERN.search(number)
        if trailing_chars_match:
            number = number[:trailing_chars_match.start()]
        # Check for extra numbers at the end.
        second_number_match = _SECOND_NUMBER_START_PATTERN.search(number)
        if second_number_match:
            number = number[:second_number_match.start()]
        return number
    else:
        return U_EMPTY_STRING


def _is_viable_phone_number(number):
    """Checks to see if a string could possibly be a phone number.

    At the moment, checks to see that the string begins with at least 2
    digits, ignoring any punctuation commonly found in phone numbers.  This
    method does not require the number to be normalized in advance - but does
    assume that leading non-number symbols have been removed, such as by the
    method _extract_possible_number.

    Arguments:
    number -- string to be checked for viability as a phone number

    Returns True if the number could be a phone number of some sort, otherwise
    False
    """
    if len(number) < _MIN_LENGTH_FOR_NSN:
        return False
    match = fullmatch(_VALID_PHONE_NUMBER_PATTERN, number)
    return bool(match)


def _normalize(number):
    """Normalizes a string of characters representing a phone number.

    This performs the following conversions:
     - Punctuation is stripped.
     - For ALPHA/VANITY numbers:
        - Letters are converted to their numeric representation on a telephone
          keypad. The keypad used here is the one defined in ITU
          Recommendation E.161. This is only done if there are 3 or more
          letters in the number, to lessen the risk that such letters are
          typos - otherwise alpha characters are stripped.
     - For other numbers:
        - Wide-ascii digits are converted to normal ASCII (European) digits.
        - Arabic-Indic numerals are converted to European numerals.
        - Spurious alpha characters are stripped.

    Arguments:
    number -- string representing a phone number

    Returns the normalized string version of the phone number.
    """
    m = fullmatch(_VALID_ALPHA_PHONE_PATTERN, number)
    if m:
        return _normalize_helper(number, _ALPHA_PHONE_MAPPINGS, True)
    else:
        return normalize_digits_only(number)


def normalize_digits_only(number, keep_non_digits=False):
    """Normalizes a string of characters representing a phone number.

    This converts wide-ascii and arabic-indic numerals to European numerals,
    and strips punctuation and alpha characters (optional).

    Arguments:
    number -- a string representing a phone number
    keep_non_digits -- whether to keep non-digits

    Returns the normalized string version of the phone number.
    """
    number = unicod(number)
    number_length = len(number)
    normalized_digits = U_EMPTY_STRING
    for ii in range(number_length):
        d = unicode_digit(number[ii], -1)
        if d != -1:
            normalized_digits += unicod(d)
        elif keep_non_digits:
            normalized_digits += number[ii]
    return normalized_digits


def convert_alpha_characters_in_number(number):
    """Convert alpha chars in a number to their respective digits on a keypad,
    but retains existing formatting."""
    return _normalize_helper(number, _ALPHA_PHONE_MAPPINGS, False)


def length_of_geographical_area_code(numobj):
    """Return length of the geographical area code for a number.

    Gets the length of the geographical area code from the national_number
    field of the PhoneNumber object passed in, so that clients could use it to
    split a national significant number into geographical area code and
    subscriber number. It works in such a way that the resultant subscriber
    number should be diallable, at least on some devices. An example of how
    this could be used:

    >>> import phonenumbers
    >>> numobj = phonenumbers.parse("16502530000", "US")
    >>> nsn = phonenumbers.national_significant_number(numobj)
    >>> ac_len = phonenumbers.length_of_geographical_area_code(numobj)
    >>> if ac_len > 0:
    ...     area_code = nsn[:ac_len]
    ...     subscriber_number = nsn[ac_len:]
    ... else:
    ...     area_code = ""
    ...     subscriber_number = nsn

    N.B.: area code is a very ambiguous concept, so the I18N team generally
    recommends against using it for most purposes, but recommends using the
    more general national_number instead. Read the following carefully before
    deciding to use this method:

     - geographical area codes change over time, and this method honors those
       changes; therefore, it doesn't guarantee the stability of the result it
       produces.
     - subscriber numbers may not be diallable from all devices (notably
       mobile devices, which typically require the full national_number to be
       dialled in most countries).
     - most non-geographical numbers have no area codes, including numbers
       from non-geographical entities.
     - some geographical numbers have no area codes.

    Arguments:
    numobj -- The PhoneNumber object to find the length of the area code form.

    Returns the length of area code of the PhoneNumber object passed in.
    """
    region_code = region_code_for_number(numobj)
    if not _is_valid_region_code(region_code):
        return 0
    metadata = PhoneMetadata.region_metadata[region_code]

    # If a country doesn't use a national prefix, and this number doesn't have
    # an Italian leading zero, we assume it is a closed dialling plan with no
    # area codes.
    if metadata.national_prefix is None and not numobj.italian_leading_zero:
        return 0
    pn_type = _number_type_helper(national_significant_number(numobj),
                                  metadata)

    # Most numbers other than the two types below have to be dialled in full.
    if (pn_type != PhoneNumberType.FIXED_LINE and
        pn_type != PhoneNumberType.FIXED_LINE_OR_MOBILE):
        return 0

    return length_of_national_destination_code(numobj)


def length_of_national_destination_code(numobj):
    """Return length of the national destination code code for a number.

    Gets the length of the national destination code (NDC) from the
    PhoneNumber object passed in, so that clients could use it to split a
    national significant number into NDC and subscriber number. The NDC of a
    phone number is normally the first group of digit(s) right after the
    country calling code when the number is formatted in the international
    format, if there is a subscriber number part that follows. An example of
    how this could be used:

    >>> import phonenumbers
    >>> numobj = phonenumbers.parse("18002530000", "US")
    >>> nsn = phonenumbers.national_significant_number(numobj)
    >>> ndc_len = phonenumbers.length_of_national_destination_code(numobj)
    >>> if ndc_len > 0:
    ...     national_destination_code = nsn[:ndc_len]
    ...     subscriber_number = nsn[ndc_len:]
    ... else:
    ...     national_destination_code = ""
    ...     subscriber_number = nsn

    Refer to the unittests to see the difference between this function and
    length_of_geographical_area_code.

    Arguments:
    numobj -- The PhoneNumber object to find the length of the NDC from.

    Returns the length of NDC of the PhoneNumber object passed in.
    """
    if numobj.extension is not None:
        # We don't want to alter the object given to us, but we don't want to
        # include the extension when we format it, so we copy it and clear the
        # extension here.
        copied_numobj = PhoneNumber()
        copied_numobj.merge_from(numobj)
        copied_numobj.extension = None
    else:
        copied_numobj = numobj

    nsn = format_number(copied_numobj, PhoneNumberFormat.INTERNATIONAL)
    number_groups = re.split(NON_DIGITS_PATTERN, nsn)

    # The pattern will start with "+COUNTRY_CODE " so the first group will
    # always be the empty string (before the + symbol) and the second group
    # will be the country calling code. The third group will be area code if
    # it is not the last group.
    if len(number_groups) <= 3:
        return 0

    if (region_code_for_country_code(numobj.country_code) == unicod("AR") and
        number_type(numobj) == PhoneNumberType.MOBILE):
        # Argentinian mobile numbers, when formatted in the international
        # format, are in the form of +54 9 NDC XXXX... As a result, we take the
        # length of the third group (NDC) and add 1 for the digit 9, which also
        # forms part of the national significant number.
        #
        # TODO: Investigate the possibility of better modeling the metadata to
        # make it easier to obtain the NDC.
        return len(number_groups[3]) + 1
    return len(number_groups[2])


def _normalize_helper(number, replacements, remove_non_matches):
    """Normalizes a string of characters representing a phone number by
    replacing all characters found in the accompanying map with the values
    therein, and stripping all other characters if remove_non_matches is true.

    Arguments:
    number -- a string representing a phone number
    replacements -- a mapping of characters to what they should be replaced
              by in the normalized version of the phone number
    remove_non_matches -- indicates whether characters that are not able to be
              replaced should be stripped from the number. If this is False,
              they will be left unchanged in the number.

    Returns the normalized string version of the phone number.
    """
    normalized_number = []
    for char in number:
        new_digit = replacements.get(char.upper(), None)
        if new_digit is not None:
            normalized_number.append(new_digit)
        elif not remove_non_matches:
            normalized_number.append(char)
        # If neither of the above are true, we remove this character
    return U_EMPTY_STRING.join(normalized_number)


def _is_valid_region_code(region_code):
    """Helper function to check region code is not unknown or None"""
    if region_code is None:
        return False
    return (region_code in SUPPORTED_REGIONS)


def _has_valid_country_calling_code(country_calling_code):
    return (country_calling_code in _COUNTRY_CODE_TO_REGION_CODE)


def format_number(numobj, num_format):
    """Formats a phone number in the specified format using default rules.

    Note that this does not promise to produce a phone number that the user
    can dial from where they are - although we do format in either 'national'
    or 'international' format depending on what the client asks for, we do not
    currently support a more abbreviated format, such as for users in the same
    "area" who could potentially dial the number without area code. Note that
    if the phone number has a country calling code of 0 or an otherwise
    invalid country calling code, we cannot work out which formatting rules to
    apply so we return the national significant number with no formatting
    applied.

    Arguments:
    numobj -- The phone number to be formatted.
    num_format --  The format the phone number should be formatted into

    Returns the formatted phone number.
    """
    if numobj.national_number == 0 and numobj.raw_input is not None:
        if len(numobj.raw_input) > 0:
            return numobj.raw_input
    country_calling_code = numobj.country_code
    nsn = national_significant_number(numobj)
    if num_format == PhoneNumberFormat.E164:
        # Early exit for E164 case since no formatting of the national number needs to be applied.
        # Extensions are not formatted.
        return _prefix_number_with_country_calling_code(country_calling_code, num_format, nsn)

    # Note region_code_for_country_code() is used because formatting
    # information for regions which share a country calling code is contained
    # by only one region for performance reasons. For example, for NANPA
    # regions it will be contained in the metadata for US.
    region_code = region_code_for_country_code(country_calling_code)
    if not _has_valid_country_calling_code(country_calling_code):
        return nsn

    metadata = PhoneMetadata.metadata_for_region_or_calling_code(country_calling_code, region_code.upper())
    formatted_number = _format_nsn(nsn, metadata, num_format)
    formatted_number = _maybe_append_formatted_extension(numobj,
                                                         metadata,
                                                         num_format,
                                                         formatted_number)
    return _prefix_number_with_country_calling_code(country_calling_code,
                                                    num_format,
                                                    formatted_number)


def format_by_pattern(numobj, number_format, user_defined_formats):
    """Formats a phone number using client-defined formatting rules."

    Note that if the phone number has a country calling code of zero or an
    otherwise invalid country calling code, we cannot work out things like
    whether there should be a national prefix applied, or how to format
    extensions, so we return the national significant number with no
    formatting applied.

    Arguments:
    numobj -- The phone number to be formatted
    num_format -- The format the phone number should be formatted into
    user_defined_formats -- formatting rules specified by clients

    Returns the formatted phone number.
    """
    country_code = numobj.country_code
    nsn = national_significant_number(numobj)
    # Note region_code_for_country_code() is used because formatting
    # information for regions which share a country calling code is contained
    # by only one region for performance reasons. For example, for NANPA
    # regions it will be contained in the metadata for US.
    region_code = region_code_for_country_code(country_code)
    if not _has_valid_country_calling_code(country_code):
        return nsn
    metadata = PhoneMetadata.metadata_for_region_or_calling_code(country_code, region_code)

    formatted_number = U_EMPTY_STRING
    formatting_pattern = choose_formatting_pattern_for_number(user_defined_formats, nsn)
    if formatting_pattern is None:
        # If no pattern above is matched, we format the number as a whole.
        formatted_number = nsn
    else:
        num_format_copy = NumberFormat()
        num_format_copy._mutable = True
        # Before we do a replacement of the national prefix pattern $NP with
        # the national prefix, we need to copy the rule so that subsequent
        # replacements for different numbers have the appropriate national
        # prefix.
        num_format_copy.merge_from(formatting_pattern)
        np_formatting_rule = formatting_pattern.national_prefix_formatting_rule
        if (np_formatting_rule is not None and len(np_formatting_rule) > 0):
            national_prefix = metadata.national_prefix
            if (national_prefix is not None and len(national_prefix) > 0):
                # Replace $NP with national prefix and $FG with the first
                # group (\1) matcher.
                np_formatting_rule = re.sub(_NP_PATTERN,
                                            national_prefix,
                                            np_formatting_rule,
                                            count=1)
                np_formatting_rule = re.sub(_FG_PATTERN,
                                            unicod("\\\\1"),
                                            np_formatting_rule,
                                            count=1)
                num_format_copy.national_prefix_formatting_rule = np_formatting_rule
            else:
                # We don't want to have a rule for how to format the national
                # prefix if there isn't one.
                num_format_copy.national_prefix_formatting_rule = None
        formatted_number = format_nsn_using_pattern(nsn, num_format_copy, number_format)
    formatted_number = _maybe_append_formatted_extension(numobj,
                                                         metadata,
                                                         number_format,
                                                         formatted_number)
    formatted_number = _prefix_number_with_country_calling_code(country_code,
                                                                number_format,
                                                                formatted_number)
    return formatted_number


def format_national_number_with_carrier_code(numobj, carrier_code):
    """Format a number in national format for dialing using the specified carrier.

    The carrier-code will always be used regardless of whether the phone
    number already has a preferred domestic carrier code stored. If
    carrier_code contains an empty string, returns the number in national
    format without any carrier code.

    Arguments:
    numobj -- The phone number to be formatted
    carrier_code -- The carrier selection code to be used

    Returns the formatted phone number in national format for dialing using
    the carrier as specified in the carrier_code.
    """
    country_code = numobj.country_code
    nsn = national_significant_number(numobj)
    # Note region_code_for_country_code() is used because formatting
    # information for regions which share a country calling code is contained
    # by only one region for performance reasons. For example, for NANPA
    # regions it will be contained in the metadata for US.
    region_code = region_code_for_country_code(country_code)
    if not _has_valid_country_calling_code(country_code):
        return nsn

    metadata = PhoneMetadata.metadata_for_region_or_calling_code(country_code, region_code)
    formatted_number = _format_nsn(nsn,
                                   metadata,
                                   PhoneNumberFormat.NATIONAL,
                                   carrier_code)
    formatted_number = _maybe_append_formatted_extension(numobj,
                                                         metadata,
                                                         PhoneNumberFormat.NATIONAL,
                                                         formatted_number)
    formatted_number = _prefix_number_with_country_calling_code(country_code,
                                                                PhoneNumberFormat.NATIONAL,
                                                                formatted_number)
    return formatted_number


def format_national_number_with_preferred_carrier_code(numobj, fallback_carrier_code):
    """Formats a phone number in national format for dialing using the carrier
    as specified in the preferred_domestic_carrier_code field of the
    PhoneNumber object passed in. If that is missing, use the
    fallback_carrier_code passed in instead. If there is no
    preferred_domestic_carrier_code, and the fallback_carrier_code contains an
    empty string, return the number in national format without any carrier
    code.

    Use format_national_number_with_carrier_code instead if the carrier code
    passed in should take precedence over the number's
    preferred_domestic_carrier_code when formatting.

    Arguments:
    numobj -- The phone number to be formatted
    carrier_code -- The carrier selection code to be used, if none is found in the
              phone number itself.

    Returns the formatted phone number in national format for dialing using
    the number's preferred_domestic_carrier_code, or the fallback_carrier_code
    pass in if none is found.
    """
    if numobj.preferred_domestic_carrier_code is not None:
        carrier_code = numobj.preferred_domestic_carrier_code
    else:
        carrier_code = fallback_carrier_code
    return format_national_number_with_carrier_code(numobj, carrier_code)


def format_number_for_mobile_dialing(numobj, region_calling_from, with_formatting):
    """Returns a number formatted in such a way that it can be dialed from a
     mobile phone in a specific region.

    If the number cannot be reached from the region (e.g. some countries block
    toll-free numbers from being called outside of the country), the method
    returns an empty string.

    Arguments:
    numobj -- The phone number to be formatted
    region_calling_from -- The region where the call is being placed.

    with_formatting -- whether the number should be returned with formatting
              symbols, such as spaces and dashes.

    Returns the formatted phone number.
    """
    country_calling_code = numobj.country_code
    if not _has_valid_country_calling_code(country_calling_code):
        if numobj.raw_input is None:
            return U_EMPTY_STRING
        else:
            return numobj.raw_input
    # Clear the extension, as that part cannot normally be dialed together with the main number.
    numobj_no_ext = PhoneNumber()
    numobj_no_ext.merge_from(numobj)
    numobj_no_ext.extension = None
    numobj_type = number_type(numobj_no_ext)
    region_code = region_code_for_country_code(country_calling_code)
    if region_code == unicod("CO") and region_calling_from == unicod("CO"):
        if numobj_type == PhoneNumberType.FIXED_LINE:
            formatted_number = format_national_number_with_carrier_code(numobj_no_ext,
                                                                        _COLOMBIA_MOBILE_TO_FIXED_LINE_PREFIX)
        else:
            # E164 doesn't work at all when dialling within Colombia
            formatted_number = format_number(numobj_no_ext, PhoneNumberFormat.NATIONAL)
    elif region_code == unicod("PE") and region_calling_from == unicod("PE"):
        # In Peru, numbers cannot be dialled using E164 format from a mobile
        # phone for Movistar.  Instead they must be dialled in national
        # format.
        formatted_number = format_number(numobj_no_ext, PhoneNumberFormat.NATIONAL)
    elif (region_code == unicod("BR") and region_calling_from == unicod("BR") and
          ((numobj_type == PhoneNumberType.FIXED_LINE) or
           (numobj_type == PhoneNumberType.MOBILE) or
           (numobj_type == PhoneNumberType.FIXED_LINE_OR_MOBILE))):
        if numobj_no_ext.preferred_domestic_carrier_code is not None:
            formatted_number = format_national_number_with_preferred_carrier_code(numobj_no_ext, U_EMPTY_STRING)
        else:
            # Brazilian fixed line and mobile numbers need to be dialed with a
            # carrier code when called within Brazil. Without that, most of
            # the carriers won't connect the call.  Because of that, we return
            # an empty string here.
            formatted_number = U_EMPTY_STRING
    elif _can_be_internationally_dialled(numobj_no_ext):
        if with_formatting:
            return format_number(numobj_no_ext, PhoneNumberFormat.INTERNATIONAL)
        else:
            return format_number(numobj_no_ext, PhoneNumberFormat.E164)
    else:
        if region_calling_from == region_code:
            formatted_number = format_number(numobj_no_ext, PhoneNumberFormat.NATIONAL)
        else:
            formatted_number = U_EMPTY_STRING
    if with_formatting:
        return formatted_number
    else:
        return _normalize_helper(formatted_number, _DIALLABLE_CHAR_MAPPINGS,
                                 True)  # remove non matches


def format_out_of_country_calling_number(numobj, region_calling_from):
    """Formats a phone number for out-of-country dialing purposes.

    If no region_calling_from is supplied, we format the number in its
    INTERNATIONAL format. If the country calling code is the same as that of
    the region where the number is from, then NATIONAL formatting will be
    applied.

    If the number itself has a country calling code of zero or an otherwise
    invalid country calling code, then we return the number with no formatting
    applied.

    Note this function takes care of the case for calling inside of NANPA and
    between Russia and Kazakhstan (who share the same country calling
    code). In those cases, no international prefix is used. For regions which
    have multiple international prefixes, the number in its INTERNATIONAL
    format will be returned instead.

    Arguments:
    numobj -- The phone number to be formatted
    region_calling_from -- The region where the call is being placed

    Returns the formatted phone number
    """
    if not _is_valid_region_code(region_calling_from):
        return format_number(numobj, PhoneNumberFormat.INTERNATIONAL)
    country_code = numobj.country_code
    nsn = national_significant_number(numobj)
    if not _has_valid_country_calling_code(country_code):
        return nsn
    if country_code == _NANPA_COUNTRY_CODE:
        if is_nanpa_country(region_calling_from):
            # For NANPA regions, return the national format for these regions
            # but prefix it with the country calling code.
            return (unicod(country_code) + U_SPACE +
                    format_number(numobj, PhoneNumberFormat.NATIONAL))
    elif country_code == country_code_for_valid_region(region_calling_from):
        # For regions that share a country calling code, the country calling
        # code need not be dialled.  This also applies when dialling within a
        # region, so this if clause covers both these cases.  Technically this
        # is the case for dialling from La Reunion to other overseas
        # departments of France (French Guiana, Martinique, Guadeloupe), but
        # not vice versa - so we don't cover this edge case for now and for
        # those cases return the version including country calling code.
        # Details here:
        # http://www.petitfute.com/voyage/225-info-pratiques-reunion
        return format_number(numobj, PhoneNumberFormat.NATIONAL)

    region_code = region_code_for_country_code(country_code)
    metadata_for_region_calling_from = PhoneMetadata.metadata_for_region_or_calling_code(country_code, region_calling_from.upper())
    international_prefix = metadata_for_region_calling_from.international_prefix

    # For regions that have multiple international prefixes, the international
    # format of the number is returned, unless there is a preferred
    # international prefix.
    i18n_prefix_for_formatting = U_EMPTY_STRING
    i18n_match = fullmatch(_UNIQUE_INTERNATIONAL_PREFIX, international_prefix)
    if i18n_match:
        i18n_prefix_for_formatting = international_prefix
    elif metadata_for_region_calling_from.preferred_international_prefix is not None:
        i18n_prefix_for_formatting = metadata_for_region_calling_from.preferred_international_prefix

    metadata_for_region = PhoneMetadata.metadata_for_region_or_calling_code(country_code, region_code.upper())
    formatted_national_number = _format_nsn(nsn,
                                            metadata_for_region,
                                            PhoneNumberFormat.INTERNATIONAL)
    formatted_number = _maybe_append_formatted_extension(numobj,
                                                         metadata_for_region,
                                                         PhoneNumberFormat.INTERNATIONAL,
                                                         formatted_national_number)
    if len(i18n_prefix_for_formatting) > 0:
        formatted_number = (i18n_prefix_for_formatting + U_SPACE +
                            unicod(country_code) + U_SPACE + formatted_number)
    else:
        formatted_number = _prefix_number_with_country_calling_code(country_code,
                                                                    PhoneNumberFormat.INTERNATIONAL,
                                                                    formatted_number)
    return formatted_number


def format_in_original_format(numobj, region_calling_from):
    """Format a number using the original format that the number was parsed from.

    The original format is embedded in the country_code_source field of the
    PhoneNumber object passed in. If such information is missing, the number
    will be formatted into the NATIONAL format by default.

    When the number contains a leading zero and this is unexpected for this
    country, or we don't have a formatting pattern for the number, the method
    returns the raw input when it is available.

    Note this method guarantees no digit will be inserted, removed or modified
    as a result of formatting.

    Arguments:
    number -- The phone number that needs to be formatted in its original
              number format
    region_calling_from -- The region whose IDD needs to be prefixed if the
              original number has one.

    Returns the formatted phone number in its original number format.
    """
    if (numobj.raw_input is not None and
        (_has_unexpected_italian_leading_zero(numobj) or not _has_formatting_pattern_for_number(numobj))):
        # We check if we have the formatting pattern because without that, we
        # might format the number as a group without national prefix.
        return numobj.raw_input
    if numobj.country_code_source is None:
        return format_number(numobj, PhoneNumberFormat.NATIONAL)

    formatted_number = _format_original_allow_mods(numobj, region_calling_from)
    raw_input = numobj.raw_input
    # If no digit is inserted/removed/modified as a result of our formatting,
    # we return the formatted phone number; otherwise we return the raw input
    # the user entered.
    if (formatted_number is not None and
        _normalize_helper(formatted_number, _DIALLABLE_CHAR_MAPPINGS, True) ==
        _normalize_helper(raw_input, _DIALLABLE_CHAR_MAPPINGS, True)):
        return formatted_number
    else:
        return raw_input


def _format_original_allow_mods(numobj, region_calling_from):
    if (numobj.country_code_source == CountryCodeSource.FROM_NUMBER_WITH_PLUS_SIGN):
        return format_number(numobj, PhoneNumberFormat.INTERNATIONAL)
    elif numobj.country_code_source == CountryCodeSource.FROM_NUMBER_WITH_IDD:
        return format_out_of_country_calling_number(numobj, region_calling_from)
    elif (numobj.country_code_source == CountryCodeSource.FROM_NUMBER_WITHOUT_PLUS_SIGN):
        return format_number(numobj, PhoneNumberFormat.INTERNATIONAL)[1:]
    else:
        region_code = region_code_for_country_code(numobj.country_code)
        # We strip non-digits from the NDD here, and from the raw input later, so that we can
        # compare them easily.
        national_prefix = ndd_prefix_for_region(region_code, True)  # strip non-digits
        national_format = format_number(numobj, PhoneNumberFormat.NATIONAL)
        if (national_prefix is None or len(national_prefix) == 0):
            # If the region doesn't have a national prefix at all, we can
            # safely return the national format without worrying about a
            # national prefix being added.
            return national_format
        # Otherwise, we check if the original number was entered with a national prefix.
        if (_raw_input_contains_national_prefix(numobj.raw_input, national_prefix, region_code)):
            # If so, we can safely return the national format.
            return national_format
        metadata = PhoneMetadata.region_metadata[region_code]
        national_number = national_significant_number(numobj)
        format_rule = choose_formatting_pattern_for_number(metadata.number_format, national_number)
        # When the format we apply to this number doesn't contain national
        # prefix, we can just return the national format.
        # TODO: Refactor the code below with the code in isNationalPrefixPresentIfRequired.
        candidate_national_prefix_rule = format_rule.national_prefix_formatting_rule
        # We assume that the first-group symbol will never be _before_ the national prefix.
        if candidate_national_prefix_rule is None:
            return national_format
        index_of_first_group = candidate_national_prefix_rule.find("\\1")
        if (index_of_first_group <= 0):
            return national_format
        candidate_national_prefix_rule = candidate_national_prefix_rule[:index_of_first_group]
        candidate_national_prefix_rule = normalize_digits_only(candidate_national_prefix_rule)
        if len(candidate_national_prefix_rule) == 0:
            # National prefix not used when formatting this number.
            return national_format
        # Otherwise, we need to remove the national prefix from our output.
        new_format_rule = NumberFormat()
        new_format_rule._mutable = True
        new_format_rule.merge_from(format_rule)
        new_format_rule.national_prefix_formatting_rule = None
        return format_by_pattern(numobj, PhoneNumberFormat.NATIONAL, [new_format_rule])


def _raw_input_contains_national_prefix(raw_input, national_prefix, region_code):
    """Check if raw_input, which is assumed to be in the national format, has a
    national prefix. The national prefix is assumed to be in digits-only
    form."""
    nnn = normalize_digits_only(raw_input)
    if nnn.startswith(national_prefix):
        try:
            # Some Japanese numbers (e.g. 00777123) might be mistaken to
            # contain the national prefix when written without it
            # (e.g. 0777123) if we just do prefix matching. To tackle that, we
            # check the validity of the number if the assumed national prefix
            # is removed (777123 won't be valid in Japan).
            return is_valid_number(parse(nnn[len(national_prefix):], region_code))
        except NumberParseException:
            return False
    return False


def _has_unexpected_italian_leading_zero(numobj):
    """Returns true if a number is from a region whose national significant number couldn't contain a
    leading zero, but has the italian_leading_zero field set to true."""
    return (numobj.italian_leading_zero and
            not _is_leading_zero_possible(numobj.country_code))


def _has_formatting_pattern_for_number(numobj):
    country_code = numobj.country_code
    phone_number_region = region_code_for_country_code(country_code)
    metadata = PhoneMetadata.metadata_for_region_or_calling_code(country_code, phone_number_region)
    if metadata is None:
        return False
    national_number = national_significant_number(numobj)
    format_rule = choose_formatting_pattern_for_number(metadata.number_format, national_number)
    return format_rule != None


def format_out_of_country_keeping_alpha_chars(numobj, region_calling_from):
    """Formats a phone number for out-of-country dialing purposes.

    Note that in this version, if the number was entered originally using
    alpha characters and this version of the number is stored in raw_input,
    this representation of the number will be used rather than the digit
    representation. Grouping information, as specified by characters such as
    "-" and " ", will be retained.

    Caveats:

     - This will not produce good results if the country calling code is both
       present in the raw input _and_ is the start of the national
       number. This is not a problem in the regions which typically use alpha
       numbers.

     - This will also not produce good results if the raw input has any
       grouping information within the first three digits of the national
       number, and if the function needs to strip preceding digits/words in
       the raw input before these digits. Normally people group the first
       three digits together so this is not a huge problem - and will be fixed
       if it proves to be so.

    Arguments:
    numobj -- The phone number that needs to be formatted.
    region_calling_from -- The region where the call is being placed.

    Returns the formatted phone number
    """
    raw_input = numobj.raw_input
    # If there is no raw input, then we can't keep alpha characters because there aren't any.
    # In this case, we return format_out_of_country_calling_number.
    if raw_input is None or len(raw_input) == 0:
        return format_out_of_country_calling_number(numobj, region_calling_from)
    country_code = numobj.country_code
    if not _has_valid_country_calling_code(country_code):
        return raw_input
    # Strip any prefix such as country calling code, IDD, that was present. We
    # do this by comparing the number in raw_input with the parsed number.  To
    # do this, first we normalize punctuation. We retain number grouping
    # symbols such as " " only.
    raw_input = _normalize_helper(raw_input,
                                  _ALL_PLUS_NUMBER_GROUPING_SYMBOLS,
                                  True)
    # Now we trim everything before the first three digits in the parsed
    # number. We choose three because all valid alpha numbers have 3 digits at
    # the start - if it does not, then we don't trim anything at
    # all. Similarly, if the national number was less than three digits, we
    # don't trim anything at all.
    national_number = national_significant_number(numobj)
    if len(national_number) > 3:
        first_national_number_digit = raw_input.find(national_number[:3])
        if first_national_number_digit != -1:
            raw_input = raw_input[first_national_number_digit:]

    metadata_for_region_calling_from = PhoneMetadata.region_metadata.get(region_calling_from.upper(), None)
    if country_code == _NANPA_COUNTRY_CODE:
        if is_nanpa_country(region_calling_from):
            return unicod(country_code) + U_SPACE + raw_input
    elif (_is_valid_region_code(region_calling_from) and
          country_code == country_code_for_region(region_calling_from)):
        formatting_pattern = choose_formatting_pattern_for_number(metadata_for_region_calling_from.number_format,
                                                                  national_number)
        if formatting_pattern is None:
            # If no pattern above is matched, we format the original input
            return raw_input
        new_format = NumberFormat()
        new_format._mutable = True
        new_format.merge_from(formatting_pattern)
        # The first group is the first group of digits that the user
        # wrote together.
        new_format.pattern = u("(\\d+)(.*)")
        # Here we just concatenate them back together after the national
        # prefix has been fixed.
        new_format.format = u(r"\1\2")
        # Now we format using this pattern instead of the default pattern,
        # but with the national prefix prefixed if necessary.
        # This will not work in the cases where the pattern (and not the
        # leading digits) decide whether a national prefix needs to be used,
        # since we have overridden the pattern to match anything, but that is
        # not the case in the metadata to date.
        return format_nsn_using_pattern(raw_input,
                                        new_format,
                                        PhoneNumberFormat.NATIONAL)
    i18n_prefix_for_formatting = U_EMPTY_STRING
    # If an unsupported region-calling-from is entered, or a country with
    # multiple international prefixes, the international format of the number
    # is returned, unless there is a preferred international prefix.
    if metadata_for_region_calling_from is not None:
        international_prefix = metadata_for_region_calling_from.international_prefix
        i18n_match = fullmatch(_UNIQUE_INTERNATIONAL_PREFIX, international_prefix)
        if i18n_match:
            i18n_prefix_for_formatting = international_prefix
        else:
            i18n_prefix_for_formatting = metadata_for_region_calling_from.preferred_international_prefix

    region_code = region_code_for_country_code(country_code)
    metadata_for_region = PhoneMetadata.metadata_for_region_or_calling_code(region_code, country_code)
    formatted_number = _maybe_append_formatted_extension(numobj,
                                                         metadata_for_region,
                                                         PhoneNumberFormat.INTERNATIONAL,
                                                         raw_input)
    if i18n_prefix_for_formatting is not None and len(i18n_prefix_for_formatting) > 0:
        formatted_number = (i18n_prefix_for_formatting + U_SPACE +
                            unicod(country_code) + U_SPACE + formatted_number)
    else:
        # Invalid region entered as country-calling-from (so no metadata was
        # found for it) or the region chosen has multiple international
        # dialling prefixes.
        formatted_number = _prefix_number_with_country_calling_code(country_code,
                                                                    PhoneNumberFormat.INTERNATIONAL,
                                                                    formatted_number)
    return formatted_number


def national_significant_number(numobj):
    """Gets the national significant number of a phone number.

    Note that a national significant number doesn't contain a national prefix
    or any formatting.

    Arguments:
    numobj -- The PhoneNumber object for which the national significant number
              is needed.

    Returns the national significant number of the PhoneNumber object passed
    in.
    """
    # If a leading zero has been set, we prefix this now. Note this is not a national prefix.
    national_number = U_EMPTY_STRING
    if numobj.italian_leading_zero is not None and numobj.italian_leading_zero:
        national_number = U_ZERO
    national_number += str(numobj.national_number)
    return national_number


def _prefix_number_with_country_calling_code(country_code, num_format, formatted_number):
    """A helper function that is used by format_number and format_by_pattern."""
    if num_format == PhoneNumberFormat.E164:
        return _PLUS_SIGN + unicod(country_code) + formatted_number
    elif num_format == PhoneNumberFormat.INTERNATIONAL:
        return _PLUS_SIGN + unicod(country_code) + U_SPACE + formatted_number
    elif num_format == PhoneNumberFormat.RFC3966:
        return _RFC3966_PREFIX + _PLUS_SIGN + unicod(country_code) + U_DASH + formatted_number
    else:
        return formatted_number


def _format_nsn(number, metadata, num_format, carrier_code=None):
    """Format a national number."""
    # Note in some regions, the national number can be written in two
    # completely different ways depending on whether it forms part of the
    # NATIONAL format or INTERNATIONAL format. The num_format parameter here
    # is used to specify which format to use for those cases. If a carrier_code
    # is specified, this will be inserted into the formatted string to replace
    # $CC.
    intl_number_formats = metadata.intl_number_format

    # When the intl_number_formats exists, we use that to format national
    # number for the INTERNATIONAL format instead of using the
    # number_desc.number_formats.
    if (len(intl_number_formats) == 0 or
        num_format == PhoneNumberFormat.NATIONAL):
        available_formats = metadata.number_format
    else:
        available_formats = metadata.intl_number_format
    formatting_pattern = choose_formatting_pattern_for_number(available_formats, number)
    if formatting_pattern is None:
        return number
    else:
        return format_nsn_using_pattern(number, formatting_pattern, num_format, carrier_code)


def choose_formatting_pattern_for_number(available_formats, national_number):
    for num_format in available_formats:
        size = len(num_format.leading_digits_pattern)
        # We always use the last leading_digits_pattern, as it is the most detailed.
        if size > 0:
            ld_pattern = re.compile(num_format.leading_digits_pattern[-1])
            ld_match = ld_pattern.match(national_number)
        if size == 0 or ld_match:
            format_pattern = re.compile(num_format.pattern)
            if fullmatch(format_pattern, national_number):
                return num_format
    return None


def format_nsn_using_pattern(national_number, formatting_pattern, number_format,
                             carrier_code=None):
    # Note that carrier_code is optional - if None or an empty string, no
    # carrier code replacement will take place.
    number_format_rule = formatting_pattern.format
    m_re = re.compile(formatting_pattern.pattern)
    formatted_national_number = U_EMPTY_STRING

    if (number_format == PhoneNumberFormat.NATIONAL and
        carrier_code is not None and len(carrier_code) > 0 and
        formatting_pattern.domestic_carrier_code_formatting_rule is not None and
        len(formatting_pattern.domestic_carrier_code_formatting_rule) > 0):
        # Replace the $CC in the formatting rule with the desired
        # carrier code.
        cc_format_rule = formatting_pattern.domestic_carrier_code_formatting_rule
        cc_format_rule = re.sub(_CC_PATTERN,
                                carrier_code,
                                cc_format_rule,
                                count=1)

        # Now replace the $FG in the formatting rule with the
        # first group and the carrier code combined in the
        # appropriate way.
        number_format_rule = re.sub(_FIRST_GROUP_PATTERN,
                                    cc_format_rule,
                                    number_format_rule,
                                    count=1)
        formatted_national_number = re.sub(m_re, number_format_rule, national_number)
    else:
        # Use the national prefix formatting rule instead.
        national_prefix_formatting_rule = formatting_pattern.national_prefix_formatting_rule
        if (number_format == PhoneNumberFormat.NATIONAL and
            national_prefix_formatting_rule is not None and
            len(national_prefix_formatting_rule) > 0):
            first_group_rule = re.sub(_FIRST_GROUP_PATTERN,
                                      national_prefix_formatting_rule,
                                      number_format_rule,
                                      count=1)
            formatted_national_number = re.sub(m_re, first_group_rule, national_number)
        else:
            formatted_national_number = re.sub(m_re, number_format_rule, national_number)

    if number_format == PhoneNumberFormat.RFC3966:
        # Strip any leading punctuation.
        m = _SEPARATOR_PATTERN.match(formatted_national_number)
        if m:
            formatted_national_number = re.sub(_SEPARATOR_PATTERN, U_EMPTY_STRING, formatted_national_number, count=1)
        # Replace the rest with a dash between each number group
        formatted_national_number = re.sub(_SEPARATOR_PATTERN, U_DASH, formatted_national_number)

    return formatted_national_number


def example_number(region_code):
    """Gets a valid number for the specified region.

    Arguments:
    region_code -- The region for which an example number is needed.

    Returns a valid fixed-line number for the specified region. Returns None
    when the metadata does not contain such information, or the region 001 is
    passed in.  For 001 (representing non-geographical numbers), call
    example_number_for_non_geo_entity instead.
    """
    return example_number_for_type(region_code, PhoneNumberType.FIXED_LINE)


def example_number_for_type(region_code, num_type):
    """Gets a valid number for the specified region and number type.

    Arguments:
    region_code -- The region for which an example number is needed.
    num_type -- The type of number that is needed.

    Returns a valid number for the specified region and type. Returns None
    when the metadata does not contain such information or if an invalid
    region or region 001 was specified.  For 001 (representing
    non-geographical numbers), call example_number_for_non_geo_entity instead.
    """
    # Check the region code is valid.
    if not _is_valid_region_code(region_code):
        return None
    metadata = PhoneMetadata.region_metadata[region_code.upper()]
    desc = _number_desc_for_type(metadata, num_type)
    if desc.example_number is not None:
        try:
            return parse(desc.example_number, region_code)
        except NumberParseException:
            pass
    return None


def example_number_for_non_geo_entity(country_calling_code):
    """Gets a valid number for the specified country calling code for a non-geographical entity.

    Arguments:
    country_calling_code -- The country calling code for a non-geographical entity.

    Returns a valid number for the non-geographical entity. Returns null when
    the metadata does not contain such information, or the country calling
    code passed in does not belong to a non-geographical entity.
    """
    metadata = PhoneMetadata.country_code_metadata.get(country_calling_code, None)
    if metadata is not None:
        desc = metadata.general_desc
        try:
            if desc.example_number is not None:
                return parse(_PLUS_SIGN + unicod(country_calling_code) + desc.example_number, "ZZ")
        except NumberParseException:
            pass
    return None


def _maybe_append_formatted_extension(numobj, metadata, num_format, number):
    """Appends the formatted extension of a phone number to formatted number,
    if the phone number had an extension specified.
    """
    if (numobj.extension is not None and len(numobj.extension) > 0):
        if num_format == PhoneNumberFormat.RFC3966:
            return number + _RFC3966_EXTN_PREFIX + numobj.extension
        else:
            if metadata.preferred_extn_prefix is not None:
                return number + metadata.preferred_extn_prefix + numobj.extension
            else:
                return number + _DEFAULT_EXTN_PREFIX + numobj.extension
    return number


def _number_desc_for_type(metadata, num_type):
    """Return the PhoneNumberDesc of the metadata for the given number type"""
    if num_type == PhoneNumberType.PREMIUM_RATE:
        return metadata.premium_rate
    elif num_type == PhoneNumberType.TOLL_FREE:
        return metadata.toll_free
    elif num_type == PhoneNumberType.MOBILE:
        return metadata.mobile
    elif (num_type == PhoneNumberType.FIXED_LINE or
          num_type == PhoneNumberType.FIXED_LINE_OR_MOBILE):
        return metadata.fixed_line
    elif num_type == PhoneNumberType.SHARED_COST:
        return metadata.shared_cost
    elif num_type == PhoneNumberType.VOIP:
        return metadata.voip
    elif num_type == PhoneNumberType.PERSONAL_NUMBER:
        return metadata.personal_number
    elif num_type == PhoneNumberType.PAGER:
        return metadata.pager
    elif num_type == PhoneNumberType.UAN:
        return metadata.uan
    elif num_type == PhoneNumberType.VOICEMAIL:
        return metadata.voicemail
    else:
        return metadata.general_desc


def number_type(numobj):
    """Gets the type of a phone number.

    Arguments:
    numobj -- The PhoneNumber object that we want to know the type of.

    Returns the type of the phone number.
    """
    region_code = region_code_for_number(numobj)
    if not _is_valid_region_code(region_code) and region_code != REGION_CODE_FOR_NON_GEO_ENTITY:
        return PhoneNumberType.UNKNOWN
    national_number = national_significant_number(numobj)
    metadata = PhoneMetadata.metadata_for_region_or_calling_code(numobj.country_code, region_code)
    return _number_type_helper(national_number, metadata)


def _number_type_helper(national_number, metadata):
    """Return the type of the given number against the metadata"""
    general_desc = metadata.general_desc
    if (general_desc.national_number_pattern is None or
        not _is_number_matching_desc(national_number, general_desc)):
        return PhoneNumberType.UNKNOWN
    if _is_number_matching_desc(national_number, metadata.premium_rate):
        return PhoneNumberType.PREMIUM_RATE
    if _is_number_matching_desc(national_number, metadata.toll_free):
        return PhoneNumberType.TOLL_FREE
    if _is_number_matching_desc(national_number, metadata.shared_cost):
        return PhoneNumberType.SHARED_COST
    if _is_number_matching_desc(national_number, metadata.voip):
        return PhoneNumberType.VOIP
    if _is_number_matching_desc(national_number, metadata.personal_number):
        return PhoneNumberType.PERSONAL_NUMBER
    if _is_number_matching_desc(national_number, metadata.pager):
        return PhoneNumberType.PAGER
    if _is_number_matching_desc(national_number, metadata.uan):
        return PhoneNumberType.UAN
    if _is_number_matching_desc(national_number, metadata.voicemail):
        return PhoneNumberType.VOICEMAIL

    if _is_number_matching_desc(national_number, metadata.fixed_line):
        if metadata.same_mobile_and_fixed_line_pattern:
            return PhoneNumberType.FIXED_LINE_OR_MOBILE
        elif _is_number_matching_desc(national_number, metadata.mobile):
            return PhoneNumberType.FIXED_LINE_OR_MOBILE
        return PhoneNumberType.FIXED_LINE

    # Otherwise, test to see if the number is mobile. Only do this if certain
    # that the patterns for mobile and fixed line aren't the same.
    if (not metadata.same_mobile_and_fixed_line_pattern and
        _is_number_matching_desc(national_number, metadata.mobile)):
        return PhoneNumberType.MOBILE
    return PhoneNumberType.UNKNOWN


def _is_number_matching_desc(national_number, number_desc):
    """Determine if the number matches the given PhoneNumberDesc"""
    if number_desc is None:
        return False
    possible_re = re.compile(number_desc.possible_number_pattern or U_EMPTY_STRING)
    national_re = re.compile(number_desc.national_number_pattern or U_EMPTY_STRING)
    return (fullmatch(possible_re, national_number) and
            fullmatch(national_re, national_number))


def is_valid_number(numobj):
    """Tests whether a phone number matches a valid pattern.

    Note this doesn't verify the number is actually in use, which is
    impossible to tell by just looking at a number itself.

    Arguments:
    numobj -- The phone number object that we want to validate

    Returns a boolean that indicates whether the number is of a valid pattern.
    """
    region_code = region_code_for_number(numobj)
    return is_valid_number_for_region(numobj, region_code)


def is_valid_number_for_region(numobj, region_code):
    """Tests whether a phone number is valid for a certain region.

    Note this doesn't verify the number is actually in use, which is
    impossible to tell by just looking at a number itself. If the country
    calling code is not the same as the country calling code for the region,
    this immediately exits with false. After this, the specific number pattern
    rules for the region are examined. This is useful for determining for
    example whether a particular number is valid for Canada, rather than just
    a valid NANPA number.

    Arguments:
    numobj -- The phone number object that we want to validate.
    region_code -- The region that we want to validate the phone number for.

    Returns a boolean that indicates whether the number is of a valid pattern.
    """
    country_code = numobj.country_code
    if region_code is None:
        return False
    metadata = PhoneMetadata.metadata_for_region_or_calling_code(country_code, region_code.upper())
    if (metadata is None or
        (region_code != REGION_CODE_FOR_NON_GEO_ENTITY and
         country_code != country_code_for_valid_region(region_code))):
        # Either the region code was invalid, or the country calling code for
        # this number does not match that of the region code.
        return False
    general_desc = metadata.general_desc
    nsn = national_significant_number(numobj)

    # For regions where we don't have metadata for PhoneNumberDesc, we treat
    # any number passed in as a valid number if its national significant
    # number is between the minimum and maximum lengths defined by ITU for a
    # national significant number.
    if general_desc.national_number_pattern is None:
        num_len = len(nsn)
        return (num_len > _MIN_LENGTH_FOR_NSN and num_len < _MAX_LENGTH_FOR_NSN)
    return (_number_type_helper(nsn, metadata) != PhoneNumberType.UNKNOWN)


def region_code_for_number(numobj):
    """Returns the region where a phone number is from.

    This could be used for geocoding at the region level.

    Arguments:
    numobj -- The phone number object whose origin we want to know

    Returns the region where the phone number is from, or None if no region
    matches this calling code.
    """
    country_code = numobj.country_code
    regions = COUNTRY_CODE_TO_REGION_CODE.get(country_code, None)
    if regions is None:
        return None

    if len(regions) == 1:
        return regions[0]
    else:
        return _region_code_for_number_from_list(numobj, regions)


def _region_code_for_number_from_list(numobj, regions):
    """Find the region in a list that matches a number"""
    national_number = national_significant_number(numobj)
    for region_code in regions:
        # If leading_digits is present, use this. Otherwise, do full
        # validation.
        if region_code.upper() not in PhoneMetadata.region_metadata:
            continue
        metadata = PhoneMetadata.region_metadata[region_code.upper()]
        if metadata.leading_digits is not None:
            leading_digit_re = re.compile(metadata.leading_digits)
            match = leading_digit_re.match(national_number)
            if match:
                return region_code
        elif _number_type_helper(national_number, metadata) != PhoneNumberType.UNKNOWN:
            return region_code
    return None


def region_code_for_country_code(country_code):
    """Returns the region code matching a country calling code.

    In the case of no region code being found, UNKNOWN_REGION ('ZZ') will be
    returned. In the case of multiple regions, the one designated in the
    metadata as the "main" region for this calling code will be returned.
    """
    regions = COUNTRY_CODE_TO_REGION_CODE.get(country_code, None)
    if regions is None:
        return UNKNOWN_REGION
    else:
        return regions[0]


def country_code_for_region(region_code):
    """Returns the country calling code for a specific region.

    For example, this would be 1 for the United States, and 64 for New
    Zealand.

    Arguments:
    region_code -- The region that we want to get the country calling code for.

    Returns the country calling code for the region denoted by region_code.
    """
    if not _is_valid_region_code(region_code):
        return 0
    return country_code_for_valid_region(region_code)


def country_code_for_valid_region(region_code):
    """Returns the country calling code for a specific region.

    For example, this would be 1 for the United States, and 64 for New
    Zealand.  Assumes the region is already valid.

    Arguments:
    region_code -- The region that we want to get the country calling code for.

    Returns the country calling code for the region denoted by region_code.
    """
    metadata = PhoneMetadata.region_metadata.get(region_code.upper(), None)
    return metadata.country_code


def ndd_prefix_for_region(region_code, strip_non_digits):
    """Returns the national dialling prefix for a specific region.

    For example, this would be 1 for the United States, and 0 for New
    Zealand. Set strip_non_digits to True to strip symbols like "~" (which
    indicates a wait for a dialling tone) from the prefix returned. If no
    national prefix is present, we return None.

    Warning: Do not use this method for do-your-own formatting - for some
    regions, the national dialling prefix is used only for certain types of
    numbers. Use the library's formatting functions to prefix the national
    prefix when required.

    Arguments:
    region_code -- The region that we want to get the dialling prefix for.
    strip_non_digits -- whether to strip non-digits from the national
               dialling prefix.

    Returns the dialling prefix for the region denoted by region_code.
    """
    if not _is_valid_region_code(region_code):
        return None
    metadata = PhoneMetadata.region_metadata.get(region_code.upper(), None)
    national_prefix = metadata.national_prefix
    if national_prefix is None or len(national_prefix) == 0:
        return None
    if strip_non_digits:
        # Note: if any other non-numeric symbols are ever used in national
        # prefixes, these would have to be removed here as well.
        national_prefix = re.sub(U_TILDE, U_EMPTY_STRING, national_prefix)
    return national_prefix


def is_nanpa_country(region_code):
    """Checks if this region is a NANPA region.

    Returns True if region_code is one of the regions under the North American
    Numbering Plan Administration (NANPA).
    """
    return region_code in _NANPA_REGIONS


def _is_leading_zero_possible(country_code):
    """Checks whether the country calling code is from a region whose national
    significant number could contain a leading zero. An example of such a
    region is Italy.  Returns False if no metadata for the country is found."""
    region_code = region_code_for_country_code(country_code)
    metadata = PhoneMetadata.region_metadata.get(region_code, None)
    if metadata is None:
        return False
    return metadata.leading_zero_possible


def is_alpha_number(number):
    """Checks if the number is a valid vanity (alpha) number such as 800
    MICROSOFT. A valid vanity number will start with at least 3 digits and
    will have three or more alpha characters. This does not do region-specific
    checks - to work out if this number is actually valid for a region, it
    should be parsed and methods such as is_possible_number_with_reason() and
    is_valid_number() should be used.

    Arguments:
    number -- the number that needs to be checked

    Returns True if the number is a valid vanity number
    """
    if not _is_viable_phone_number(number):
        # Number is too short, or doesn't match the basic phone number pattern.
        return False
    extension, stripped_number = _maybe_strip_extension(number)
    return bool(fullmatch(_VALID_ALPHA_PHONE_PATTERN, stripped_number))


def is_possible_number(numobj):
    """Convenience wrapper around is_possible_number_with_reason.

    Instead of returning the reason for failure, this method returns a boolean
    value.

    Arguments:
    numobj -- the number object that needs to be checked

    Returns True if the number is possible
    """
    return is_possible_number_with_reason(numobj) == ValidationResult.IS_POSSIBLE


def _test_number_length_against_pattern(possible_re, national_number):
    """Helper method to check a number against a particular pattern and
    determine whether it matches, or is too short or too long. Currently, if a
    number pattern suggests that numbers of length 7 and 10 are possible, and
    a number in between these possible lengths is entered, such as of length
    8, this will return TOO_LONG.
    """
    match = fullmatch(possible_re, national_number)
    if match:
        return ValidationResult.IS_POSSIBLE
    search = possible_re.match(national_number)
    if search:
        return ValidationResult.TOO_LONG
    else:
        return ValidationResult.TOO_SHORT


def is_possible_number_with_reason(numobj):
    """Check whether a phone number is a possible number.

    It provides a more lenient check than is_valid_number() in the following
    sense:

     - It only checks the length of phone numbers. In particular, it doesn't
       check starting digits of the number.

     - It doesn't attempt to figure out the type of the number, but uses
       general rules which applies to all types of phone numbers in a
       region. Therefore, it is much faster than is_valid_number.

     - For fixed line numbers, many regions have the concept of area code,
       which together with subscriber number constitute the national
       significant number. It is sometimes okay to dial the subscriber number
       only when dialing in the same area. This function will return true if
       the subscriber-number-only version is passed in. On the other hand,
       because is_valid_number validates using information on both starting
       digits (for fixed line numbers, that would most likely be area codes)
       and length (obviously includes the length of area codes for fixed line
       numbers), it will return false for the subscriber-number-only version.

    Arguments:
    numobj -- The number object that needs to be checked

    Returns a value from ValidationResult which indicates whether the number
    is possible
    """
    national_number = national_significant_number(numobj)
    country_code = numobj.country_code
    # Note: For Russian Fed and NANPA numbers, we just use the rules from the
    # default region (US or Russia) since the region_code_for_number() will
    # not work if the number is possible but not valid. This would need to be
    # revisited if the possible number pattern ever differed between various
    # regions within those plans.
    if not _has_valid_country_calling_code(country_code):
        return ValidationResult.INVALID_COUNTRY_CODE
    region_code = region_code_for_country_code(country_code)
    metadata = PhoneMetadata.metadata_for_region_or_calling_code(country_code, region_code)
    general_desc = metadata.general_desc

    # Handling case of numbers with no metadata.
    if general_desc.national_number_pattern is None:
        num_len = len(national_number)
        if num_len < _MIN_LENGTH_FOR_NSN:
            return ValidationResult.TOO_SHORT
        elif num_len > _MAX_LENGTH_FOR_NSN:
            return ValidationResult.TOO_LONG
        else:
            return ValidationResult.IS_POSSIBLE
    possible_re = re.compile(general_desc.possible_number_pattern or U_EMPTY_STRING)
    return _test_number_length_against_pattern(possible_re, national_number)


def is_possible_number_string(number, region_dialing_from):
    """Check whether a phone number string is a possible number.

    Takes a number in the form of a string, and the region where the number
    could be dialed from. It provides a more lenient check than
    is_valid_number; see is_possible_number_with_reason() for details.

    This method first parses the number, then invokes is_possible_number with
    the resultant PhoneNumber object.

    Arguments:
    number -- The number that needs to be checked, in the form of a string.
    region_dialling_from -- The region that we are expecting the number to be
              dialed from.  Note this is different from the region where the
              number belongs.  For example, the number +1 650 253 0000 is a
              number that belongs to US. When written in this form, it can be
              dialed from any region. When it is written as 00 1 650 253 0000,
              it can be dialed from any region which uses an international
              dialling prefix of 00. When it is written as 650 253 0000, it
              can only be dialed from within the US, and when written as 253
              0000, it can only be dialed from within a smaller area in the US
              (Mountain View, CA, to be more specific).

    Returns True if the number is possible
    """
    try:
        return is_possible_number(parse(number, region_dialing_from))
    except NumberParseException:
        return False


def truncate_too_long_number(numobj):
    """Truncate a number object that is too long.

    Attempts to extract a valid number from a phone number that is too long
    to be valid, and resets the PhoneNumber object passed in to that valid
    version. If no valid number could be extracted, the PhoneNumber object
    passed in will not be modified.

    Arguments:
    numobj -- A PhoneNumber object which contains a number that is too long to
              be valid.

    Returns True if a valid phone number can be successfully extracted.
    """
    if is_valid_number(numobj):
        return True
    numobj_copy = PhoneNumber()
    numobj_copy.merge_from(numobj)
    national_number = numobj.national_number

    while not is_valid_number(numobj_copy):
        # Strip a digit off the RHS
        national_number = national_number // 10
        numobj_copy.national_number = national_number
        validation_result = is_possible_number_with_reason(numobj_copy)
        if (validation_result == ValidationResult.TOO_SHORT or
            national_number == 0):
            return False
    # To reach here, numobj_copy is a valid number.  Modify the original object
    numobj.national_number = national_number
    return True


def _extract_country_code(number):
    """Extracts country calling code from number.

    Returns a 2-tuple of (country_calling_code, rest_of_number).  It assumes
    that the leading plus sign or IDD has already been removed.  Returns (0,
    number) if number doesn't start with a valid country calling code.
    """

    if len(number) == 0 or number[0] == U_ZERO:
        # Country codes do not begin with a '0'.
        return (0, number)
    for ii in range(1, min(len(number), _MAX_LENGTH_COUNTRY_CODE) + 1):
        try:
            country_code = int(number[:ii])
            if country_code in COUNTRY_CODE_TO_REGION_CODE:
                return (country_code, number[ii:])
        except Exception:
            pass
    return (0, number)


def _maybe_extract_country_code(number, metadata, keep_raw_input, numobj):
    """Tries to extract a country calling code from a number.

    This method will return zero if no country calling code is considered to
    be present. Country calling codes are extracted in the following ways:

     - by stripping the international dialing prefix of the region the person
       is dialing from, if this is present in the number, and looking at the
       next digits

     - by stripping the '+' sign if present and then looking at the next
       digits

     - by comparing the start of the number and the country calling code of
       the default region.  If the number is not considered possible for the
       numbering plan of the default region initially, but starts with the
       country calling code of this region, validation will be reattempted
       after stripping this country calling code. If this number is considered
       a possible number, then the first digits will be considered the country
       calling code and removed as such.

    It will raise a NumberParseException if the number starts with a '+' but
    the country calling code supplied after this does not match that of any
    known region.

    Arguments:
    number -- non-normalized telephone number that we wish to extract a
              country calling code from; may begin with '+'
    metadata -- metadata about the region this number may be from, or None
    keep_raw_input -- True if the country_code_source and
              preferred_carrier_code fields of numobj should be populated.
    numobj -- The PhoneNumber object where the country_code and
              country_code_source need to be populated. Note the country_code
              is always populated, whereas country_code_source is only
              populated when keep_raw_input is True.

    Returns a 2-tuple containing:
      - the country calling code extracted or 0 if none could be extracted
      - a string holding the national significant number, in the case
        that a country calling code was extracted. If no country calling code
        was extracted, this will be empty.
    """
    if len(number) == 0:
        return (0, U_EMPTY_STRING)
    full_number = number
    # Set the default prefix to be something that will never match.
    possible_country_idd_prefix = unicod("NonMatch")
    if metadata is not None:
        possible_country_idd_prefix = metadata.international_prefix

    country_code_source, full_number = _maybe_strip_i18n_prefix_and_normalize(full_number,
                                                                              possible_country_idd_prefix)
    if keep_raw_input:
        numobj.country_code_source = country_code_source

    if country_code_source != CountryCodeSource.FROM_DEFAULT_COUNTRY:
        if len(full_number) <= _MIN_LENGTH_FOR_NSN:
            raise NumberParseException(NumberParseException.TOO_SHORT_AFTER_IDD,
                                       "Phone number had an IDD, but after this was not " +
                                       "long enough to be a viable phone number.")
        potential_country_code, rest_of_number = _extract_country_code(full_number)
        if potential_country_code != 0:
            numobj.country_code = potential_country_code
            return (potential_country_code, rest_of_number)

        # If this fails, they must be using a strange country calling code
        # that we don't recognize, or that doesn't exist.
        raise NumberParseException(NumberParseException.INVALID_COUNTRY_CODE,
                                   "Country calling code supplied was not recognised.")
    elif metadata is not None:
        # Check to see if the number starts with the country calling code for
        # the default region. If so, we remove the country calling code, and
        # do some checks on the validity of the number before and after.
        default_country_code = metadata.country_code
        default_country_code_str = str(metadata.country_code)
        normalized_number = full_number
        if normalized_number.startswith(default_country_code_str):
            potential_national_number = full_number[len(default_country_code_str):]
            general_desc = metadata.general_desc
            valid_pattern = re.compile(general_desc.national_number_pattern or U_EMPTY_STRING)
            _, potential_national_number, _ = _maybe_strip_national_prefix_carrier_code(potential_national_number,
                                                                                        metadata)
            possible_pattern = re.compile(general_desc.possible_number_pattern or U_EMPTY_STRING)

            # If the number was not valid before but is valid now, or if it
            # was too long before, we consider the number with the country
            # calling code stripped to be a better result and keep that
            # instead.
            if ((fullmatch(valid_pattern, full_number) is None and
                 fullmatch(valid_pattern, potential_national_number)) or
                (_test_number_length_against_pattern(possible_pattern, full_number) ==
                 ValidationResult.TOO_LONG)):
                if keep_raw_input:
                    numobj.country_code_source = CountryCodeSource.FROM_NUMBER_WITHOUT_PLUS_SIGN
                numobj.country_code = default_country_code
                return (default_country_code, potential_national_number)

    # No country calling code present.
    numobj.country_code = 0
    return (0, U_EMPTY_STRING)


def _parse_prefix_as_idd(idd_pattern, number):
    """Strips the IDD from the start of the number if present.

    Helper function used by _maybe_strip_i18n_prefix_and_normalize().

    Returns a 2-tuple:
      - Boolean indicating if IDD was stripped
      - Number with IDD stripped
    """
    match = idd_pattern.match(number)
    if match:
        match_end = match.end()
        # Only strip this if the first digit after the match is not a 0, since
        # country calling codes cannot begin with 0.
        digit_match = _CAPTURING_DIGIT_PATTERN.search(number[match_end:])
        if digit_match:
            normalized_group = normalize_digits_only(digit_match.group(1))
            if normalized_group == U_ZERO:
                return (False, number)
        return (True, number[match_end:])
    return (False, number)


def _maybe_strip_i18n_prefix_and_normalize(number, possible_idd_prefix):
    """Strips any international prefix (such as +, 00, 011) present in the
    number provided, normalizes the resulting number, and indicates if an
    international prefix was present.

    Arguments:
    number -- The non-normalized telephone number that we wish to strip any international
              dialing prefix from.
    possible_idd_prefix -- The international direct dialing prefix from the region we
              think this number may be dialed in.

    Returns a 2-tuple containing:
      - The corresponding CountryCodeSource if an international dialing prefix
        could be removed from the number, otherwise
        CountryCodeSource.FROM_DEFAULT_COUNTRY if the number did not seem to
        be in international format.
      - The number with the prefix stripped.
    """
    if len(number) == 0:
        return (CountryCodeSource.FROM_DEFAULT_COUNTRY, number)
    # Check to see if the number begins with one or more plus signs.
    m = _PLUS_CHARS_PATTERN.match(number)
    if m:
        number = number[m.end():]
        # Can now normalize the rest of the number since we've consumed the
        # "+" sign at the start.
        return (CountryCodeSource.FROM_NUMBER_WITH_PLUS_SIGN,
                _normalize(number))

    # Attempt to parse the first digits as an international prefix.
    idd_pattern = re.compile(possible_idd_prefix)
    number = _normalize(number)
    stripped, number = _parse_prefix_as_idd(idd_pattern, number)
    if stripped:
        return (CountryCodeSource.FROM_NUMBER_WITH_IDD, number)
    else:
        return (CountryCodeSource.FROM_DEFAULT_COUNTRY, number)


def _maybe_strip_national_prefix_carrier_code(number, metadata):
    """Strips any national prefix (such as 0, 1) present in a number.

    Arguments:
    number -- The normalized telephone number that we wish to strip any
              national dialing prefix from
    metadata -- The metadata for the region that we think this number
              is from.

    Returns a 3-tuple of
     - The carrier code extracted if it is present, otherwise an empty string.
     - The number with the prefix stripped.
     - Boolean indicating if a national prefix or carrier code (or both) could be extracted.
     """
    carrier_code = U_EMPTY_STRING
    possible_national_prefix = metadata.national_prefix_for_parsing
    if (len(number) == 0 or
        possible_national_prefix is None or
        len(possible_national_prefix) == 0):
        # Early return for numbers of zero length.
        return (U_EMPTY_STRING, number, False)

    # Attempt to parse the first digits as a national prefix.
    prefix_pattern = re.compile(possible_national_prefix)
    prefix_match = prefix_pattern.match(number)
    if prefix_match:
        national_number_pattern = re.compile(metadata.general_desc.national_number_pattern or U_EMPTY_STRING)
        # Check if the original number is viable.
        is_viable_original_number = fullmatch(national_number_pattern, number)
        # prefix_match.groups() == () implies nothing was captured by the
        # capturing groups in possible_national_prefix; therefore, no
        # transformation is necessary, and we just remove the national prefix.
        num_groups = len(prefix_match.groups())
        transform_rule = metadata.national_prefix_transform_rule
        if (transform_rule is None or
            len(transform_rule) == 0 or
            prefix_match.groups()[num_groups - 1] is None):
            # If the original number was viable, and the resultant number is not, we return.
            # Check that the resultant number is viable. If not, return.
            national_number_match = fullmatch(national_number_pattern,
                                              number[prefix_match.end():])
            if (is_viable_original_number and not national_number_match):
                return (U_EMPTY_STRING, number, False)

            if (num_groups > 0 and
                prefix_match.groups(num_groups) is not None):
                carrier_code = prefix_match.group(1)
            return (carrier_code, number[prefix_match.end():], True)
        else:
            # Check that the resultant number is still viable. If not,
            # return. Check this by copying the number and making the
            # transformation on the copy first.
            transformed_number = re.sub(prefix_pattern, transform_rule, number, count=1)
            national_number_match = fullmatch(national_number_pattern,
                                              transformed_number)
            if (is_viable_original_number and not national_number_match):
                return ("", number, False)
            if num_groups > 1:
                carrier_code = prefix_match.group(1)
            return (carrier_code, transformed_number, True)
    else:
        return (carrier_code, number, False)


def _maybe_strip_extension(number):
    """Strip extension from the end of a number string.

    Strips any extension (as in, the part of the number dialled after the
    call is connected, usually indicated with extn, ext, x or similar) from
    the end of the number, and returns it.

    Arguments:
    number -- the non-normalized telephone number that we wish to strip the extension from.

    Returns a 2-tuple of:
     - the phone extension (or "" or not present)
     - the number before the extension.
    """
    match = _EXTN_PATTERN.search(number)
    # If we find a potential extension, and the number preceding this is a
    # viable number, we assume it is an extension.
    if match and _is_viable_phone_number(number[:match.start()]):
        # The numbers are captured into groups in the regular expression.
        for group in match.groups():
            # We go through the capturing groups until we find one that
            # captured some digits. If none did, then we will return the empty
            # string.
            if group is not None:
                return (group, number[:match.start()])
    return ("", number)


def _check_region_for_parsing(number, default_region):
    """Checks to see that the region code used is valid, or if it is not
    valid, that the number to parse starts with a + symbol so that we can
    attempt to infer the region from the number.  Returns False if it cannot
    use the region provided and the region cannot be inferred.
    """
    if not _is_valid_region_code(default_region):
        # If the number is null or empty, we can't infer the region.
        if number is None or len(number) == 0:
            return False
        match = _PLUS_CHARS_PATTERN.match(number)
        if match is None:
            return False
    return True


def parse(number, region=None, keep_raw_input=False,
          numobj=None, _check_region=True):
    """Parse a string and return a corresponding PhoneNumber object.

    This method will throw a NumberParseException if the number is not
    considered to be a possible number. Note that validation of whether the
    number is actually a valid number for a particular region is not
    performed. This can be done separately with is_valid_number.

    Arguments:
    number -- The number that we are attempting to parse. This can
              contain formatting such as +, ( and -, as well as a phone
              number extension. It can also be provided in RFC3966 format.
    region -- The region that we are expecting the number to be from. This
              is only used if the number being parsed is not written in
              international format. The country_code for the number in
              this case would be stored as that of the default region
              supplied. If the number is guaranteed to start with a '+'
              followed by the country calling code, then None or
              UNKNOWN_REGION can be supplied.
    keep_raw_input -- Whether to populate the raw_input field of the
              PhoneNumber object with number (as well as the
              country_code_source field).
    numobj -- An optional existing PhoneNumber object to receive the
              parsing results
    _check_region -- Whether to check the supplied region parameter;
              should always be True for external callers.

    Returns a PhoneNumber object filled with the parse number.

    Raises:
    NumberParseException if the string is not considered to be a viable
    phone number or if no default region was supplied and the number is
    not in international format (does not start with +).
    """
    if numobj is None:
        numobj = PhoneNumber()
    if number is None:
        raise NumberParseException(NumberParseException.NOT_A_NUMBER,
                                   "The phone number supplied was None.")
    elif len(number) > _MAX_INPUT_STRING_LENGTH:
        raise NumberParseException(NumberParseException.TOO_LONG,
                                   "The string supplied was too long to parse.")

    national_number = _build_national_number_for_parsing(number)

    if not _is_viable_phone_number(national_number):
        raise NumberParseException(NumberParseException.NOT_A_NUMBER,
                                   "The string supplied did not seem to be a phone number.")

    # Check the region supplied is valid, or that the extracted number starts
    # with some sort of + sign so the number's region can be determined.
    if _check_region and not _check_region_for_parsing(national_number, region):
        raise NumberParseException(NumberParseException.INVALID_COUNTRY_CODE,
                                   "Missing or invalid default region.")
    if keep_raw_input:
        numobj.raw_input = number

    # Attempt to parse extension first, since it doesn't require
    # region-specific data and we want to have the non-normalised number here.
    extension, national_number = _maybe_strip_extension(national_number)
    if len(extension) > 0:
        numobj.extension = extension
    if region is None:
        metadata = None
    else:
        metadata = PhoneMetadata.region_metadata.get(region.upper(), None)

    country_code = 0
    try:
        country_code, normalized_national_number = _maybe_extract_country_code(national_number,
                                                                               metadata,
                                                                               keep_raw_input,
                                                                               numobj)
    except NumberParseException:
        _, e, _ = sys.exc_info()
        matchobj = _PLUS_CHARS_PATTERN.match(national_number)
        if (e.error_type == NumberParseException.INVALID_COUNTRY_CODE and
            matchobj is not None):
            # Strip the plus-char, and try again.
            country_code, normalized_national_number = _maybe_extract_country_code(national_number[matchobj.end():],
                                                                                   metadata,
                                                                                   keep_raw_input,
                                                                                   numobj)
            if country_code == 0:
                raise NumberParseException(NumberParseException.INVALID_COUNTRY_CODE,
                                           "Could not interpret numbers after plus-sign.")
        else:
            raise

    if country_code != 0:
        number_region = region_code_for_country_code(country_code)
        if number_region != region:
            metadata = PhoneMetadata.metadata_for_region_or_calling_code(country_code, number_region)
    else:
        # If no extracted country calling code, use the region supplied
        # instead. The national number is just the normalized version of the
        # number we were given to parse.
        national_number = _normalize(national_number)
        normalized_national_number += national_number
        if region is not None:
            country_code = metadata.country_code
            numobj.country_code = country_code
        elif keep_raw_input:
            numobj.country_code_source = None

    if len(normalized_national_number) < _MIN_LENGTH_FOR_NSN:
        raise NumberParseException(NumberParseException.TOO_SHORT_NSN,
                                   "The string supplied is too short to be a phone number.")
    if metadata is not None:
        carrier_code, normalized_national_number, _ = _maybe_strip_national_prefix_carrier_code(normalized_national_number,
                                                                                                metadata)
        if keep_raw_input:
            numobj.preferred_domestic_carrier_code = carrier_code
    len_national_number = len(normalized_national_number)
    if len_national_number < _MIN_LENGTH_FOR_NSN:  # pragma no cover
        # Check of _is_viable_phone_number() at the top of this function makes
        # this effectively unhittable.
        raise NumberParseException(NumberParseException.TOO_SHORT_NSN,
                                   "The string supplied is too short to be a phone number.")
    if len_national_number > _MAX_LENGTH_FOR_NSN:
        raise NumberParseException(NumberParseException.TOO_LONG,
                                   "The string supplied is too long to be a phone number.")
    if normalized_national_number[0] == U_ZERO:
        numobj.italian_leading_zero = True
    numobj.national_number = to_long(normalized_national_number)
    return numobj


def _build_national_number_for_parsing(number):
    """Converts number to a form that we can parse and return it if it is
    written in RFC3966; otherwise extract a possible number out of it and return it."""
    index_of_phone_context = number.find(_RFC3966_PHONE_CONTEXT)
    if index_of_phone_context > 0:
        phone_context_start = index_of_phone_context + len(_RFC3966_PHONE_CONTEXT)
        # If the phone context contains a phone number prefix, we need to
        # capture it, whereas domains will be ignored.
        if number[phone_context_start] == _PLUS_SIGN:
            # Additional parameters might follow the phone context. If so, we
            # will remove them here because the parameters after phone context
            # are not important for parsing the phone number.
            phone_context_end = number.find(u';', phone_context_start)
            if phone_context_end > 0:
                national_number = number[phone_context_start:phone_context_end]
            else:
                national_number = number[phone_context_start:]
        else:
            national_number = ""
        # Now append everything between the "tel:" prefix and the
        # phone-context. This should include the national number, an optional
        # extension or isdn-subaddress component.
        national_number += number[number.find(_RFC3966_PREFIX) + len(_RFC3966_PREFIX):index_of_phone_context]
    else:
        # Extract a possible number from the string passed in (this strips leading characters that
        # could not be the start of a phone number.)
        national_number = _extract_possible_number(number)

    # Delete the isdn-subaddress and everything after it if it is
    # present. Note extension won't appear at the same time with
    # isdn-subaddress according to paragraph 5.3 of the RFC3966 spec,
    index_of_isdn = national_number.find(_RFC3966_ISDN_SUBADDRESS)
    if index_of_isdn > 0:
        national_number = national_number[:index_of_isdn]
    # If both phone context and isdn-subaddress are absent but other
    # parameters are present, the parameters are left in national_number. This
    # is because we are concerned about deleting content from a potential
    # number string when there is no strong evidence that the number is
    # actually written in RFC3966.
    return national_number


def _is_number_match_OO(numobj1_in, numobj2_in):
    """Takes two phone number objects and compares them for equality."""
    # Make copies of the phone number so that the numbers passed in are not edited.
    numobj1 = PhoneNumber()
    numobj1.merge_from(numobj1_in)
    numobj2 = PhoneNumber()
    numobj2.merge_from(numobj2_in)
    # First clear raw_input, country_code_source and
    # preferred_domestic_carrier_code fields and any empty-string extensions
    # so that we can use the PhoneNumber equality method.
    numobj1.raw_input = None
    numobj1.country_code_source = None
    numobj1.preferred_domestic_carrier_code = None
    numobj2.raw_input = None
    numobj2.country_code_source = None
    numobj2.preferred_domestic_carrier_code = None
    if (numobj1.extension is not None and
        len(numobj1.extension) == 0):
        numobj1.extension = None
    if (numobj2.extension is not None and
        len(numobj2.extension) == 0):
        numobj2.extension = None

    # Early exit if both had extensions and these are different.
    if (numobj1.extension is not None and
        numobj2.extension is not None and
        numobj1.extension != numobj2.extension):
        return MatchType.NO_MATCH

    country_code1 = numobj1.country_code
    country_code2 = numobj2.country_code
    # Both had country_code specified.
    if country_code1 != 0 and country_code2 != 0:
        if numobj1 == numobj2:
            return MatchType.EXACT_MATCH
        elif (country_code1 == country_code2 and
              _is_national_number_suffix_of_other(numobj1, numobj2)):
            # A SHORT_NSN_MATCH occurs if there is a difference because of the
            # presence or absence of an 'Italian leading zero', the presence
            # or absence of an extension, or one NSN being a shorter variant
            # of the other.
            return MatchType.SHORT_NSN_MATCH
        # This is not a match.
        return MatchType.NO_MATCH

    # Checks cases where one or both country_code fields were not
    # specified. To make equality checks easier, we first set the country_code
    # fields to be equal.
    numobj1.country_code = country_code2
    # If all else was the same, then this is an NSN_MATCH.
    if numobj1 == numobj2:
        return MatchType.NSN_MATCH
    if _is_national_number_suffix_of_other(numobj1, numobj2):
        return MatchType.SHORT_NSN_MATCH
    return MatchType.NO_MATCH


def _is_national_number_suffix_of_other(numobj1, numobj2):
    """Returns true when one national number is the suffix of the other or both
    are the same.
    """
    nn1 = str(numobj1.national_number)
    nn2 = str(numobj2.national_number)
    # Note that endswith returns True if the numbers are equal.
    return nn1.endswith(nn2) or nn2.endswith(nn1)


def _is_number_match_SS(number1, number2):
    """Takes two phone numbers as strings and compares them for equality.

    This is a convenience wrapper for _is_number_match_OO/_is_number_match_OS.
    No default region is known.
    """
    try:
        numobj1 = parse(number1, UNKNOWN_REGION)
        return _is_number_match_OS(numobj1, number2)
    except NumberParseException:
        _, exc, _ = sys.exc_info()
        if exc.error_type == NumberParseException.INVALID_COUNTRY_CODE:
            try:
                numobj2 = parse(number2, UNKNOWN_REGION)
                return _is_number_match_OS(numobj2, number1)
            except NumberParseException:
                _, exc2, _ = sys.exc_info()
                if exc2.error_type == NumberParseException.INVALID_COUNTRY_CODE:
                    try:
                        numobj1 = parse(number1, None, keep_raw_input=False,
                                        _check_region=False, numobj=None)
                        numobj2 = parse(number2, None, keep_raw_input=False,
                                        _check_region=False, numobj=None)
                        return _is_number_match_OO(numobj1, numobj2)
                    except NumberParseException:
                        return MatchType.NOT_A_NUMBER

    # One or more of the phone numbers we are trying to match is not a viable
    # phone number.
    return MatchType.NOT_A_NUMBER


def _is_number_match_OS(numobj1, number2):
    """Wrapper variant of _is_number_match_OO that copes with one
    PhoneNumber object and one string."""
    # First see if the second number has an implicit country calling code, by
    # attempting to parse it.
    try:
        numobj2 = parse(number2, UNKNOWN_REGION)
        return _is_number_match_OO(numobj1, numobj2)
    except NumberParseException:
        _, exc, _ = sys.exc_info()
        if exc.error_type == NumberParseException.INVALID_COUNTRY_CODE:
            # The second number has no country calling code. EXACT_MATCH is no
            # longer possible.  We parse it as if the region was the same as
            # that for the first number, and if EXACT_MATCH is returned, we
            # replace this with NSN_MATCH.
            region1 = region_code_for_country_code(numobj1.country_code)
            try:
                if region1 != UNKNOWN_REGION:
                    numobj2 = parse(number2, region1)
                    match = _is_number_match_OO(numobj1, numobj2)
                    if match == MatchType.EXACT_MATCH:
                        return MatchType.NSN_MATCH
                    else:
                        return match
                else:
                    # If the first number didn't have a valid country calling
                    # code, then we parse the second number without one as
                    # well.
                    numobj2 = parse(number2, None, keep_raw_input=False,
                                    _check_region=False, numobj=None)
                    return _is_number_match_OO(numobj1, numobj2)
            except NumberParseException:
                return MatchType.NOT_A_NUMBER
    # One or more of the phone numbers we are trying to match is not a viable
    # phone number.
    return MatchType.NOT_A_NUMBER


def is_number_match(num1, num2):
    """Takes two phone numbers and compares them for equality.

    For example, the numbers +1 345 657 1234 and 657 1234 are a SHORT_NSN_MATCH.
    The numbers +1 345 657 1234 and 345 657 are a NO_MATCH.

    Arguments
    num1 -- First number object or string to compare. Can contain formatting,
              and can have country calling code specified with + at the start.
    num2 -- Second number object or string to compare. Can contain formatting,
              and can have country calling code specified with + at the start.

    Returns:
     - EXACT_MATCH if the country_code, NSN, presence of a leading zero for
       Italian numbers and any extension present are the same.
     - NSN_MATCH if either or both has no region specified, and the NSNs and
       extensions are the same.
     - SHORT_NSN_MATCH if either or both has no region specified, or the
       region specified is the same, and one NSN could be a shorter version of
       the other number. This includes the case where one has an extension
       specified, and the other does not.
     - NO_MATCH otherwise.
     """
    if isinstance(num1, PhoneNumber) and isinstance(num2, PhoneNumber):
        return _is_number_match_OO(num1, num2)
    elif isinstance(num1, PhoneNumber):
        return _is_number_match_OS(num1, num2)
    elif isinstance(num2, PhoneNumber):
        return _is_number_match_OS(num2, num1)
    else:
        return _is_number_match_SS(num1, num2)


def _can_be_internationally_dialled(numobj):
    """Returns True if the number can only be dialled from outside the region,
    or unknown.

    If the number can only be dialled from within the region
    as well, returns False. Does not check the number is a valid number.

    TODO: Make this method public when we have enough metadata to make it
    worthwhile.

    Arguments:
    numobj -- the phone number objectfor which we want to know whether it is
              diallable from outside the region.
    """
    region_code = region_code_for_number(numobj)
    if not _is_valid_region_code(region_code):
        # Note numbers belonging to non-geographical entities (e.g. +800
        # numbers) are always internationally diallable, and will be caught
        # here.
        return True
    metadata = PhoneMetadata.region_metadata[region_code]
    nsn = national_significant_number(numobj)
    return not _is_number_matching_desc(nsn, metadata.no_international_dialling)


class NumberParseException(UnicodeMixin, Exception):
    """Exception when attempting to parse a putative phone number"""
    # Invalid country code specified
    INVALID_COUNTRY_CODE = 0

    # The string passed in had fewer than 3 digits in it.
    # The number failed to match the regular expression
    # _VALID_PHONE_NUMBER in phonenumberutil.py.
    NOT_A_NUMBER = 1

    # The string started with an international dialing prefix
    # but after this was removed, it had fewer digits than any
    # valid phone number (including country code) could have.
    TOO_SHORT_AFTER_IDD = 2

    # After any country code has been stripped, the string
    # had fewer digits than any valid phone number could have.
    TOO_SHORT_NSN = 3

    # String had more digits than any valid phone number could have
    TOO_LONG = 4

    def __init__(self, error_type, msg):
        Exception.__init__(self, msg)
        self.error_type = error_type
        self._msg = msg

    def __unicode__(self):
        return unicod("(%s) %s") % (self.error_type, self._msg)<|MERGE_RESOLUTION|>--- conflicted
+++ resolved
@@ -84,22 +84,12 @@
 # when dialed from a mobile phone in Colombia.
 _COLOMBIA_MOBILE_TO_FIXED_LINE_PREFIX = unicod("3")
 # The PLUS_SIGN signifies the international prefix.
-<<<<<<< HEAD
 _PLUS_SIGN = u("+")
 _STAR_SIGN = u('*')
 _RFC3966_EXTN_PREFIX = u(";ext=")
 _RFC3966_PREFIX = u("tel:")
-# We include the "+" here since RFC3966 format specifies that the context must
-# be specified in international format.
 _RFC3966_PHONE_CONTEXT = u(";phone-context=+")
-=======
-_PLUS_SIGN = u'+'
-_STAR_SIGN = u'*'
-_RFC3966_EXTN_PREFIX = u";ext="
-_RFC3966_PREFIX = u"tel:"
-_RFC3966_PHONE_CONTEXT = u";phone-context="
-_RFC3966_ISDN_SUBADDRESS = u";isub="
->>>>>>> ebfaad2b
+_RFC3966_ISDN_SUBADDRESS = u(";isub=")
 
 # Simple ASCII digits map used to populate _ALPHA_PHONE_MAPPINGS and
 # _ALL_PLUS_NUMBER_GROUPING_SYMBOLS.
@@ -142,12 +132,8 @@
 # A map that contains characters that are essential when dialling. That means
 # any of the characters in this map must not be removed from a number when
 # dialing, otherwise the call will not reach the intended destination.
-<<<<<<< HEAD
-_DIALLABLE_CHAR_MAPPINGS = dict({u("+"): u("+"), u("*"): u("*")},
-=======
 _DIALLABLE_CHAR_MAPPINGS = dict({_PLUS_SIGN: _PLUS_SIGN,
-                                 u'*': u'*'},
->>>>>>> ebfaad2b
+                                 u('*'): u('*')},
                                 **_ASCII_DIGITS_MAP)
 
 # Separate map of all symbols that we wish to retain when formatting alpha
@@ -190,13 +176,8 @@
 # brackets, parentheses and tildes. It also includes the letter 'x' as that is
 # found as a placeholder for carrier information in some phone numbers. Full-width
 # variants are also present.
-<<<<<<< HEAD
 _VALID_PUNCTUATION = (u("-x\u2010-\u2015\u2212\u30FC\uFF0D-\uFF0F ") +
-                      u("\u00A0\u200B\u2060\u3000()\uFF08\uFF09\uFF3B\uFF3D.\\[\\]/~\u2053\u223C\uFF5E"))
-=======
-_VALID_PUNCTUATION = (u"-x\u2010-\u2015\u2212\u30FC\uFF0D-\uFF0F " +
-                      u"\u00A0\u00AD\u200B\u2060\u3000()\uFF08\uFF09\uFF3B\uFF3D.\\[\\]/~\u2053\u223C\uFF5E")
->>>>>>> ebfaad2b
+                      u("\u00A0\u00AD\u200B\u2060\u3000()\uFF08\uFF09\uFF3B\uFF3D.\\[\\]/~\u2053\u223C\uFF5E"))
 
 _DIGITS = unicod('\\d')  # Java "\\p{Nd}", so need "(?u)" or re.UNICODE wherever this is used
 # We accept alpha characters in phone numbers, ASCII only, upper and lower
