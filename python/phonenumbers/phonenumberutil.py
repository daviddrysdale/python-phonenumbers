--- conflicted
+++ resolved
@@ -81,14 +81,9 @@
 # when dialed from a mobile phone in Colombia.
 _COLOMBIA_MOBILE_TO_FIXED_LINE_PREFIX = unicod("3")
 # The PLUS_SIGN signifies the international prefix.
-<<<<<<< HEAD
 _PLUS_SIGN = u("+")
+_STAR_SIGN = u('*')
 _RFC3966_EXTN_PREFIX = u(";ext=")
-=======
-_PLUS_SIGN = u'+'
-_STAR_SIGN = u'*'
-_RFC3966_EXTN_PREFIX = u";ext="
->>>>>>> 0bba2808
 
 # Simple ASCII digits map used to populate _ALPHA_PHONE_MAPPINGS and
 # _ALL_PLUS_NUMBER_GROUPING_SYMBOLS.
@@ -240,13 +235,8 @@
 # Corresponds to the following:
 # plus_sign*(([punctuation]|[star])*[digits]){3,}([punctuation]|[star]|[digits]|[alpha])*
 # Note VALID_PUNCTUATION starts with a -, so must be the first in the range.
-<<<<<<< HEAD
-_VALID_PHONE_NUMBER = (u("[") + _PLUS_CHARS + u("]*(?:[") + _VALID_PUNCTUATION + u("]*") + _DIGITS + u("){3,}[") +
-                       _VALID_PUNCTUATION + _VALID_ALPHA + _DIGITS + u("]*"))
-=======
-_VALID_PHONE_NUMBER = (u"[" + _PLUS_CHARS + u"]*(?:[" + _VALID_PUNCTUATION + _STAR_SIGN + u"]*" + _DIGITS + u"){3,}[" +
-                       _VALID_PUNCTUATION + _STAR_SIGN + _VALID_ALPHA + _DIGITS + u"]*")
->>>>>>> 0bba2808
+_VALID_PHONE_NUMBER = (u("[") + _PLUS_CHARS + u("]*(?:[") + _VALID_PUNCTUATION + _STAR_SIGN + u("]*") + _DIGITS + u("){3,}[") +
+                       _VALID_PUNCTUATION + _STAR_SIGN + _VALID_ALPHA + _DIGITS + u("]*"))
 
 # Default extension prefix to use when formatting. This will be put in front
 # of any extension component of the number, after the main national number is
@@ -1199,35 +1189,7 @@
     metadata_for_region_calling_from = PhoneMetadata.region_metadata.get(region_calling_from.upper(), None)
     if country_code == _NANPA_COUNTRY_CODE:
         if is_nanpa_country(region_calling_from):
-<<<<<<< HEAD
             return unicod(country_code) + U_SPACE + raw_input
-    elif country_code == country_code_for_region(region_calling_from):
-        # Here we copy the formatting rules so we can modify the pattern we
-        # expect to match against.
-        available_formats = []
-        for this_format in metadata_for_region_calling_from.number_format:
-            new_format = NumberFormat()
-            new_format.merge_from(this_format)
-            # The first group is the first group of digits that the user
-            # determined.
-            new_format.pattern = unicod("(\\d+)(.*)")
-            # Here we just concatenate them back together after the national
-            # prefix has been fixed.
-            new_format.format = unicod(r"\1\2")
-            available_formats.append(new_format)
-
-        # Now we format using these patterns instead of the default pattern,
-        # but with the national prefix prefixed if necessary, by choosing the
-        # format rule based on the leading digits present in the unformatted
-        # national number.  This will not work in the cases where the pattern
-        # (and not the leading digits) decide whether a national prefix needs
-        # to be used, since we have overridden the pattern to match anything,
-        # but that is not the case in the metadata to date.
-        return _format_according_to_formats(raw_input,
-                                            available_formats,
-                                            PhoneNumberFormat.NATIONAL)
-=======
-            return unicode(country_code) + u" " + raw_input
     elif (_is_valid_region_code(region_calling_from) and
           country_code == country_code_for_region(region_calling_from)):
         formatting_pattern = _choose_formatting_pattern_for_number(metadata_for_region_calling_from.number_format,
@@ -1239,10 +1201,10 @@
         new_format.merge_from(formatting_pattern)
         # The first group is the first group of digits that the user
         # wrote together.
-        new_format.pattern = u"(\\d+)(.*)"
+        new_format.pattern = u("(\\d+)(.*)")
         # Here we just concatenate them back together after the national
         # prefix has been fixed.
-        new_format.format = ur"\1\2"
+        new_format.format = u(r"\1\2")
         # Now we format using this pattern instead of the default pattern,
         # but with the national prefix prefixed if necessary.
         # This will not work in the cases where the pattern (and not the
@@ -1252,7 +1214,6 @@
         return _format_nsn_using_pattern(raw_input,
                                          new_format,
                                          PhoneNumberFormat.NATIONAL)
->>>>>>> 0bba2808
     i18n_prefix_for_formatting = ""
     # If an unsupported region-calling-from is entered, or a country with
     # multiple international prefixes, the international format of the number
@@ -1335,23 +1296,11 @@
         available_formats = metadata.number_format
     else:
         available_formats = metadata.intl_number_format
-<<<<<<< HEAD
-
-    formatted_national_number = _format_according_to_formats(number,
-                                                             available_formats,
-                                                             num_format,
-                                                             carrier_code)
-    if num_format == PhoneNumberFormat.RFC3966:
-        formatted_national_number = re.sub(_SEPARATOR_PATTERN, U_DASH,
-                                           formatted_national_number)
-    return formatted_national_number
-=======
     formatting_pattern = _choose_formatting_pattern_for_number(available_formats, number)
     if formatting_pattern is None:
         return number
     else:
         return _format_nsn_using_pattern(number, formatting_pattern, num_format, carrier_code)
->>>>>>> 0bba2808
 
 
 def _choose_formatting_pattern_for_number(available_formats, national_number):
