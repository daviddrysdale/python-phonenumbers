"""Python phone number parsing and formatting library

If you use this library, and want to be notified about important changes,
please sign up to the libphonenumber mailing list at
http://groups.google.com/group/libphonenumber-discuss/about.

NOTE: A lot of methods in this module require Region Code strings. These must
be provided using ISO 3166-1 two-letter country-code format. These should be
in upper-case. The list of the codes can be found here:
http://www.iso.org/iso/country_codes/iso_3166_code_lists/country_names_and_code_elements.htm

author: Shaopeng Jia (original Java version)
author: Lara Rennie (original Java Version)
author: David Drysdale (Python version)
"""
# Based on original Java code:
#     java/src/com/google/i18n/phonenumbers/PhoneNumberUtil.java
#   Copyright (C) 2009-2011 The Libphonenumber Authors
#
# Licensed under the Apache License, Version 2.0 (the "License");
# you may not use this file except in compliance with the License.
# You may obtain a copy of the License at
#
# http://www.apache.org/licenses/LICENSE-2.0
#
# Unless required by applicable law or agreed to in writing, software
# distributed under the License is distributed on an "AS IS" BASIS,
# WITHOUT WARRANTIES OR CONDITIONS OF ANY KIND, either express or implied.
# See the License for the specific language governing permissions and
# limitations under the License.
import sys
import re

from .re_util import fullmatch   # Extra regexp function; see README
from .util import UnicodeMixin, u, unicod, prnt, to_long
from .util import U_EMPTY_STRING, U_SPACE, U_DASH, U_TILDE, U_ZERO, U_SEMICOLON
from .unicode_util import digit as unicode_digit

# Data class definitions
from .phonenumber import PhoneNumber, CountryCodeSource
from .phonemetadata import NumberFormat, PhoneMetadata, REGION_CODE_FOR_NON_GEO_ENTITY

# Import auto-generated data structures
try:
    from .data import _COUNTRY_CODE_TO_REGION_CODE
    from .shortdata import _AVAILABLE_REGION_CODES as _AVAILABLE_SHORT_REGION_CODES
except ImportError:  # pragma no cover
    # Before the generated code exists, the data/ directory is empty.
    # The generation process imports this module, creating a circular
    # dependency.  The hack below works around this.
    import os
    import sys
    if (os.path.basename(sys.argv[0]) == "buildmetadatafromxml.py" or
<<<<<<< HEAD
        os.path.basename(sys.argv[0]) == "buildgeocodingdata.py"):
        prnt("Failed to import generated data (but OK as during autogeneration)", file=sys.stderr)
=======
        os.path.basename(sys.argv[0]) == "buildprefixdata.py"):
        print >> sys.stderr, "Failed to import generated data (but OK as during autogeneration)"
>>>>>>> 298c8f36
        _COUNTRY_CODE_TO_REGION_CODE = {1: ("US",)}
        _AVAILABLE_SHORT_REGION_CODES = []
    else:
        raise

# Set the master map from country code to region code.  The
# extra level of indirection allows the unit test to replace
# the map with test data.
COUNTRY_CODE_TO_REGION_CODE = _COUNTRY_CODE_TO_REGION_CODE

# Naming convention for phone number arguments and variables:
#  - string arguments are named 'number'
#  - PhoneNumber objects are named 'numobj'

# Flags to use when compiling regular expressions for phone numbers.
_REGEX_FLAGS = re.UNICODE | re.IGNORECASE
# The minimum and maximum length of the national significant number.
_MIN_LENGTH_FOR_NSN = 2
# The ITU says the maximum length should be 15, but we have found longer
# numbers in Germany.
_MAX_LENGTH_FOR_NSN = 16
# The maximum length of the country calling code.
_MAX_LENGTH_COUNTRY_CODE = 3
# We don't allow input strings for parsing to be longer than 250 chars. This
# prevents malicious input from overflowing the regular-expression engine.
_MAX_INPUT_STRING_LENGTH = 250
# Region-code for the unknown region.
UNKNOWN_REGION = u("ZZ")
# The set of regions that share country calling code 1.
_NANPA_COUNTRY_CODE = 1
# The prefix that needs to be inserted in front of a Colombian landline number
# when dialed from a mobile phone in Colombia.
_COLOMBIA_MOBILE_TO_FIXED_LINE_PREFIX = unicod("3")
# Map of country calling codes that use a mobile token before the area
# code. One example of when this is relevant is when determining the length of
# the national destination code, which should be the length of the area code
# plus the length of the mobile token.
_MOBILE_TOKEN_MAPPINGS = {52: u('1'), 54: u('9')}
# The PLUS_SIGN signifies the international prefix.
_PLUS_SIGN = u("+")
_STAR_SIGN = u('*')
_RFC3966_EXTN_PREFIX = u(";ext=")
_RFC3966_PREFIX = u("tel:")
_RFC3966_PHONE_CONTEXT = u(";phone-context=")
_RFC3966_ISDN_SUBADDRESS = u(";isub=")

# Simple ASCII digits map used to populate _ALPHA_PHONE_MAPPINGS and
# _ALL_PLUS_NUMBER_GROUPING_SYMBOLS.
_ASCII_DIGITS_MAP = {u("0"): u("0"), u("1"): u("1"),
                     u("2"): u("2"), u("3"): u("3"),
                     u("4"): u("4"), u("5"): u("5"),
                     u("6"): u("6"), u("7"): u("7"),
                     u("8"): u("8"), u("9"): u("9")}

# Only upper-case variants of alpha characters are stored.
_ALPHA_MAPPINGS = {u("A"): u("2"),
                   u("B"): u("2"),
                   u("C"): u("2"),
                   u("D"): u("3"),
                   u("E"): u("3"),
                   u("F"): u("3"),
                   u("G"): u("4"),
                   u("H"): u("4"),
                   u("I"): u("4"),
                   u("J"): u("5"),
                   u("K"): u("5"),
                   u("L"): u("5"),
                   u("M"): u("6"),
                   u("N"): u("6"),
                   u("O"): u("6"),
                   u("P"): u("7"),
                   u("Q"): u("7"),
                   u("R"): u("7"),
                   u("S"): u("7"),
                   u("T"): u("8"),
                   u("U"): u("8"),
                   u("V"): u("8"),
                   u("W"): u("9"),
                   u("X"): u("9"),
                   u("Y"): u("9"),
                   u("Z"): u("9"), }
# For performance reasons, amalgamate both into one map.
_ALPHA_PHONE_MAPPINGS = dict(_ALPHA_MAPPINGS, **_ASCII_DIGITS_MAP)

# A map that contains characters that are essential when dialling. That means
# any of the characters in this map must not be removed from a number when
# dialling, otherwise the call will not reach the intended destination.
_DIALLABLE_CHAR_MAPPINGS = dict({_PLUS_SIGN: _PLUS_SIGN,
                                 u('*'): u('*')},
                                **_ASCII_DIGITS_MAP)

# Separate map of all symbols that we wish to retain when formatting alpha
# numbers. This includes digits, ASCII letters and number grouping symbols
# such as "-" and " ".
_ALL_PLUS_NUMBER_GROUPING_SYMBOLS = dict({u("-"): u("-"),  # Add grouping symbols.
                                          u("\uFF0D"): u("-"),
                                          u("\u2010"): u("-"),
                                          u("\u2011"): u("-"),
                                          u("\u2012"): u("-"),
                                          u("\u2013"): u("-"),
                                          u("\u2014"): u("-"),
                                          u("\u2015"): u("-"),
                                          u("\u2212"): u("-"),
                                          u("/"): u("/"),
                                          u("\uFF0F"): u("/"),
                                          u(" "): u(" "),
                                          u("\u3000"): u(" "),
                                          u("\u2060"): u(" "),
                                          u("."): u("."),
                                          u("\uFF0E"): u(".")},
                                         # Put (lower letter -> upper letter) and
                                         # (upper letter -> upper letter) mappings.
                                         **dict([(_c.lower(), _c) for _c in _ALPHA_MAPPINGS.keys()] +
                                                [(_c, _c)         for _c in _ALPHA_MAPPINGS.keys()],
                                                **_ASCII_DIGITS_MAP))

# Pattern that makes it easy to distinguish whether a region has a unique
# international dialing prefix or not. If a region has a unique international
# prefix (e.g. 011 in USA), it will be represented as a string that contains a
# sequence of ASCII digits. If there are multiple available international
# prefixes in a region, they will be represented as a regex string that always
# contains character(s) other than ASCII digits.  Note this regex also
# includes tilde, which signals waiting for the tone.
_UNIQUE_INTERNATIONAL_PREFIX = re.compile(u("[\\d]+(?:[~\u2053\u223C\uFF5E][\\d]+)?"))

# Regular expression of acceptable punctuation found in phone numbers. This
# excludes punctuation found as a leading character only.  This consists of
# dash characters, white space characters, full stops, slashes, square
# brackets, parentheses and tildes. It also includes the letter 'x' as that is
# found as a placeholder for carrier information in some phone numbers. Full-width
# variants are also present.
_VALID_PUNCTUATION = (u("-x\u2010-\u2015\u2212\u30FC\uFF0D-\uFF0F ") +
                      u("\u00A0\u00AD\u200B\u2060\u3000()\uFF08\uFF09\uFF3B\uFF3D.\\[\\]/~\u2053\u223C\uFF5E"))

_DIGITS = unicod('\\d')  # Java "\\p{Nd}", so need "(?u)" or re.UNICODE wherever this is used
# We accept alpha characters in phone numbers, ASCII only, upper and lower
# case.
_VALID_ALPHA = (U_EMPTY_STRING.join(_ALPHA_MAPPINGS.keys()) +
                U_EMPTY_STRING.join([_k.lower() for _k in _ALPHA_MAPPINGS.keys()]))
_PLUS_CHARS = u("+\uFF0B")
_PLUS_CHARS_PATTERN = re.compile(u("[") + _PLUS_CHARS + u("]+"))
_SEPARATOR_PATTERN = re.compile(u("[") + _VALID_PUNCTUATION + u("]+"))
_CAPTURING_DIGIT_PATTERN = re.compile(u("(") + _DIGITS + u(")"), re.UNICODE)

# Regular expression of acceptable characters that may start a phone number
# for the purposes of parsing. This allows us to strip away meaningless
# prefixes to phone numbers that may be mistakenly given to us. This consists
# of digits, the plus symbol and arabic-indic digits. This does not contain
# alpha characters, although they may be used later in the number. It also
# does not include other punctuation, as this will be stripped later during
# parsing and is of no information value when parsing a number.
_VALID_START_CHAR = u("[") + _PLUS_CHARS + _DIGITS + u("]")
_VALID_START_CHAR_PATTERN = re.compile(_VALID_START_CHAR, re.UNICODE)

# Regular expression of characters typically used to start a second phone
# number for the purposes of parsing. This allows us to strip off parts of the
# number that are actually the start of another number, such as for: (530)
# 583-6985 x302/x2303 -> the second extension here makes this actually two
# phone numbers, (530) 583-6985 x302 and (530) 583-6985 x2303. We remove the
# second extension so that the first number is parsed correctly.
_SECOND_NUMBER_START = u("[\\\\/] *x")
_SECOND_NUMBER_START_PATTERN = re.compile(_SECOND_NUMBER_START)

# Regular expression of trailing characters that we want to remove. We remove
# all characters that are not alpha or numerical characters. The hash
# character is retained here, as it may signify the previous block was an
# extension.
#
# The original Java regexp is:
#   [[\\P{N}&&\\P{L}]&&[^#]]+$
# which splits out as:
#   [                      ]+$  : >=1 of the following chars at end of string
#    [              ]&&[  ]     : intersection of these two sets of chars
#    [      &&      ]           : intersection of these two sets of chars
#     \\P{N}                    : characters without the "Number" Unicode property
#              \\P{L}           : characters without the "Letter" Unicode property
#                      [^#]     : character other than hash
# which nets down to: >=1 non-Number, non-Letter, non-# characters at string end
# In Python Unicode regexp mode '(?u)', the class '[^#\w]' will match anything
# that is not # and is not alphanumeric and is not underscore.
_UNWANTED_END_CHARS = u("(?u)(?:_|[^#\w])+$")
_UNWANTED_END_CHAR_PATTERN = re.compile(_UNWANTED_END_CHARS)

# We use this pattern to check if the phone number has at least three letters
# in it - if so, then we treat it as a number where some phone-number digits
# are represented by letters.
_VALID_ALPHA_PHONE_PATTERN = re.compile(u("(?:.*?[A-Za-z]){3}.*"))

# Regular expression of viable phone numbers. This is location
# independent. Checks we have at least three leading digits, and only valid
# punctuation, alpha characters and digits in the phone number. Does not
# include extension data.  The symbol 'x' is allowed here as valid punctuation
# since it is often used as a placeholder for carrier codes, for example in
# Brazilian phone numbers. We also allow multiple "+" characters at the start.
# Corresponds to the following:
# [digits]{minLengthNsn}|
# plus_sign*(([punctuation]|[star])*[digits]){3,}([punctuation]|[star]|[digits]|[alpha])*
#
# The first reg-ex is to allow short numbers (two digits long) to be parsed if
# they are entered as "15" etc, but only if there is no punctuation in
# them. The second expression restricts the number of digits to three or more,
# but then allows them to be in international form, and to have
# alpha-characters and punctuation.
#
# Note VALID_PUNCTUATION starts with a -, so must be the first in the range.
_VALID_PHONE_NUMBER = (_DIGITS + (u("{%d}") % _MIN_LENGTH_FOR_NSN) + u("|") +
                       u("[") + _PLUS_CHARS + u("]*(?:[") + _VALID_PUNCTUATION + _STAR_SIGN + u("]*") + _DIGITS + u("){3,}[") +
                       _VALID_PUNCTUATION + _STAR_SIGN + _VALID_ALPHA + _DIGITS + u("]*"))

# Default extension prefix to use when formatting. This will be put in front
# of any extension component of the number, after the main national number is
# formatted. For example, if you wish the default extension formatting to be
# " extn: 3456", then you should specify " extn: " here as the default
# extension prefix. This can be overridden by region-specific preferences.
_DEFAULT_EXTN_PREFIX = u(" ext. ")

# Pattern to capture digits used in an extension. Places a maximum length of
# "7" for an extension.
_CAPTURING_EXTN_DIGITS = u("(") + _DIGITS + u("{1,7})")

# Regexp of all possible ways to write extensions, for use when parsing. This
# will be run as a case-insensitive regexp match. Wide character versions are
# also provided after each ASCII version.

# One-character symbols that can be used to indicate an extension.
_SINGLE_EXTN_SYMBOLS_FOR_MATCHING = u("x\uFF58#\uFF03~\uFF5E")
# For parsing, we are slightly more lenient in our interpretation than for
# matching. Here we allow a "comma" as a possible extension indicator. When
# matching, this is hardly ever used to indicate this.
_SINGLE_EXTN_SYMBOLS_FOR_PARSING = u(",") + _SINGLE_EXTN_SYMBOLS_FOR_MATCHING


def _create_extn_pattern(single_extn_symbols):
    """Helper initialiser method to create the regular-expression pattern to
    match extensions, allowing the one-char extension symbols provided by
    single_extn_symbols."""
    # There are three regular expressions here. The first covers RFC 3966
    # format, where the extension is added using ";ext=". The second more
    # generic one starts with optional white space and ends with an optional
    # full stop (.), followed by zero or more spaces/tabs and then the numbers
    # themselves. The other one covers the special case of American numbers
    # where the extension is written with a hash at the end, such as "- 503#".
    # Note that the only capturing groups should be around the digits that you
    # want to capture as part of the extension, or else parsing will fail!
    # Canonical-equivalence doesn't seem to be an option with Android java, so
    # we allow two options for representing the accented o - the character
    # itself, and one in the unicode decomposed form with the combining acute
    # accent.
    return (_RFC3966_EXTN_PREFIX + _CAPTURING_EXTN_DIGITS + u("|") +
            u("[ \u00A0\\t,]*(?:e?xt(?:ensi(?:o\u0301?|\u00F3))?n?|") +
            u("\uFF45?\uFF58\uFF54\uFF4E?|") +
            u("[") + single_extn_symbols + u("]|int|anexo|\uFF49\uFF4E\uFF54)") +
            u("[:\\.\uFF0E]?[ \u00A0\\t,-]*") + _CAPTURING_EXTN_DIGITS + u("#?|") +
            u("[- ]+(") + _DIGITS + u("{1,5})#"))

_EXTN_PATTERNS_FOR_PARSING = _create_extn_pattern(_SINGLE_EXTN_SYMBOLS_FOR_PARSING)
_EXTN_PATTERNS_FOR_MATCHING = _create_extn_pattern(_SINGLE_EXTN_SYMBOLS_FOR_MATCHING)

# Regexp of all known extension prefixes used by different regions followed by
# 1 or more valid digits, for use when parsing.
_EXTN_PATTERN = re.compile(u("(?:") + _EXTN_PATTERNS_FOR_PARSING + u(")$"), _REGEX_FLAGS)

# We append optionally the extension pattern to the end here, as a valid phone
# number may have an extension prefix appended, followed by 1 or more digits.
_VALID_PHONE_NUMBER_PATTERN = re.compile(_VALID_PHONE_NUMBER + u("(?:") + _EXTN_PATTERNS_FOR_PARSING + u(")?"), _REGEX_FLAGS)

# We use a non-capturing group because Python's re.split() returns any capturing
# groups interspersed with the other results (unlike Java's Pattern.split()).
NON_DIGITS_PATTERN = re.compile(u("(?:\\D+)"))

# The FIRST_GROUP_PATTERN was originally set to \1 but there are some
# countries for which the first group is not used in the national pattern
# (e.g. Argentina) so the \1 group does not match correctly.  Therefore, we
# use \d, so that the first group actually used in the pattern will be
# matched.
_FIRST_GROUP_PATTERN = re.compile(u(r"(\\\d)"))
_NP_PATTERN = re.compile(u("\\$NP"))
_FG_PATTERN = re.compile(u("\\$FG"))
_CC_PATTERN = re.compile(u("\\$CC"))

# A pattern that is used to determine if the national prefix formatting rule
# has the first group only, i.e., does not start with the national
# prefix. Note that the pattern explicitly allows for unbalanced parentheses.
_FIRST_GROUP_ONLY_PREFIX_PATTERN = re.compile("\\(?\\\\1\\)?")


class PhoneNumberFormat(object):
    """
    Phone number format.

    INTERNATIONAL and NATIONAL formats are consistent with the definition in
    ITU-T Recommendation E123. For example, the number of the Google
    Switzerland office will be written as "+41 44 668 1800" in INTERNATIONAL
    format, and as "044 668 1800" in NATIONAL format.  E164 format is as per
    INTERNATIONAL format but with no formatting applied, e.g. "+41446681800".
    RFC3966 is as per INTERNATIONAL format, but with all spaces and other
    separating symbols replaced with a hyphen, and with any phone number
    extension appended with ";ext=". It also will have a prefix of "tel:"
    added, e.g. "tel:+41-44-668-1800".

    Note: If you are considering storing the number in a neutral format, you
    are highly advised to use the PhoneNumber class.
    """
    E164 = 0
    INTERNATIONAL = 1
    NATIONAL = 2
    RFC3966 = 3


class PhoneNumberType(object):
    """Type of phone numbers."""
    FIXED_LINE = 0
    MOBILE = 1
    # In some regions (e.g. the USA), it is impossible to distinguish between
    # fixed-line and mobile numbers by looking at the phone number itself.
    FIXED_LINE_OR_MOBILE = 2
    # Freephone lines
    TOLL_FREE = 3
    PREMIUM_RATE = 4
    # The cost of this call is shared between the caller and the recipient,
    # and is hence typically less than PREMIUM_RATE calls. See
    # http://en.wikipedia.org/wiki/Shared_Cost_Service for more information.
    SHARED_COST = 5
    # Voice over IP numbers. This includes TSoIP (Telephony Service over IP).
    VOIP = 6
    # A personal number is associated with a particular person, and may be
    # routed to either a MOBILE or FIXED_LINE number. Some more information
    # can be found here: http://en.wikipedia.org/wiki/Personal_Numbers
    PERSONAL_NUMBER = 7
    PAGER = 8
    # Used for "Universal Access Numbers" or "Company Numbers". They may be
    # further routed to specific offices, but allow one number to be used for
    # a company.
    UAN = 9
    # Used for "Voice Mail Access Numbers".
    VOICEMAIL = 10
    # A phone number is of type UNKNOWN when it does not fit any of the known
    # patterns for a specific region.
    UNKNOWN = 99


class MatchType(object):
    """Types of phone number matches."""
    # Not a telephone number
    NOT_A_NUMBER = 0
    # None of the match types below apply
    NO_MATCH = 1
    # Returns SHORT_NSN_MATCH if either or both has no region specified, or
    # the region specified is the same, and one NSN could be a shorter version
    # of the other number. This includes the case where one has an extension
    # specified, and the other does not.
    SHORT_NSN_MATCH = 2
    # Either or both has no region specified, and the NSNs and extensions are
    # the same.
    NSN_MATCH = 3
    # The country_code, NSN, presence of a leading zero for Italian numbers
    # and any extension present are the same.
    EXACT_MATCH = 4


class ValidationResult(object):
    """Possible outcomes when testing if a PhoneNumber is a possible number."""
    IS_POSSIBLE = 0
    INVALID_COUNTRY_CODE = 1
    TOO_SHORT = 2
    TOO_LONG = 3


# Derived data structures
SUPPORTED_REGIONS = set([_item for _sublist in COUNTRY_CODE_TO_REGION_CODE.values() for _item in _sublist])
if REGION_CODE_FOR_NON_GEO_ENTITY in SUPPORTED_REGIONS:
    SUPPORTED_REGIONS.remove(REGION_CODE_FOR_NON_GEO_ENTITY)
SUPPORTED_SHORT_REGIONS = _AVAILABLE_SHORT_REGION_CODES
_NANPA_REGIONS = set(COUNTRY_CODE_TO_REGION_CODE[_NANPA_COUNTRY_CODE])


def _extract_possible_number(number):
    """Attempt to extract a possible number from the string passed in.

    This currently strips all leading characters that cannot be used to
    start a phone number. Characters that can be used to start a phone number
    are defined in the VALID_START_CHAR_PATTERN. If none of these characters
    are found in the number passed in, an empty string is returned. This
    function also attempts to strip off any alternative extensions or endings
    if two or more are present, such as in the case of: (530) 583-6985
    x302/x2303. The second extension here makes this actually two phone
    numbers, (530) 583-6985 x302 and (530) 583-6985 x2303. We remove the
    second extension so that the first number is parsed correctly.

    Arguments:
    number -- The string that might contain a phone number.

    Returns the number, stripped of any non-phone-number prefix (such
    as "Tel:") or an empty string if no character used to start phone
    numbers (such as + or any digit) is found in the number
    """
    match = _VALID_START_CHAR_PATTERN.search(number)
    if match:
        number = number[match.start():]
        # Remove trailing non-alpha non-numberical characters.
        trailing_chars_match = _UNWANTED_END_CHAR_PATTERN.search(number)
        if trailing_chars_match:
            number = number[:trailing_chars_match.start()]
        # Check for extra numbers at the end.
        second_number_match = _SECOND_NUMBER_START_PATTERN.search(number)
        if second_number_match:
            number = number[:second_number_match.start()]
        return number
    else:
        return U_EMPTY_STRING


def _is_viable_phone_number(number):
    """Checks to see if a string could possibly be a phone number.

    At the moment, checks to see that the string begins with at least 2
    digits, ignoring any punctuation commonly found in phone numbers.  This
    method does not require the number to be normalized in advance - but does
    assume that leading non-number symbols have been removed, such as by the
    method _extract_possible_number.

    Arguments:
    number -- string to be checked for viability as a phone number

    Returns True if the number could be a phone number of some sort, otherwise
    False
    """
    if len(number) < _MIN_LENGTH_FOR_NSN:
        return False
    match = fullmatch(_VALID_PHONE_NUMBER_PATTERN, number)
    return bool(match)


def _normalize(number):
    """Normalizes a string of characters representing a phone number.

    This performs the following conversions:
     - Punctuation is stripped.
     - For ALPHA/VANITY numbers:
        - Letters are converted to their numeric representation on a telephone
          keypad. The keypad used here is the one defined in ITU
          Recommendation E.161. This is only done if there are 3 or more
          letters in the number, to lessen the risk that such letters are
          typos - otherwise alpha characters are stripped.
     - For other numbers:
        - Wide-ascii digits are converted to normal ASCII (European) digits.
        - Arabic-Indic numerals are converted to European numerals.
        - Spurious alpha characters are stripped.

    Arguments:
    number -- string representing a phone number

    Returns the normalized string version of the phone number.
    """
    m = fullmatch(_VALID_ALPHA_PHONE_PATTERN, number)
    if m:
        return _normalize_helper(number, _ALPHA_PHONE_MAPPINGS, True)
    else:
        return normalize_digits_only(number)


def normalize_digits_only(number, keep_non_digits=False):
    """Normalizes a string of characters representing a phone number.

    This converts wide-ascii and arabic-indic numerals to European numerals,
    and strips punctuation and alpha characters (optional).

    Arguments:
    number -- a string representing a phone number
    keep_non_digits -- whether to keep non-digits

    Returns the normalized string version of the phone number.
    """
    number = unicod(number)
    number_length = len(number)
    normalized_digits = U_EMPTY_STRING
    for ii in range(number_length):
        d = unicode_digit(number[ii], -1)
        if d != -1:
            normalized_digits += unicod(d)
        elif keep_non_digits:
            normalized_digits += number[ii]
    return normalized_digits


def _normalize_diallable_chars_only(number):
    """Normalizes a string of characters representing a phone number.

    This strips all characters which are not diallable on a mobile phone
    keypad (including all non-ASCII digits).

    Arguments:
    number -- a string of characters representing a phone number

    Returns the normalized string version of the phone number.
    """
    return _normalize_helper(number, _DIALLABLE_CHAR_MAPPINGS, True)


def convert_alpha_characters_in_number(number):
    """Convert alpha chars in a number to their respective digits on a keypad,
    but retains existing formatting."""
    return _normalize_helper(number, _ALPHA_PHONE_MAPPINGS, False)


def length_of_geographical_area_code(numobj):
    """Return length of the geographical area code for a number.

    Gets the length of the geographical area code from the national_number
    field of the PhoneNumber object passed in, so that clients could use it to
    split a national significant number into geographical area code and
    subscriber number. It works in such a way that the resultant subscriber
    number should be diallable, at least on some devices. An example of how
    this could be used:

    >>> import phonenumbers
    >>> numobj = phonenumbers.parse("16502530000", "US")
    >>> nsn = phonenumbers.national_significant_number(numobj)
    >>> ac_len = phonenumbers.length_of_geographical_area_code(numobj)
    >>> if ac_len > 0:
    ...     area_code = nsn[:ac_len]
    ...     subscriber_number = nsn[ac_len:]
    ... else:
    ...     area_code = ""
    ...     subscriber_number = nsn

    N.B.: area code is a very ambiguous concept, so the I18N team generally
    recommends against using it for most purposes, but recommends using the
    more general national_number instead. Read the following carefully before
    deciding to use this method:

     - geographical area codes change over time, and this method honors those
       changes; therefore, it doesn't guarantee the stability of the result it
       produces.
     - subscriber numbers may not be diallable from all devices (notably
       mobile devices, which typically require the full national_number to be
       dialled in most countries).
     - most non-geographical numbers have no area codes, including numbers
       from non-geographical entities.
     - some geographical numbers have no area codes.

    Arguments:
    numobj -- The PhoneNumber object to find the length of the area code form.

    Returns the length of area code of the PhoneNumber object passed in.
    """
    metadata = PhoneMetadata.metadata_for_region(region_code_for_number(numobj), None)
    if metadata is None:
        return 0

    # If a country doesn't use a national prefix, and this number doesn't have
    # an Italian leading zero, we assume it is a closed dialling plan with no
    # area codes.
    if metadata.national_prefix is None and not numobj.italian_leading_zero:
        return 0

    if not _is_number_geographical(numobj):
        return 0

    return length_of_national_destination_code(numobj)


def length_of_national_destination_code(numobj):
    """Return length of the national destination code code for a number.

    Gets the length of the national destination code (NDC) from the
    PhoneNumber object passed in, so that clients could use it to split a
    national significant number into NDC and subscriber number. The NDC of a
    phone number is normally the first group of digit(s) right after the
    country calling code when the number is formatted in the international
    format, if there is a subscriber number part that follows. An example of
    how this could be used:

    >>> import phonenumbers
    >>> numobj = phonenumbers.parse("18002530000", "US")
    >>> nsn = phonenumbers.national_significant_number(numobj)
    >>> ndc_len = phonenumbers.length_of_national_destination_code(numobj)
    >>> if ndc_len > 0:
    ...     national_destination_code = nsn[:ndc_len]
    ...     subscriber_number = nsn[ndc_len:]
    ... else:
    ...     national_destination_code = ""
    ...     subscriber_number = nsn

    Refer to the unittests to see the difference between this function and
    length_of_geographical_area_code.

    Arguments:
    numobj -- The PhoneNumber object to find the length of the NDC from.

    Returns the length of NDC of the PhoneNumber object passed in.
    """
    if numobj.extension is not None:
        # We don't want to alter the object given to us, but we don't want to
        # include the extension when we format it, so we copy it and clear the
        # extension here.
        copied_numobj = PhoneNumber()
        copied_numobj.merge_from(numobj)
        copied_numobj.extension = None
    else:
        copied_numobj = numobj

    nsn = format_number(copied_numobj, PhoneNumberFormat.INTERNATIONAL)
    number_groups = re.split(NON_DIGITS_PATTERN, nsn)

    # The pattern will start with "+COUNTRY_CODE " so the first group will
    # always be the empty string (before the + symbol) and the second group
    # will be the country calling code. The third group will be area code if
    # it is not the last group.
    if len(number_groups) <= 3:
        return 0

    if number_type(numobj) == PhoneNumberType.MOBILE:
        # For example Argentinian mobile numbers, when formatted in the
        # international format, are in the form of +54 9 NDC XXXX... As a
        # result, we take the length of the third group (NDC) and add the
        # length of the second group (which is the mobile token), which also
        # forms part of the national significant number.  This assumes that
        # the mobile token is always formatted separately from the rest of the
        # phone number.
        mobile_token = country_mobile_token(numobj.country_code)
        if mobile_token != U_EMPTY_STRING:
            return len(number_groups[2]) + len(number_groups[3])
    return len(number_groups[2])


def country_mobile_token(country_code):
    """Returns the mobile token for the provided country calling code if it has one, otherwise
    returns an empty string. A mobile token is a number inserted before the area code when dialing
    a mobile number from that country from abroad.

    Arguments:
    country_code -- the country calling code for which we want the mobile token
    Returns the mobile token, as a string, for the given country calling code.
    """
    return _MOBILE_TOKEN_MAPPINGS.get(country_code, U_EMPTY_STRING)


def _normalize_helper(number, replacements, remove_non_matches):
    """Normalizes a string of characters representing a phone number by
    replacing all characters found in the accompanying map with the values
    therein, and stripping all other characters if remove_non_matches is true.

    Arguments:
    number -- a string representing a phone number
    replacements -- a mapping of characters to what they should be replaced
              by in the normalized version of the phone number
    remove_non_matches -- indicates whether characters that are not able to be
              replaced should be stripped from the number. If this is False,
              they will be left unchanged in the number.

    Returns the normalized string version of the phone number.
    """
    normalized_number = []
    for char in number:
        new_digit = replacements.get(char.upper(), None)
        if new_digit is not None:
            normalized_number.append(new_digit)
        elif not remove_non_matches:
            normalized_number.append(char)
        # If neither of the above are true, we remove this character
    return U_EMPTY_STRING.join(normalized_number)


def _formatting_rule_has_first_group_only(national_prefix_formatting_rule):
    """Helper function to check if the national prefix formatting rule has the
    first group only, i.e., does not start with the national prefix.
    """
    if national_prefix_formatting_rule is None:
        return True
    return bool(fullmatch(_FIRST_GROUP_ONLY_PREFIX_PATTERN,
                          national_prefix_formatting_rule))


def _is_number_geographical(numobj):
    num_type = number_type(numobj)
    # TODO: Include mobile phone numbers from countries like Indonesia, which
    # has some mobile numbers that are geographical.
    return (num_type == PhoneNumberType.FIXED_LINE or
            num_type == PhoneNumberType.FIXED_LINE_OR_MOBILE)


def _is_valid_region_code(region_code):
    """Helper function to check region code is not unknown or None"""
    if region_code is None:
        return False
    return (region_code in SUPPORTED_REGIONS)


def _has_valid_country_calling_code(country_calling_code):
    return (country_calling_code in _COUNTRY_CODE_TO_REGION_CODE)


def format_number(numobj, num_format):
    """Formats a phone number in the specified format using default rules.

    Note that this does not promise to produce a phone number that the user
    can dial from where they are - although we do format in either 'national'
    or 'international' format depending on what the client asks for, we do not
    currently support a more abbreviated format, such as for users in the same
    "area" who could potentially dial the number without area code. Note that
    if the phone number has a country calling code of 0 or an otherwise
    invalid country calling code, we cannot work out which formatting rules to
    apply so we return the national significant number with no formatting
    applied.

    Arguments:
    numobj -- The phone number to be formatted.
    num_format --  The format the phone number should be formatted into

    Returns the formatted phone number.
    """
    if numobj.national_number == 0 and numobj.raw_input is not None:
        # Unparseable numbers that kept their raw input just use that.  This
        # is the only case where a number can be formatted as E164 without a
        # leading '+' symbol (but the original number wasn't parseable
        # anyway).
        # TODO: Consider removing the 'if' above so that unparseable strings
        # without raw input format to the empty string instead of "+00"
        if len(numobj.raw_input) > 0:
            return numobj.raw_input
    country_calling_code = numobj.country_code
    nsn = national_significant_number(numobj)
    if num_format == PhoneNumberFormat.E164:
        # Early exit for E164 case (even if the country calling code is
        # invalid) since no formatting of the national number needs to be
        # applied.  Extensions are not formatted.
        return _prefix_number_with_country_calling_code(country_calling_code, num_format, nsn)
    if not _has_valid_country_calling_code(country_calling_code):
        return nsn
    # Note region_code_for_country_code() is used because formatting
    # information for regions which share a country calling code is contained
    # by only one region for performance reasons. For example, for NANPA
    # regions it will be contained in the metadata for US.
    region_code = region_code_for_country_code(country_calling_code)
    # Metadata cannot be None because the country calling code is valid (which
    # means that the region code cannot be ZZ and must be one of our supported
    # region codes).
    metadata = PhoneMetadata.metadata_for_region_or_calling_code(country_calling_code, region_code.upper())
    formatted_number = _format_nsn(nsn, metadata, num_format)
    formatted_number = _maybe_append_formatted_extension(numobj,
                                                         metadata,
                                                         num_format,
                                                         formatted_number)
    return _prefix_number_with_country_calling_code(country_calling_code,
                                                    num_format,
                                                    formatted_number)


def format_by_pattern(numobj, number_format, user_defined_formats):
    """Formats a phone number using client-defined formatting rules."

    Note that if the phone number has a country calling code of zero or an
    otherwise invalid country calling code, we cannot work out things like
    whether there should be a national prefix applied, or how to format
    extensions, so we return the national significant number with no
    formatting applied.

    Arguments:
    numobj -- The phone number to be formatted
    num_format -- The format the phone number should be formatted into
    user_defined_formats -- formatting rules specified by clients

    Returns the formatted phone number.
    """
    country_code = numobj.country_code
    nsn = national_significant_number(numobj)
    if not _has_valid_country_calling_code(country_code):
        return nsn
    # Note region_code_for_country_code() is used because formatting
    # information for regions which share a country calling code is contained
    # by only one region for performance reasons. For example, for NANPA
    # regions it will be contained in the metadata for US.
    region_code = region_code_for_country_code(country_code)
    # Metadata cannot be None because the country calling code is valid
    metadata = PhoneMetadata.metadata_for_region_or_calling_code(country_code, region_code)

    formatted_number = U_EMPTY_STRING
    formatting_pattern = choose_formatting_pattern_for_number(user_defined_formats, nsn)
    if formatting_pattern is None:
        # If no pattern above is matched, we format the number as a whole.
        formatted_number = nsn
    else:
        num_format_copy = NumberFormat()
        num_format_copy._mutable = True
        # Before we do a replacement of the national prefix pattern $NP with
        # the national prefix, we need to copy the rule so that subsequent
        # replacements for different numbers have the appropriate national
        # prefix.
        num_format_copy.merge_from(formatting_pattern)
        np_formatting_rule = formatting_pattern.national_prefix_formatting_rule
        if (np_formatting_rule is not None and len(np_formatting_rule) > 0):
            national_prefix = metadata.national_prefix
            if (national_prefix is not None and len(national_prefix) > 0):
                # Replace $NP with national prefix and $FG with the first
                # group (\1) matcher.
                np_formatting_rule = re.sub(_NP_PATTERN,
                                            national_prefix,
                                            np_formatting_rule,
                                            count=1)
                np_formatting_rule = re.sub(_FG_PATTERN,
                                            unicod("\\\\1"),
                                            np_formatting_rule,
                                            count=1)
                num_format_copy.national_prefix_formatting_rule = np_formatting_rule
            else:
                # We don't want to have a rule for how to format the national
                # prefix if there isn't one.
                num_format_copy.national_prefix_formatting_rule = None
        formatted_number = format_nsn_using_pattern(nsn, num_format_copy, number_format)
    formatted_number = _maybe_append_formatted_extension(numobj,
                                                         metadata,
                                                         number_format,
                                                         formatted_number)
    formatted_number = _prefix_number_with_country_calling_code(country_code,
                                                                number_format,
                                                                formatted_number)
    return formatted_number


def format_national_number_with_carrier_code(numobj, carrier_code):
    """Format a number in national format for dialing using the specified carrier.

    The carrier-code will always be used regardless of whether the phone
    number already has a preferred domestic carrier code stored. If
    carrier_code contains an empty string, returns the number in national
    format without any carrier code.

    Arguments:
    numobj -- The phone number to be formatted
    carrier_code -- The carrier selection code to be used

    Returns the formatted phone number in national format for dialing using
    the carrier as specified in the carrier_code.
    """
    country_code = numobj.country_code
    nsn = national_significant_number(numobj)
    if not _has_valid_country_calling_code(country_code):
        return nsn
    # Note region_code_for_country_code() is used because formatting
    # information for regions which share a country calling code is contained
    # by only one region for performance reasons. For example, for NANPA
    # regions it will be contained in the metadata for US.
    region_code = region_code_for_country_code(country_code)
    # Metadata cannot be None because the country calling code is valid
    metadata = PhoneMetadata.metadata_for_region_or_calling_code(country_code, region_code)
    formatted_number = _format_nsn(nsn,
                                   metadata,
                                   PhoneNumberFormat.NATIONAL,
                                   carrier_code)
    formatted_number = _maybe_append_formatted_extension(numobj,
                                                         metadata,
                                                         PhoneNumberFormat.NATIONAL,
                                                         formatted_number)
    formatted_number = _prefix_number_with_country_calling_code(country_code,
                                                                PhoneNumberFormat.NATIONAL,
                                                                formatted_number)
    return formatted_number


def format_national_number_with_preferred_carrier_code(numobj, fallback_carrier_code):
    """Formats a phone number in national format for dialing using the carrier
    as specified in the preferred_domestic_carrier_code field of the
    PhoneNumber object passed in. If that is missing, use the
    fallback_carrier_code passed in instead. If there is no
    preferred_domestic_carrier_code, and the fallback_carrier_code contains an
    empty string, return the number in national format without any carrier
    code.

    Use format_national_number_with_carrier_code instead if the carrier code
    passed in should take precedence over the number's
    preferred_domestic_carrier_code when formatting.

    Arguments:
    numobj -- The phone number to be formatted
    carrier_code -- The carrier selection code to be used, if none is found in the
              phone number itself.

    Returns the formatted phone number in national format for dialing using
    the number's preferred_domestic_carrier_code, or the fallback_carrier_code
    pass in if none is found.
    """
    if numobj.preferred_domestic_carrier_code is not None:
        carrier_code = numobj.preferred_domestic_carrier_code
    else:
        carrier_code = fallback_carrier_code
    return format_national_number_with_carrier_code(numobj, carrier_code)


def format_number_for_mobile_dialing(numobj, region_calling_from, with_formatting):
    """Returns a number formatted in such a way that it can be dialed from a
     mobile phone in a specific region.

    If the number cannot be reached from the region (e.g. some countries block
    toll-free numbers from being called outside of the country), the method
    returns an empty string.

    Arguments:
    numobj -- The phone number to be formatted
    region_calling_from -- The region where the call is being placed.

    with_formatting -- whether the number should be returned with formatting
              symbols, such as spaces and dashes.

    Returns the formatted phone number.
    """
    country_calling_code = numobj.country_code
    if not _has_valid_country_calling_code(country_calling_code):
        if numobj.raw_input is None:
            return U_EMPTY_STRING
        else:
            return numobj.raw_input
    # Clear the extension, as that part cannot normally be dialed together with the main number.
    numobj_no_ext = PhoneNumber()
    numobj_no_ext.merge_from(numobj)
    numobj_no_ext.extension = None
    region_code = region_code_for_country_code(country_calling_code)

    formatted_number = U_EMPTY_STRING
    if region_calling_from == region_code:
        numobj_type = number_type(numobj_no_ext)
        is_fixed_line_or_mobile = ((numobj_type == PhoneNumberType.FIXED_LINE) or
                                   (numobj_type == PhoneNumberType.MOBILE) or
                                   (numobj_type == PhoneNumberType.FIXED_LINE_OR_MOBILE))
        # Carrier codes may be needed in some countries. We handle this here.
        if region_code == "CO" and numobj_type == PhoneNumberType.FIXED_LINE:
            formatted_number = format_national_number_with_carrier_code(numobj_no_ext,
                                                                        _COLOMBIA_MOBILE_TO_FIXED_LINE_PREFIX)
        elif region_code == "BR" and is_fixed_line_or_mobile:
            if numobj_no_ext.preferred_domestic_carrier_code is not None:
                formatted_number = format_national_number_with_preferred_carrier_code(numobj_no_ext, "")
            else:
                # Brazilian fixed line and mobile numbers need to be dialed with a
                # carrier code when called within Brazil. Without that, most of
                # the carriers won't connect the call.  Because of that, we return
                # an empty string here.
                formatted_number = U_EMPTY_STRING
        elif region_code == "HU":
            # The national format for HU numbers doesn't contain the national
            # prefix, because that is how numbers are normally written
            # down. However, the national prefix is obligatory when dialing
            # from a mobile phone. As a result, we add it back here.
            formatted_number = (ndd_prefix_for_region(region_code, True) +  # strip non-digits
                                U_SPACE + format_number(numobj_no_ext, PhoneNumberFormat.NATIONAL))
        else:
            # For NANPA countries, non-geographical countries, Mexican and
            # Chilean fixed line and mobile numbers, we output international
            # format for numbers that can be dialed internationally as that
            # always works.
            if ((country_calling_code == _NANPA_COUNTRY_CODE or
                 region_code == REGION_CODE_FOR_NON_GEO_ENTITY or
                 ((region_code == unicod("MX") or region_code == unicod("CL")) and is_fixed_line_or_mobile)) and
                _can_be_internationally_dialled(numobj_no_ext)):
                # MX fixed line and mobile numbers should always be formatted
                # in international format, even when dialed within MX. For
                # national format to work, a carrier code needs to be used,
                # and the correct carrier code depends on if the caller and
                # callee are from the same local area. It is trickier to get
                # that to work correctly than using international format,
                # which is tested to work fine on all carriers.
                formatted_number = format_number(numobj_no_ext, PhoneNumberFormat.INTERNATIONAL)
            else:
                formatted_number = format_number(numobj_no_ext, PhoneNumberFormat.NATIONAL)
    elif _can_be_internationally_dialled(numobj_no_ext):
        if with_formatting:
            return format_number(numobj_no_ext, PhoneNumberFormat.INTERNATIONAL)
        else:
            return format_number(numobj_no_ext, PhoneNumberFormat.E164)

    if with_formatting:
        return formatted_number
    else:
        return _normalize_diallable_chars_only(formatted_number)


def format_out_of_country_calling_number(numobj, region_calling_from):
    """Formats a phone number for out-of-country dialing purposes.

    If no region_calling_from is supplied, we format the number in its
    INTERNATIONAL format. If the country calling code is the same as that of
    the region where the number is from, then NATIONAL formatting will be
    applied.

    If the number itself has a country calling code of zero or an otherwise
    invalid country calling code, then we return the number with no formatting
    applied.

    Note this function takes care of the case for calling inside of NANPA and
    between Russia and Kazakhstan (who share the same country calling
    code). In those cases, no international prefix is used. For regions which
    have multiple international prefixes, the number in its INTERNATIONAL
    format will be returned instead.

    Arguments:
    numobj -- The phone number to be formatted
    region_calling_from -- The region where the call is being placed

    Returns the formatted phone number
    """
    if not _is_valid_region_code(region_calling_from):
        return format_number(numobj, PhoneNumberFormat.INTERNATIONAL)
    country_code = numobj.country_code
    nsn = national_significant_number(numobj)
    if not _has_valid_country_calling_code(country_code):
        return nsn
    if country_code == _NANPA_COUNTRY_CODE:
        if is_nanpa_country(region_calling_from):
            # For NANPA regions, return the national format for these regions
            # but prefix it with the country calling code.
            return (unicod(country_code) + U_SPACE +
                    format_number(numobj, PhoneNumberFormat.NATIONAL))
    elif country_code == country_code_for_valid_region(region_calling_from):
        # If regions share a country calling code, the country calling code
        # need not be dialled.  This also applies when dialling within a
        # region, so this if clause covers both these cases.  Technically this
        # is the case for dialling from La Reunion to other overseas
        # departments of France (French Guiana, Martinique, Guadeloupe), but
        # not vice versa - so we don't cover this edge case for now and for
        # those cases return the version including country calling code.
        # Details here:
        # http://www.petitfute.com/voyage/225-info-pratiques-reunion
        return format_number(numobj, PhoneNumberFormat.NATIONAL)

    # Metadata cannot be None because we checked '_is_valid_region_code()' above.
    metadata_for_region_calling_from = PhoneMetadata.metadata_for_region_or_calling_code(country_code, region_calling_from.upper())
    international_prefix = metadata_for_region_calling_from.international_prefix

    # For regions that have multiple international prefixes, the international
    # format of the number is returned, unless there is a preferred
    # international prefix.
    i18n_prefix_for_formatting = U_EMPTY_STRING
    i18n_match = fullmatch(_UNIQUE_INTERNATIONAL_PREFIX, international_prefix)
    if i18n_match:
        i18n_prefix_for_formatting = international_prefix
    elif metadata_for_region_calling_from.preferred_international_prefix is not None:
        i18n_prefix_for_formatting = metadata_for_region_calling_from.preferred_international_prefix

    region_code = region_code_for_country_code(country_code)
    # Metadata cannot be None because the country calling code is valid.
    metadata_for_region = PhoneMetadata.metadata_for_region_or_calling_code(country_code, region_code.upper())
    formatted_national_number = _format_nsn(nsn,
                                            metadata_for_region,
                                            PhoneNumberFormat.INTERNATIONAL)
    formatted_number = _maybe_append_formatted_extension(numobj,
                                                         metadata_for_region,
                                                         PhoneNumberFormat.INTERNATIONAL,
                                                         formatted_national_number)
    if len(i18n_prefix_for_formatting) > 0:
        formatted_number = (i18n_prefix_for_formatting + U_SPACE +
                            unicod(country_code) + U_SPACE + formatted_number)
    else:
        formatted_number = _prefix_number_with_country_calling_code(country_code,
                                                                    PhoneNumberFormat.INTERNATIONAL,
                                                                    formatted_number)
    return formatted_number


def format_in_original_format(numobj, region_calling_from):
    """Format a number using the original format that the number was parsed from.

    The original format is embedded in the country_code_source field of the
    PhoneNumber object passed in. If such information is missing, the number
    will be formatted into the NATIONAL format by default.

    When the number contains a leading zero and this is unexpected for this
    country, or we don't have a formatting pattern for the number, the method
    returns the raw input when it is available.

    Note this method guarantees no digit will be inserted, removed or modified
    as a result of formatting.

    Arguments:
    number -- The phone number that needs to be formatted in its original
              number format
    region_calling_from -- The region whose IDD needs to be prefixed if the
              original number has one.

    Returns the formatted phone number in its original number format.
    """
    if (numobj.raw_input is not None and
        (_has_unexpected_italian_leading_zero(numobj) or not _has_formatting_pattern_for_number(numobj))):
        # We check if we have the formatting pattern because without that, we
        # might format the number as a group without national prefix.
        return numobj.raw_input
    if numobj.country_code_source is None:
        return format_number(numobj, PhoneNumberFormat.NATIONAL)

    formatted_number = _format_original_allow_mods(numobj, region_calling_from)
    num_raw_input = numobj.raw_input
    # If no digit is inserted/removed/modified as a result of our formatting,
    # we return the formatted phone number; otherwise we return the raw input
    # the user entered.
    if (formatted_number is not None and
        num_raw_input is not None and len(num_raw_input) > 0):
        normalized_formatted_number = _normalize_diallable_chars_only(formatted_number)
        normalized_raw_input = _normalize_diallable_chars_only(num_raw_input)
        if normalized_formatted_number != normalized_raw_input:
            formatted_number = num_raw_input
    return formatted_number


def _format_original_allow_mods(numobj, region_calling_from):
    if (numobj.country_code_source == CountryCodeSource.FROM_NUMBER_WITH_PLUS_SIGN):
        return format_number(numobj, PhoneNumberFormat.INTERNATIONAL)
    elif numobj.country_code_source == CountryCodeSource.FROM_NUMBER_WITH_IDD:
        return format_out_of_country_calling_number(numobj, region_calling_from)
    elif (numobj.country_code_source == CountryCodeSource.FROM_NUMBER_WITHOUT_PLUS_SIGN):
        return format_number(numobj, PhoneNumberFormat.INTERNATIONAL)[1:]
    else:
        region_code = region_code_for_country_code(numobj.country_code)
        # We strip non-digits from the NDD here, and from the raw input later, so that we can
        # compare them easily.
        national_prefix = ndd_prefix_for_region(region_code, True)  # strip non-digits
        national_format = format_number(numobj, PhoneNumberFormat.NATIONAL)
        if (national_prefix is None or len(national_prefix) == 0):
            # If the region doesn't have a national prefix at all, we can
            # safely return the national format without worrying about a
            # national prefix being added.
            return national_format
        # Otherwise, we check if the original number was entered with a national prefix.
        if (_raw_input_contains_national_prefix(numobj.raw_input, national_prefix, region_code)):
            # If so, we can safely return the national format.
            return national_format
        # Metadata cannot be None here because ndd_prefix_for_region() (above) returns None if
        # there is no metadata for the region.
        metadata = PhoneMetadata.metadata_for_region(region_code)
        national_number = national_significant_number(numobj)
        format_rule = choose_formatting_pattern_for_number(metadata.number_format, national_number)
        # The format rule could still be null here if the national number was
        # 0 and there was no raw input (this should not be possible for
        # numbers generated by the phonenumber library as they would also not
        # have a country calling code and we would have exited earlier).
        if format_rule is None:
            return national_format
        # When the format we apply to this number doesn't contain national
        # prefix, we can just return the national format.
        # TODO: Refactor the code below with the code in isNationalPrefixPresentIfRequired.
        candidate_national_prefix_rule = format_rule.national_prefix_formatting_rule
        # We assume that the first-group symbol will never be _before_ the national prefix.
        if candidate_national_prefix_rule is None:
            return national_format
        index_of_first_group = candidate_national_prefix_rule.find("\\1")
        if (index_of_first_group <= 0):
            return national_format
        candidate_national_prefix_rule = candidate_national_prefix_rule[:index_of_first_group]
        candidate_national_prefix_rule = normalize_digits_only(candidate_national_prefix_rule)
        if len(candidate_national_prefix_rule) == 0:
            # National prefix not used when formatting this number.
            return national_format
        # Otherwise, we need to remove the national prefix from our output.
        new_format_rule = NumberFormat()
        new_format_rule._mutable = True
        new_format_rule.merge_from(format_rule)
        new_format_rule.national_prefix_formatting_rule = None
        return format_by_pattern(numobj, PhoneNumberFormat.NATIONAL, [new_format_rule])


def _raw_input_contains_national_prefix(raw_input, national_prefix, region_code):
    """Check if raw_input, which is assumed to be in the national format, has a
    national prefix. The national prefix is assumed to be in digits-only
    form."""
    nnn = normalize_digits_only(raw_input)
    if nnn.startswith(national_prefix):
        try:
            # Some Japanese numbers (e.g. 00777123) might be mistaken to
            # contain the national prefix when written without it
            # (e.g. 0777123) if we just do prefix matching. To tackle that, we
            # check the validity of the number if the assumed national prefix
            # is removed (777123 won't be valid in Japan).
            return is_valid_number(parse(nnn[len(national_prefix):], region_code))
        except NumberParseException:
            return False
    return False


def _has_unexpected_italian_leading_zero(numobj):
    """Returns true if a number is from a region whose national significant number couldn't contain a
    leading zero, but has the italian_leading_zero field set to true."""
    return (numobj.italian_leading_zero and
            not _is_leading_zero_possible(numobj.country_code))


def _has_formatting_pattern_for_number(numobj):
    country_code = numobj.country_code
    phone_number_region = region_code_for_country_code(country_code)
    metadata = PhoneMetadata.metadata_for_region_or_calling_code(country_code, phone_number_region)
    if metadata is None:
        return False
    national_number = national_significant_number(numobj)
    format_rule = choose_formatting_pattern_for_number(metadata.number_format, national_number)
    return format_rule != None


def format_out_of_country_keeping_alpha_chars(numobj, region_calling_from):
    """Formats a phone number for out-of-country dialing purposes.

    Note that in this version, if the number was entered originally using
    alpha characters and this version of the number is stored in raw_input,
    this representation of the number will be used rather than the digit
    representation. Grouping information, as specified by characters such as
    "-" and " ", will be retained.

    Caveats:

     - This will not produce good results if the country calling code is both
       present in the raw input _and_ is the start of the national
       number. This is not a problem in the regions which typically use alpha
       numbers.

     - This will also not produce good results if the raw input has any
       grouping information within the first three digits of the national
       number, and if the function needs to strip preceding digits/words in
       the raw input before these digits. Normally people group the first
       three digits together so this is not a huge problem - and will be fixed
       if it proves to be so.

    Arguments:
    numobj -- The phone number that needs to be formatted.
    region_calling_from -- The region where the call is being placed.

    Returns the formatted phone number
    """
    num_raw_input = numobj.raw_input
    # If there is no raw input, then we can't keep alpha characters because there aren't any.
    # In this case, we return format_out_of_country_calling_number.
    if num_raw_input is None or len(num_raw_input) == 0:
        return format_out_of_country_calling_number(numobj, region_calling_from)
    country_code = numobj.country_code
    if not _has_valid_country_calling_code(country_code):
        return num_raw_input
    # Strip any prefix such as country calling code, IDD, that was present. We
    # do this by comparing the number in raw_input with the parsed number.  To
    # do this, first we normalize punctuation. We retain number grouping
    # symbols such as " " only.
    num_raw_input = _normalize_helper(num_raw_input,
                                      _ALL_PLUS_NUMBER_GROUPING_SYMBOLS,
                                      True)
    # Now we trim everything before the first three digits in the parsed
    # number. We choose three because all valid alpha numbers have 3 digits at
    # the start - if it does not, then we don't trim anything at
    # all. Similarly, if the national number was less than three digits, we
    # don't trim anything at all.
    national_number = national_significant_number(numobj)
    if len(national_number) > 3:
        first_national_number_digit = num_raw_input.find(national_number[:3])
        if first_national_number_digit != -1:
            num_raw_input = num_raw_input[first_national_number_digit:]

    metadata_for_region_calling_from = PhoneMetadata.metadata_for_region(region_calling_from.upper(), None)
    if country_code == _NANPA_COUNTRY_CODE:
        if is_nanpa_country(region_calling_from):
            return unicod(country_code) + U_SPACE + num_raw_input
    elif (metadata_for_region_calling_from is not None and
          country_code == country_code_for_region(region_calling_from)):
        formatting_pattern = choose_formatting_pattern_for_number(metadata_for_region_calling_from.number_format,
                                                                  national_number)
        if formatting_pattern is None:
            # If no pattern above is matched, we format the original input
            return num_raw_input
        new_format = NumberFormat()
        new_format._mutable = True
        new_format.merge_from(formatting_pattern)
        # The first group is the first group of digits that the user
        # wrote together.
        new_format.pattern = u("(\\d+)(.*)")
        # Here we just concatenate them back together after the national
        # prefix has been fixed.
        new_format.format = u(r"\1\2")
        # Now we format using this pattern instead of the default pattern,
        # but with the national prefix prefixed if necessary.
        # This will not work in the cases where the pattern (and not the
        # leading digits) decide whether a national prefix needs to be used,
        # since we have overridden the pattern to match anything, but that is
        # not the case in the metadata to date.
        return format_nsn_using_pattern(num_raw_input,
                                        new_format,
                                        PhoneNumberFormat.NATIONAL)
    i18n_prefix_for_formatting = U_EMPTY_STRING
    # If an unsupported region-calling-from is entered, or a country with
    # multiple international prefixes, the international format of the number
    # is returned, unless there is a preferred international prefix.
    if metadata_for_region_calling_from is not None:
        international_prefix = metadata_for_region_calling_from.international_prefix
        i18n_match = fullmatch(_UNIQUE_INTERNATIONAL_PREFIX, international_prefix)
        if i18n_match:
            i18n_prefix_for_formatting = international_prefix
        else:
            i18n_prefix_for_formatting = metadata_for_region_calling_from.preferred_international_prefix

    region_code = region_code_for_country_code(country_code)
    # Metadata cannot be None because the country calling code is valid.
    metadata_for_region = PhoneMetadata.metadata_for_region_or_calling_code(country_code, region_code)
    formatted_number = _maybe_append_formatted_extension(numobj,
                                                         metadata_for_region,
                                                         PhoneNumberFormat.INTERNATIONAL,
                                                         num_raw_input)
    if i18n_prefix_for_formatting is not None and len(i18n_prefix_for_formatting) > 0:
        formatted_number = (i18n_prefix_for_formatting + U_SPACE +
                            unicod(country_code) + U_SPACE + formatted_number)
    else:
        # Invalid region entered as country-calling-from (so no metadata was
        # found for it) or the region chosen has multiple international
        # dialling prefixes.
        formatted_number = _prefix_number_with_country_calling_code(country_code,
                                                                    PhoneNumberFormat.INTERNATIONAL,
                                                                    formatted_number)
    return formatted_number


def national_significant_number(numobj):
    """Gets the national significant number of a phone number.

    Note that a national significant number doesn't contain a national prefix
    or any formatting.

    Arguments:
    numobj -- The PhoneNumber object for which the national significant number
              is needed.

    Returns the national significant number of the PhoneNumber object passed
    in.
    """
    # If a leading zero has been set, we prefix this now. Note this is not a national prefix.
    national_number = U_EMPTY_STRING
    if numobj.italian_leading_zero is not None and numobj.italian_leading_zero:
        national_number = U_ZERO
    national_number += str(numobj.national_number)
    return national_number


def _prefix_number_with_country_calling_code(country_code, num_format, formatted_number):
    """A helper function that is used by format_number and format_by_pattern."""
    if num_format == PhoneNumberFormat.E164:
        return _PLUS_SIGN + unicod(country_code) + formatted_number
    elif num_format == PhoneNumberFormat.INTERNATIONAL:
        return _PLUS_SIGN + unicod(country_code) + U_SPACE + formatted_number
    elif num_format == PhoneNumberFormat.RFC3966:
        return _RFC3966_PREFIX + _PLUS_SIGN + unicod(country_code) + U_DASH + formatted_number
    else:
        return formatted_number


def _format_nsn(number, metadata, num_format, carrier_code=None):
    """Format a national number."""
    # Note in some regions, the national number can be written in two
    # completely different ways depending on whether it forms part of the
    # NATIONAL format or INTERNATIONAL format. The num_format parameter here
    # is used to specify which format to use for those cases. If a carrier_code
    # is specified, this will be inserted into the formatted string to replace
    # $CC.
    intl_number_formats = metadata.intl_number_format

    # When the intl_number_formats exists, we use that to format national
    # number for the INTERNATIONAL format instead of using the
    # number_desc.number_formats.
    if (len(intl_number_formats) == 0 or
        num_format == PhoneNumberFormat.NATIONAL):
        available_formats = metadata.number_format
    else:
        available_formats = metadata.intl_number_format
    formatting_pattern = choose_formatting_pattern_for_number(available_formats, number)
    if formatting_pattern is None:
        return number
    else:
        return format_nsn_using_pattern(number, formatting_pattern, num_format, carrier_code)


def choose_formatting_pattern_for_number(available_formats, national_number):
    for num_format in available_formats:
        size = len(num_format.leading_digits_pattern)
        # We always use the last leading_digits_pattern, as it is the most detailed.
        if size > 0:
            ld_pattern = re.compile(num_format.leading_digits_pattern[-1])
            ld_match = ld_pattern.match(national_number)
        if size == 0 or ld_match:
            format_pattern = re.compile(num_format.pattern)
            if fullmatch(format_pattern, national_number):
                return num_format
    return None


def format_nsn_using_pattern(national_number, formatting_pattern, number_format,
                             carrier_code=None):
    # Note that carrier_code is optional - if None or an empty string, no
    # carrier code replacement will take place.
    number_format_rule = formatting_pattern.format
    m_re = re.compile(formatting_pattern.pattern)
    formatted_national_number = U_EMPTY_STRING

    if (number_format == PhoneNumberFormat.NATIONAL and
        carrier_code is not None and len(carrier_code) > 0 and
        formatting_pattern.domestic_carrier_code_formatting_rule is not None and
        len(formatting_pattern.domestic_carrier_code_formatting_rule) > 0):
        # Replace the $CC in the formatting rule with the desired
        # carrier code.
        cc_format_rule = formatting_pattern.domestic_carrier_code_formatting_rule
        cc_format_rule = re.sub(_CC_PATTERN,
                                carrier_code,
                                cc_format_rule,
                                count=1)

        # Now replace the $FG in the formatting rule with the
        # first group and the carrier code combined in the
        # appropriate way.
        number_format_rule = re.sub(_FIRST_GROUP_PATTERN,
                                    cc_format_rule,
                                    number_format_rule,
                                    count=1)
        formatted_national_number = re.sub(m_re, number_format_rule, national_number)
    else:
        # Use the national prefix formatting rule instead.
        national_prefix_formatting_rule = formatting_pattern.national_prefix_formatting_rule
        if (number_format == PhoneNumberFormat.NATIONAL and
            national_prefix_formatting_rule is not None and
            len(national_prefix_formatting_rule) > 0):
            first_group_rule = re.sub(_FIRST_GROUP_PATTERN,
                                      national_prefix_formatting_rule,
                                      number_format_rule,
                                      count=1)
            formatted_national_number = re.sub(m_re, first_group_rule, national_number)
        else:
            formatted_national_number = re.sub(m_re, number_format_rule, national_number)

    if number_format == PhoneNumberFormat.RFC3966:
        # Strip any leading punctuation.
        m = _SEPARATOR_PATTERN.match(formatted_national_number)
        if m:
            formatted_national_number = re.sub(_SEPARATOR_PATTERN, U_EMPTY_STRING, formatted_national_number, count=1)
        # Replace the rest with a dash between each number group
        formatted_national_number = re.sub(_SEPARATOR_PATTERN, U_DASH, formatted_national_number)

    return formatted_national_number


def example_number(region_code):
    """Gets a valid number for the specified region.

    Arguments:
    region_code -- The region for which an example number is needed.

    Returns a valid fixed-line number for the specified region. Returns None
    when the metadata does not contain such information, or the region 001 is
    passed in.  For 001 (representing non-geographical numbers), call
    example_number_for_non_geo_entity instead.
    """
    return example_number_for_type(region_code, PhoneNumberType.FIXED_LINE)


def example_number_for_type(region_code, num_type):
    """Gets a valid number for the specified region and number type.

    Arguments:
    region_code -- The region for which an example number is needed.
    num_type -- The type of number that is needed.

    Returns a valid number for the specified region and type. Returns None
    when the metadata does not contain such information or if an invalid
    region or region 001 was specified.  For 001 (representing
    non-geographical numbers), call example_number_for_non_geo_entity instead.
    """
    # Check the region code is valid.
    if not _is_valid_region_code(region_code):
        return None
    metadata = PhoneMetadata.metadata_for_region(region_code.upper())
    desc = _number_desc_for_type(metadata, num_type)
    if desc.example_number is not None:
        try:
            return parse(desc.example_number, region_code)
        except NumberParseException:
            pass
    return None


def example_number_for_non_geo_entity(country_calling_code):
    """Gets a valid number for the specified country calling code for a non-geographical entity.

    Arguments:
    country_calling_code -- The country calling code for a non-geographical entity.

    Returns a valid number for the non-geographical entity. Returns None when
    the metadata does not contain such information, or the country calling
    code passed in does not belong to a non-geographical entity.
    """
    metadata = PhoneMetadata.metadata_for_nongeo_region(country_calling_code, None)
    if metadata is not None:
        desc = metadata.general_desc
        try:
            if desc.example_number is not None:
                return parse(_PLUS_SIGN + unicod(country_calling_code) + desc.example_number, "ZZ")
        except NumberParseException:
            pass
    return None


def _maybe_append_formatted_extension(numobj, metadata, num_format, number):
    """Appends the formatted extension of a phone number to formatted number,
    if the phone number had an extension specified.
    """
    if (numobj.extension is not None and len(numobj.extension) > 0):
        if num_format == PhoneNumberFormat.RFC3966:
            return number + _RFC3966_EXTN_PREFIX + numobj.extension
        else:
            if metadata.preferred_extn_prefix is not None:
                return number + metadata.preferred_extn_prefix + numobj.extension
            else:
                return number + _DEFAULT_EXTN_PREFIX + numobj.extension
    return number


def _number_desc_for_type(metadata, num_type):
    """Return the PhoneNumberDesc of the metadata for the given number type"""
    if num_type == PhoneNumberType.PREMIUM_RATE:
        return metadata.premium_rate
    elif num_type == PhoneNumberType.TOLL_FREE:
        return metadata.toll_free
    elif num_type == PhoneNumberType.MOBILE:
        return metadata.mobile
    elif (num_type == PhoneNumberType.FIXED_LINE or
          num_type == PhoneNumberType.FIXED_LINE_OR_MOBILE):
        return metadata.fixed_line
    elif num_type == PhoneNumberType.SHARED_COST:
        return metadata.shared_cost
    elif num_type == PhoneNumberType.VOIP:
        return metadata.voip
    elif num_type == PhoneNumberType.PERSONAL_NUMBER:
        return metadata.personal_number
    elif num_type == PhoneNumberType.PAGER:
        return metadata.pager
    elif num_type == PhoneNumberType.UAN:
        return metadata.uan
    elif num_type == PhoneNumberType.VOICEMAIL:
        return metadata.voicemail
    else:
        return metadata.general_desc


def number_type(numobj):
    """Gets the type of a phone number.

    Arguments:
    numobj -- The PhoneNumber object that we want to know the type of.

    Returns the type of the phone number, as a PhoneNumberType value.
    """
    region_code = region_code_for_number(numobj)
    metadata = PhoneMetadata.metadata_for_region_or_calling_code(numobj.country_code, region_code)
    if metadata is None:
        return PhoneNumberType.UNKNOWN
    national_number = national_significant_number(numobj)
    return _number_type_helper(national_number, metadata)


def _number_type_helper(national_number, metadata):
    """Return the type of the given number against the metadata"""
    general_desc = metadata.general_desc
    if (general_desc.national_number_pattern is None or
        not _is_number_matching_desc(national_number, general_desc)):
        return PhoneNumberType.UNKNOWN
    if _is_number_matching_desc(national_number, metadata.premium_rate):
        return PhoneNumberType.PREMIUM_RATE
    if _is_number_matching_desc(national_number, metadata.toll_free):
        return PhoneNumberType.TOLL_FREE
    if _is_number_matching_desc(national_number, metadata.shared_cost):
        return PhoneNumberType.SHARED_COST
    if _is_number_matching_desc(national_number, metadata.voip):
        return PhoneNumberType.VOIP
    if _is_number_matching_desc(national_number, metadata.personal_number):
        return PhoneNumberType.PERSONAL_NUMBER
    if _is_number_matching_desc(national_number, metadata.pager):
        return PhoneNumberType.PAGER
    if _is_number_matching_desc(national_number, metadata.uan):
        return PhoneNumberType.UAN
    if _is_number_matching_desc(national_number, metadata.voicemail):
        return PhoneNumberType.VOICEMAIL

    if _is_number_matching_desc(national_number, metadata.fixed_line):
        if metadata.same_mobile_and_fixed_line_pattern:
            return PhoneNumberType.FIXED_LINE_OR_MOBILE
        elif _is_number_matching_desc(national_number, metadata.mobile):
            return PhoneNumberType.FIXED_LINE_OR_MOBILE
        return PhoneNumberType.FIXED_LINE

    # Otherwise, test to see if the number is mobile. Only do this if certain
    # that the patterns for mobile and fixed line aren't the same.
    if (not metadata.same_mobile_and_fixed_line_pattern and
        _is_number_matching_desc(national_number, metadata.mobile)):
        return PhoneNumberType.MOBILE
    return PhoneNumberType.UNKNOWN


def _is_number_possible_for_desc(national_number, number_desc):
    if number_desc is None:
        return False
    possible_re = re.compile(number_desc.possible_number_pattern or U_EMPTY_STRING)
    return fullmatch(possible_re, national_number)


def _is_number_matching_desc(national_number, number_desc):
    """Determine if the number matches the given PhoneNumberDesc"""
    if number_desc is None:
        return False
    national_re = re.compile(number_desc.national_number_pattern or U_EMPTY_STRING)
    return (_is_number_possible_for_desc(national_number, number_desc) and
            fullmatch(national_re, national_number))


def is_valid_number(numobj):
    """Tests whether a phone number matches a valid pattern.

    Note this doesn't verify the number is actually in use, which is
    impossible to tell by just looking at a number itself.

    Arguments:
    numobj -- The phone number object that we want to validate

    Returns a boolean that indicates whether the number is of a valid pattern.
    """
    region_code = region_code_for_number(numobj)
    return is_valid_number_for_region(numobj, region_code)


def is_valid_number_for_region(numobj, region_code):
    """Tests whether a phone number is valid for a certain region.

    Note this doesn't verify the number is actually in use, which is
    impossible to tell by just looking at a number itself. If the country
    calling code is not the same as the country calling code for the region,
    this immediately exits with false. After this, the specific number pattern
    rules for the region are examined. This is useful for determining for
    example whether a particular number is valid for Canada, rather than just
    a valid NANPA number.

    Warning: In most cases, you want to use is_valid_number instead. For
    example, this method will mark numbers from British Crown dependencies
    such as the Isle of Man as invalid for the region "GB" (United Kingdom),
    since it has its own region code, "IM", which may be undesirable.

    Arguments:
    numobj -- The phone number object that we want to validate.
    region_code -- The region that we want to validate the phone number for.

    Returns a boolean that indicates whether the number is of a valid pattern.
    """
    country_code = numobj.country_code
    if region_code is None:
        return False
    metadata = PhoneMetadata.metadata_for_region_or_calling_code(country_code, region_code.upper())
    if (metadata is None or
        (region_code != REGION_CODE_FOR_NON_GEO_ENTITY and
         country_code != country_code_for_valid_region(region_code))):
        # Either the region code was invalid, or the country calling code for
        # this number does not match that of the region code.
        return False
    general_desc = metadata.general_desc
    nsn = national_significant_number(numobj)

    # For regions where we don't have metadata for PhoneNumberDesc, we treat
    # any number passed in as a valid number if its national significant
    # number is between the minimum and maximum lengths defined by ITU for a
    # national significant number.
    if general_desc.national_number_pattern is None:
        num_len = len(nsn)
        return (num_len > _MIN_LENGTH_FOR_NSN and num_len < _MAX_LENGTH_FOR_NSN)
    return (_number_type_helper(nsn, metadata) != PhoneNumberType.UNKNOWN)


def region_code_for_number(numobj):
    """Returns the region where a phone number is from.

    This could be used for geocoding at the region level.

    Arguments:
    numobj -- The phone number object whose origin we want to know

    Returns the region where the phone number is from, or None if no region
    matches this calling code.
    """
    country_code = numobj.country_code
    regions = COUNTRY_CODE_TO_REGION_CODE.get(country_code, None)
    if regions is None:
        return None

    if len(regions) == 1:
        return regions[0]
    else:
        return _region_code_for_number_from_list(numobj, regions)


def _region_code_for_number_from_list(numobj, regions):
    """Find the region in a list that matches a number"""
    national_number = national_significant_number(numobj)
    for region_code in regions:
        # If leading_digits is present, use this. Otherwise, do full
        # validation.
        # Metadata cannot be None because the region codes come from
        # the country calling code map.
        metadata = PhoneMetadata.metadata_for_region(region_code.upper(), None)
        if metadata is None:
            continue
        if metadata.leading_digits is not None:
            leading_digit_re = re.compile(metadata.leading_digits)
            match = leading_digit_re.match(national_number)
            if match:
                return region_code
        elif _number_type_helper(national_number, metadata) != PhoneNumberType.UNKNOWN:
            return region_code
    return None


def region_code_for_country_code(country_code):
    """Returns the region code matching a country calling code.

    In the case of no region code being found, UNKNOWN_REGION ('ZZ') will be
    returned. In the case of multiple regions, the one designated in the
    metadata as the "main" region for this calling code will be returned.
    """
    regions = COUNTRY_CODE_TO_REGION_CODE.get(country_code, None)
    if regions is None:
        return UNKNOWN_REGION
    else:
        return regions[0]


def region_codes_for_country_code(country_code):
    """Returns a list with the region codes that match the specific country calling code.

    For non-geographical country calling codes, the region code 001 is
    returned. Also, in the case of no region code being found, an empty
    list is returned.
    """
    regions = COUNTRY_CODE_TO_REGION_CODE.get(country_code, None)
    if regions is None:
        return []
    else:
        return regions


def country_code_for_region(region_code):
    """Returns the country calling code for a specific region.

    For example, this would be 1 for the United States, and 64 for New
    Zealand.

    Arguments:
    region_code -- The region that we want to get the country calling code for.

    Returns the country calling code for the region denoted by region_code.
    """
    if not _is_valid_region_code(region_code):
        return 0
    return country_code_for_valid_region(region_code)


def country_code_for_valid_region(region_code):
    """Returns the country calling code for a specific region.

    For example, this would be 1 for the United States, and 64 for New
    Zealand.  Assumes the region is already valid.

    Arguments:
    region_code -- The region that we want to get the country calling code for.

    Returns the country calling code for the region denoted by region_code.
    """
    metadata = PhoneMetadata.metadata_for_region(region_code.upper(), None)
    if metadata is None:
        raise Exception("Invalid region code %s" % region_code)
    return metadata.country_code


def ndd_prefix_for_region(region_code, strip_non_digits):
    """Returns the national dialling prefix for a specific region.

    For example, this would be 1 for the United States, and 0 for New
    Zealand. Set strip_non_digits to True to strip symbols like "~" (which
    indicates a wait for a dialling tone) from the prefix returned. If no
    national prefix is present, we return None.

    Warning: Do not use this method for do-your-own formatting - for some
    regions, the national dialling prefix is used only for certain types of
    numbers. Use the library's formatting functions to prefix the national
    prefix when required.

    Arguments:
    region_code -- The region that we want to get the dialling prefix for.
    strip_non_digits -- whether to strip non-digits from the national
               dialling prefix.

    Returns the dialling prefix for the region denoted by region_code.
    """
    if region_code is None:
        return None
    metadata = PhoneMetadata.metadata_for_region(region_code.upper(), None)
    if metadata is None:
        return None
    national_prefix = metadata.national_prefix
    if national_prefix is None or len(national_prefix) == 0:
        return None
    if strip_non_digits:
        # Note: if any other non-numeric symbols are ever used in national
        # prefixes, these would have to be removed here as well.
        national_prefix = re.sub(U_TILDE, U_EMPTY_STRING, national_prefix)
    return national_prefix


def is_nanpa_country(region_code):
    """Checks if this region is a NANPA region.

    Returns True if region_code is one of the regions under the North American
    Numbering Plan Administration (NANPA).
    """
    return region_code in _NANPA_REGIONS


def _is_leading_zero_possible(country_code):
    """Checks whether the country calling code is from a region whose national
    significant number could contain a leading zero. An example of such a
    region is Italy.  Returns False if no metadata for the country is found."""
    region_code = region_code_for_country_code(country_code)
    metadata = PhoneMetadata.metadata_for_region_or_calling_code(country_code, region_code)
    if metadata is None:
        return False
    return metadata.leading_zero_possible


def is_alpha_number(number):
    """Checks if the number is a valid vanity (alpha) number such as 800
    MICROSOFT. A valid vanity number will start with at least 3 digits and
    will have three or more alpha characters. This does not do region-specific
    checks - to work out if this number is actually valid for a region, it
    should be parsed and methods such as is_possible_number_with_reason() and
    is_valid_number() should be used.

    Arguments:
    number -- the number that needs to be checked

    Returns True if the number is a valid vanity number
    """
    if not _is_viable_phone_number(number):
        # Number is too short, or doesn't match the basic phone number pattern.
        return False
    extension, stripped_number = _maybe_strip_extension(number)
    return bool(fullmatch(_VALID_ALPHA_PHONE_PATTERN, stripped_number))


def is_possible_number(numobj):
    """Convenience wrapper around is_possible_number_with_reason.

    Instead of returning the reason for failure, this method returns a boolean
    value.

    Arguments:
    numobj -- the number object that needs to be checked

    Returns True if the number is possible
    """
    return is_possible_number_with_reason(numobj) == ValidationResult.IS_POSSIBLE


def _test_number_length_against_pattern(possible_re, national_number):
    """Helper method to check a number against a particular pattern and
    determine whether it matches, or is too short or too long. Currently, if a
    number pattern suggests that numbers of length 7 and 10 are possible, and
    a number in between these possible lengths is entered, such as of length
    8, this will return TOO_LONG.
    """
    match = fullmatch(possible_re, national_number)
    if match:
        return ValidationResult.IS_POSSIBLE
    search = possible_re.match(national_number)
    if search:
        return ValidationResult.TOO_LONG
    else:
        return ValidationResult.TOO_SHORT


def is_possible_number_with_reason(numobj):
    """Check whether a phone number is a possible number.

    It provides a more lenient check than is_valid_number() in the following
    sense:

     - It only checks the length of phone numbers. In particular, it doesn't
       check starting digits of the number.

     - It doesn't attempt to figure out the type of the number, but uses
       general rules which applies to all types of phone numbers in a
       region. Therefore, it is much faster than is_valid_number.

     - For fixed line numbers, many regions have the concept of area code,
       which together with subscriber number constitute the national
       significant number. It is sometimes okay to dial the subscriber number
       only when dialing in the same area. This function will return true if
       the subscriber-number-only version is passed in. On the other hand,
       because is_valid_number validates using information on both starting
       digits (for fixed line numbers, that would most likely be area codes)
       and length (obviously includes the length of area codes for fixed line
       numbers), it will return false for the subscriber-number-only version.

    Arguments:
    numobj -- The number object that needs to be checked

    Returns a value from ValidationResult which indicates whether the number
    is possible
    """
    national_number = national_significant_number(numobj)
    country_code = numobj.country_code
    # Note: For Russian Fed and NANPA numbers, we just use the rules from the
    # default region (US or Russia) since the region_code_for_number() will
    # not work if the number is possible but not valid. This would need to be
    # revisited if the possible number pattern ever differed between various
    # regions within those plans.
    if not _has_valid_country_calling_code(country_code):
        return ValidationResult.INVALID_COUNTRY_CODE
    region_code = region_code_for_country_code(country_code)
    # Metadata cannot be None because the country calling code is valid.
    metadata = PhoneMetadata.metadata_for_region_or_calling_code(country_code, region_code)
    general_desc = metadata.general_desc

    # Handling case of numbers with no metadata.
    if general_desc.national_number_pattern is None:
        num_len = len(national_number)
        if num_len < _MIN_LENGTH_FOR_NSN:
            return ValidationResult.TOO_SHORT
        elif num_len > _MAX_LENGTH_FOR_NSN:
            return ValidationResult.TOO_LONG
        else:
            return ValidationResult.IS_POSSIBLE
    possible_re = re.compile(general_desc.possible_number_pattern or U_EMPTY_STRING)
    return _test_number_length_against_pattern(possible_re, national_number)


def is_possible_number_string(number, region_dialing_from):
    """Check whether a phone number string is a possible number.

    Takes a number in the form of a string, and the region where the number
    could be dialed from. It provides a more lenient check than
    is_valid_number; see is_possible_number_with_reason() for details.

    This method first parses the number, then invokes is_possible_number with
    the resultant PhoneNumber object.

    Arguments:
    number -- The number that needs to be checked, in the form of a string.
    region_dialling_from -- The region that we are expecting the number to be
              dialed from.  Note this is different from the region where the
              number belongs.  For example, the number +1 650 253 0000 is a
              number that belongs to US. When written in this form, it can be
              dialed from any region. When it is written as 00 1 650 253 0000,
              it can be dialed from any region which uses an international
              dialling prefix of 00. When it is written as 650 253 0000, it
              can only be dialed from within the US, and when written as 253
              0000, it can only be dialed from within a smaller area in the US
              (Mountain View, CA, to be more specific).

    Returns True if the number is possible
    """
    try:
        return is_possible_number(parse(number, region_dialing_from))
    except NumberParseException:
        return False


def truncate_too_long_number(numobj):
    """Truncate a number object that is too long.

    Attempts to extract a valid number from a phone number that is too long
    to be valid, and resets the PhoneNumber object passed in to that valid
    version. If no valid number could be extracted, the PhoneNumber object
    passed in will not be modified.

    Arguments:
    numobj -- A PhoneNumber object which contains a number that is too long to
              be valid.

    Returns True if a valid phone number can be successfully extracted.
    """
    if is_valid_number(numobj):
        return True
    numobj_copy = PhoneNumber()
    numobj_copy.merge_from(numobj)
    national_number = numobj.national_number

    while not is_valid_number(numobj_copy):
        # Strip a digit off the RHS
        national_number = national_number // 10
        numobj_copy.national_number = national_number
        validation_result = is_possible_number_with_reason(numobj_copy)
        if (validation_result == ValidationResult.TOO_SHORT or
            national_number == 0):
            return False
    # To reach here, numobj_copy is a valid number.  Modify the original object
    numobj.national_number = national_number
    return True


def _extract_country_code(number):
    """Extracts country calling code from number.

    Returns a 2-tuple of (country_calling_code, rest_of_number).  It assumes
    that the leading plus sign or IDD has already been removed.  Returns (0,
    number) if number doesn't start with a valid country calling code.
    """

    if len(number) == 0 or number[0] == U_ZERO:
        # Country codes do not begin with a '0'.
        return (0, number)
    for ii in range(1, min(len(number), _MAX_LENGTH_COUNTRY_CODE) + 1):
        try:
            country_code = int(number[:ii])
            if country_code in COUNTRY_CODE_TO_REGION_CODE:
                return (country_code, number[ii:])
        except Exception:
            pass
    return (0, number)


def _maybe_extract_country_code(number, metadata, keep_raw_input, numobj):
    """Tries to extract a country calling code from a number.

    This method will return zero if no country calling code is considered to
    be present. Country calling codes are extracted in the following ways:

     - by stripping the international dialing prefix of the region the person
       is dialing from, if this is present in the number, and looking at the
       next digits

     - by stripping the '+' sign if present and then looking at the next
       digits

     - by comparing the start of the number and the country calling code of
       the default region.  If the number is not considered possible for the
       numbering plan of the default region initially, but starts with the
       country calling code of this region, validation will be reattempted
       after stripping this country calling code. If this number is considered
       a possible number, then the first digits will be considered the country
       calling code and removed as such.

    It will raise a NumberParseException if the number starts with a '+' but
    the country calling code supplied after this does not match that of any
    known region.

    Arguments:
    number -- non-normalized telephone number that we wish to extract a
              country calling code from; may begin with '+'
    metadata -- metadata about the region this number may be from, or None
    keep_raw_input -- True if the country_code_source and
              preferred_carrier_code fields of numobj should be populated.
    numobj -- The PhoneNumber object where the country_code and
              country_code_source need to be populated. Note the country_code
              is always populated, whereas country_code_source is only
              populated when keep_raw_input is True.

    Returns a 2-tuple containing:
      - the country calling code extracted or 0 if none could be extracted
      - a string holding the national significant number, in the case
        that a country calling code was extracted. If no country calling code
        was extracted, this will be empty.
    """
    if len(number) == 0:
        return (0, U_EMPTY_STRING)
    full_number = number
    # Set the default prefix to be something that will never match.
    possible_country_idd_prefix = unicod("NonMatch")
    if metadata is not None and metadata.international_prefix is not None:
        possible_country_idd_prefix = metadata.international_prefix

    country_code_source, full_number = _maybe_strip_i18n_prefix_and_normalize(full_number,
                                                                              possible_country_idd_prefix)
    if keep_raw_input:
        numobj.country_code_source = country_code_source

    if country_code_source != CountryCodeSource.FROM_DEFAULT_COUNTRY:
        if len(full_number) <= _MIN_LENGTH_FOR_NSN:
            raise NumberParseException(NumberParseException.TOO_SHORT_AFTER_IDD,
                                       "Phone number had an IDD, but after this was not " +
                                       "long enough to be a viable phone number.")
        potential_country_code, rest_of_number = _extract_country_code(full_number)
        if potential_country_code != 0:
            numobj.country_code = potential_country_code
            return (potential_country_code, rest_of_number)

        # If this fails, they must be using a strange country calling code
        # that we don't recognize, or that doesn't exist.
        raise NumberParseException(NumberParseException.INVALID_COUNTRY_CODE,
                                   "Country calling code supplied was not recognised.")
    elif metadata is not None:
        # Check to see if the number starts with the country calling code for
        # the default region. If so, we remove the country calling code, and
        # do some checks on the validity of the number before and after.
        default_country_code = metadata.country_code
        default_country_code_str = str(metadata.country_code)
        normalized_number = full_number
        if normalized_number.startswith(default_country_code_str):
            potential_national_number = full_number[len(default_country_code_str):]
            general_desc = metadata.general_desc
            valid_pattern = re.compile(general_desc.national_number_pattern or U_EMPTY_STRING)
            _, potential_national_number, _ = _maybe_strip_national_prefix_carrier_code(potential_national_number,
                                                                                        metadata)
            possible_pattern = re.compile(general_desc.possible_number_pattern or U_EMPTY_STRING)

            # If the number was not valid before but is valid now, or if it
            # was too long before, we consider the number with the country
            # calling code stripped to be a better result and keep that
            # instead.
            if ((fullmatch(valid_pattern, full_number) is None and
                 fullmatch(valid_pattern, potential_national_number)) or
                (_test_number_length_against_pattern(possible_pattern, full_number) ==
                 ValidationResult.TOO_LONG)):
                if keep_raw_input:
                    numobj.country_code_source = CountryCodeSource.FROM_NUMBER_WITHOUT_PLUS_SIGN
                numobj.country_code = default_country_code
                return (default_country_code, potential_national_number)

    # No country calling code present.
    numobj.country_code = 0
    return (0, U_EMPTY_STRING)


def _parse_prefix_as_idd(idd_pattern, number):
    """Strips the IDD from the start of the number if present.

    Helper function used by _maybe_strip_i18n_prefix_and_normalize().

    Returns a 2-tuple:
      - Boolean indicating if IDD was stripped
      - Number with IDD stripped
    """
    match = idd_pattern.match(number)
    if match:
        match_end = match.end()
        # Only strip this if the first digit after the match is not a 0, since
        # country calling codes cannot begin with 0.
        digit_match = _CAPTURING_DIGIT_PATTERN.search(number[match_end:])
        if digit_match:
            normalized_group = normalize_digits_only(digit_match.group(1))
            if normalized_group == U_ZERO:
                return (False, number)
        return (True, number[match_end:])
    return (False, number)


def _maybe_strip_i18n_prefix_and_normalize(number, possible_idd_prefix):
    """Strips any international prefix (such as +, 00, 011) present in the
    number provided, normalizes the resulting number, and indicates if an
    international prefix was present.

    Arguments:
    number -- The non-normalized telephone number that we wish to strip any international
              dialing prefix from.
    possible_idd_prefix -- The international direct dialing prefix from the region we
              think this number may be dialed in.

    Returns a 2-tuple containing:
      - The corresponding CountryCodeSource if an international dialing prefix
        could be removed from the number, otherwise
        CountryCodeSource.FROM_DEFAULT_COUNTRY if the number did not seem to
        be in international format.
      - The number with the prefix stripped.
    """
    if len(number) == 0:
        return (CountryCodeSource.FROM_DEFAULT_COUNTRY, number)
    # Check to see if the number begins with one or more plus signs.
    m = _PLUS_CHARS_PATTERN.match(number)
    if m:
        number = number[m.end():]
        # Can now normalize the rest of the number since we've consumed the
        # "+" sign at the start.
        return (CountryCodeSource.FROM_NUMBER_WITH_PLUS_SIGN,
                _normalize(number))

    # Attempt to parse the first digits as an international prefix.
    idd_pattern = re.compile(possible_idd_prefix)
    number = _normalize(number)
    stripped, number = _parse_prefix_as_idd(idd_pattern, number)
    if stripped:
        return (CountryCodeSource.FROM_NUMBER_WITH_IDD, number)
    else:
        return (CountryCodeSource.FROM_DEFAULT_COUNTRY, number)


def _maybe_strip_national_prefix_carrier_code(number, metadata):
    """Strips any national prefix (such as 0, 1) present in a number.

    Arguments:
    number -- The normalized telephone number that we wish to strip any
              national dialing prefix from
    metadata -- The metadata for the region that we think this number
              is from.

    Returns a 3-tuple of
     - The carrier code extracted if it is present, otherwise an empty string.
     - The number with the prefix stripped.
     - Boolean indicating if a national prefix or carrier code (or both) could be extracted.
     """
    carrier_code = U_EMPTY_STRING
    possible_national_prefix = metadata.national_prefix_for_parsing
    if (len(number) == 0 or
        possible_national_prefix is None or
        len(possible_national_prefix) == 0):
        # Early return for numbers of zero length.
        return (U_EMPTY_STRING, number, False)

    # Attempt to parse the first digits as a national prefix.
    prefix_pattern = re.compile(possible_national_prefix)
    prefix_match = prefix_pattern.match(number)
    if prefix_match:
        national_number_pattern = re.compile(metadata.general_desc.national_number_pattern or U_EMPTY_STRING)
        # Check if the original number is viable.
        is_viable_original_number = fullmatch(national_number_pattern, number)
        # prefix_match.groups() == () implies nothing was captured by the
        # capturing groups in possible_national_prefix; therefore, no
        # transformation is necessary, and we just remove the national prefix.
        num_groups = len(prefix_match.groups())
        transform_rule = metadata.national_prefix_transform_rule
        if (transform_rule is None or
            len(transform_rule) == 0 or
            prefix_match.groups()[num_groups - 1] is None):
            # If the original number was viable, and the resultant number is not, we return.
            # Check that the resultant number is viable. If not, return.
            national_number_match = fullmatch(national_number_pattern,
                                              number[prefix_match.end():])
            if (is_viable_original_number and not national_number_match):
                return (U_EMPTY_STRING, number, False)

            if (num_groups > 0 and
                prefix_match.groups(num_groups) is not None):
                carrier_code = prefix_match.group(1)
            return (carrier_code, number[prefix_match.end():], True)
        else:
            # Check that the resultant number is still viable. If not,
            # return. Check this by copying the number and making the
            # transformation on the copy first.
            transformed_number = re.sub(prefix_pattern, transform_rule, number, count=1)
            national_number_match = fullmatch(national_number_pattern,
                                              transformed_number)
            if (is_viable_original_number and not national_number_match):
                return ("", number, False)
            if num_groups > 1:
                carrier_code = prefix_match.group(1)
            return (carrier_code, transformed_number, True)
    else:
        return (carrier_code, number, False)


def _maybe_strip_extension(number):
    """Strip extension from the end of a number string.

    Strips any extension (as in, the part of the number dialled after the
    call is connected, usually indicated with extn, ext, x or similar) from
    the end of the number, and returns it.

    Arguments:
    number -- the non-normalized telephone number that we wish to strip the extension from.

    Returns a 2-tuple of:
     - the phone extension (or "" or not present)
     - the number before the extension.
    """
    match = _EXTN_PATTERN.search(number)
    # If we find a potential extension, and the number preceding this is a
    # viable number, we assume it is an extension.
    if match and _is_viable_phone_number(number[:match.start()]):
        # The numbers are captured into groups in the regular expression.
        for group in match.groups():
            # We go through the capturing groups until we find one that
            # captured some digits. If none did, then we will return the empty
            # string.
            if group is not None:
                return (group, number[:match.start()])
    return ("", number)


def _check_region_for_parsing(number, default_region):
    """Checks to see that the region code used is valid, or if it is not
    valid, that the number to parse starts with a + symbol so that we can
    attempt to infer the region from the number.  Returns False if it cannot
    use the region provided and the region cannot be inferred.
    """
    if not _is_valid_region_code(default_region):
        # If the number is None or empty, we can't infer the region.
        if number is None or len(number) == 0:
            return False
        match = _PLUS_CHARS_PATTERN.match(number)
        if match is None:
            return False
    return True


def parse(number, region=None, keep_raw_input=False,
          numobj=None, _check_region=True):
    """Parse a string and return a corresponding PhoneNumber object.

    This method will throw a NumberParseException if the number is not
    considered to be a possible number. Note that validation of whether the
    number is actually a valid number for a particular region is not
    performed. This can be done separately with is_valid_number.

    Arguments:
    number -- The number that we are attempting to parse. This can
              contain formatting such as +, ( and -, as well as a phone
              number extension. It can also be provided in RFC3966 format.
    region -- The region that we are expecting the number to be from. This
              is only used if the number being parsed is not written in
              international format. The country_code for the number in
              this case would be stored as that of the default region
              supplied. If the number is guaranteed to start with a '+'
              followed by the country calling code, then None or
              UNKNOWN_REGION can be supplied.
    keep_raw_input -- Whether to populate the raw_input field of the
              PhoneNumber object with number (as well as the
              country_code_source field).
    numobj -- An optional existing PhoneNumber object to receive the
              parsing results
    _check_region -- Whether to check the supplied region parameter;
              should always be True for external callers.

    Returns a PhoneNumber object filled with the parse number.

    Raises:
    NumberParseException if the string is not considered to be a viable
    phone number or if no default region was supplied and the number is
    not in international format (does not start with +).
    """
    if numobj is None:
        numobj = PhoneNumber()
    if number is None:
        raise NumberParseException(NumberParseException.NOT_A_NUMBER,
                                   "The phone number supplied was None.")
    elif len(number) > _MAX_INPUT_STRING_LENGTH:
        raise NumberParseException(NumberParseException.TOO_LONG,
                                   "The string supplied was too long to parse.")

    national_number = _build_national_number_for_parsing(number)

    if not _is_viable_phone_number(national_number):
        raise NumberParseException(NumberParseException.NOT_A_NUMBER,
                                   "The string supplied did not seem to be a phone number.")

    # Check the region supplied is valid, or that the extracted number starts
    # with some sort of + sign so the number's region can be determined.
    if _check_region and not _check_region_for_parsing(national_number, region):
        raise NumberParseException(NumberParseException.INVALID_COUNTRY_CODE,
                                   "Missing or invalid default region.")
    if keep_raw_input:
        numobj.raw_input = number

    # Attempt to parse extension first, since it doesn't require
    # region-specific data and we want to have the non-normalised number here.
    extension, national_number = _maybe_strip_extension(national_number)
    if len(extension) > 0:
        numobj.extension = extension
    if region is None:
        metadata = None
    else:
        metadata = PhoneMetadata.metadata_for_region(region.upper(), None)

    country_code = 0
    try:
        country_code, normalized_national_number = _maybe_extract_country_code(national_number,
                                                                               metadata,
                                                                               keep_raw_input,
                                                                               numobj)
    except NumberParseException:
        _, e, _ = sys.exc_info()
        matchobj = _PLUS_CHARS_PATTERN.match(national_number)
        if (e.error_type == NumberParseException.INVALID_COUNTRY_CODE and
            matchobj is not None):
            # Strip the plus-char, and try again.
            country_code, normalized_national_number = _maybe_extract_country_code(national_number[matchobj.end():],
                                                                                   metadata,
                                                                                   keep_raw_input,
                                                                                   numobj)
            if country_code == 0:
                raise NumberParseException(NumberParseException.INVALID_COUNTRY_CODE,
                                           "Could not interpret numbers after plus-sign.")
        else:
            raise

    if country_code != 0:
        number_region = region_code_for_country_code(country_code)
        if number_region != region:
            # Metadata cannot be null because the country calling code is valid.
            metadata = PhoneMetadata.metadata_for_region_or_calling_code(country_code, number_region)
    else:
        # If no extracted country calling code, use the region supplied
        # instead. The national number is just the normalized version of the
        # number we were given to parse.
        national_number = _normalize(national_number)
        normalized_national_number += national_number
        if region is not None:
            country_code = metadata.country_code
            numobj.country_code = country_code
        elif keep_raw_input:
            numobj.country_code_source = None

    if len(normalized_national_number) < _MIN_LENGTH_FOR_NSN:
        raise NumberParseException(NumberParseException.TOO_SHORT_NSN,
                                   "The string supplied is too short to be a phone number.")
    if metadata is not None:
        carrier_code, normalized_national_number, _ = _maybe_strip_national_prefix_carrier_code(normalized_national_number,
                                                                                                metadata)
        if keep_raw_input:
            numobj.preferred_domestic_carrier_code = carrier_code
    len_national_number = len(normalized_national_number)
    if len_national_number < _MIN_LENGTH_FOR_NSN:  # pragma no cover
        # Check of _is_viable_phone_number() at the top of this function makes
        # this effectively unhittable.
        raise NumberParseException(NumberParseException.TOO_SHORT_NSN,
                                   "The string supplied is too short to be a phone number.")
    if len_national_number > _MAX_LENGTH_FOR_NSN:
        raise NumberParseException(NumberParseException.TOO_LONG,
                                   "The string supplied is too long to be a phone number.")
    if normalized_national_number[0] == U_ZERO:
        numobj.italian_leading_zero = True
    numobj.national_number = to_long(normalized_national_number)
    return numobj


def _build_national_number_for_parsing(number):
    """Converts number to a form that we can parse and return it if it is
    written in RFC3966; otherwise extract a possible number out of it and return it."""
    index_of_phone_context = number.find(_RFC3966_PHONE_CONTEXT)
    if index_of_phone_context > 0:
        phone_context_start = index_of_phone_context + len(_RFC3966_PHONE_CONTEXT)
        # If the phone context contains a phone number prefix, we need to
        # capture it, whereas domains will be ignored.
        if number[phone_context_start] == _PLUS_SIGN:
            # Additional parameters might follow the phone context. If so, we
            # will remove them here because the parameters after phone context
            # are not important for parsing the phone number.
            phone_context_end = number.find(U_SEMICOLON, phone_context_start)
            if phone_context_end > 0:
                national_number = number[phone_context_start:phone_context_end]
            else:
                national_number = number[phone_context_start:]
        else:
            national_number = U_EMPTY_STRING
        # Now append everything between the "tel:" prefix and the
        # phone-context. This should include the national number, an optional
        # extension or isdn-subaddress component.
        national_number += number[number.find(_RFC3966_PREFIX) + len(_RFC3966_PREFIX):index_of_phone_context]
    else:
        # Extract a possible number from the string passed in (this strips leading characters that
        # could not be the start of a phone number.)
        national_number = _extract_possible_number(number)

    # Delete the isdn-subaddress and everything after it if it is
    # present. Note extension won't appear at the same time with
    # isdn-subaddress according to paragraph 5.3 of the RFC3966 spec,
    index_of_isdn = national_number.find(_RFC3966_ISDN_SUBADDRESS)
    if index_of_isdn > 0:
        national_number = national_number[:index_of_isdn]
    # If both phone context and isdn-subaddress are absent but other
    # parameters are present, the parameters are left in national_number. This
    # is because we are concerned about deleting content from a potential
    # number string when there is no strong evidence that the number is
    # actually written in RFC3966.
    return national_number


def _is_number_match_OO(numobj1_in, numobj2_in):
    """Takes two phone number objects and compares them for equality."""
    # Make copies of the phone number so that the numbers passed in are not edited.
    numobj1 = PhoneNumber()
    numobj1.merge_from(numobj1_in)
    numobj2 = PhoneNumber()
    numobj2.merge_from(numobj2_in)
    # First clear raw_input, country_code_source and
    # preferred_domestic_carrier_code fields and any empty-string extensions
    # so that we can use the PhoneNumber equality method.
    numobj1.raw_input = None
    numobj1.country_code_source = None
    numobj1.preferred_domestic_carrier_code = None
    numobj2.raw_input = None
    numobj2.country_code_source = None
    numobj2.preferred_domestic_carrier_code = None
    if (numobj1.extension is not None and
        len(numobj1.extension) == 0):
        numobj1.extension = None
    if (numobj2.extension is not None and
        len(numobj2.extension) == 0):
        numobj2.extension = None

    # Early exit if both had extensions and these are different.
    if (numobj1.extension is not None and
        numobj2.extension is not None and
        numobj1.extension != numobj2.extension):
        return MatchType.NO_MATCH

    country_code1 = numobj1.country_code
    country_code2 = numobj2.country_code
    # Both had country_code specified.
    if country_code1 != 0 and country_code2 != 0:
        if numobj1 == numobj2:
            return MatchType.EXACT_MATCH
        elif (country_code1 == country_code2 and
              _is_national_number_suffix_of_other(numobj1, numobj2)):
            # A SHORT_NSN_MATCH occurs if there is a difference because of the
            # presence or absence of an 'Italian leading zero', the presence
            # or absence of an extension, or one NSN being a shorter variant
            # of the other.
            return MatchType.SHORT_NSN_MATCH
        # This is not a match.
        return MatchType.NO_MATCH

    # Checks cases where one or both country_code fields were not
    # specified. To make equality checks easier, we first set the country_code
    # fields to be equal.
    numobj1.country_code = country_code2
    # If all else was the same, then this is an NSN_MATCH.
    if numobj1 == numobj2:
        return MatchType.NSN_MATCH
    if _is_national_number_suffix_of_other(numobj1, numobj2):
        return MatchType.SHORT_NSN_MATCH
    return MatchType.NO_MATCH


def _is_national_number_suffix_of_other(numobj1, numobj2):
    """Returns true when one national number is the suffix of the other or both
    are the same.
    """
    nn1 = str(numobj1.national_number)
    nn2 = str(numobj2.national_number)
    # Note that endswith returns True if the numbers are equal.
    return nn1.endswith(nn2) or nn2.endswith(nn1)


def _is_number_match_SS(number1, number2):
    """Takes two phone numbers as strings and compares them for equality.

    This is a convenience wrapper for _is_number_match_OO/_is_number_match_OS.
    No default region is known.
    """
    try:
        numobj1 = parse(number1, UNKNOWN_REGION)
        return _is_number_match_OS(numobj1, number2)
    except NumberParseException:
        _, exc, _ = sys.exc_info()
        if exc.error_type == NumberParseException.INVALID_COUNTRY_CODE:
            try:
                numobj2 = parse(number2, UNKNOWN_REGION)
                return _is_number_match_OS(numobj2, number1)
            except NumberParseException:
                _, exc2, _ = sys.exc_info()
                if exc2.error_type == NumberParseException.INVALID_COUNTRY_CODE:
                    try:
                        numobj1 = parse(number1, None, keep_raw_input=False,
                                        _check_region=False, numobj=None)
                        numobj2 = parse(number2, None, keep_raw_input=False,
                                        _check_region=False, numobj=None)
                        return _is_number_match_OO(numobj1, numobj2)
                    except NumberParseException:
                        return MatchType.NOT_A_NUMBER

    # One or more of the phone numbers we are trying to match is not a viable
    # phone number.
    return MatchType.NOT_A_NUMBER


def _is_number_match_OS(numobj1, number2):
    """Wrapper variant of _is_number_match_OO that copes with one
    PhoneNumber object and one string."""
    # First see if the second number has an implicit country calling code, by
    # attempting to parse it.
    try:
        numobj2 = parse(number2, UNKNOWN_REGION)
        return _is_number_match_OO(numobj1, numobj2)
    except NumberParseException:
        _, exc, _ = sys.exc_info()
        if exc.error_type == NumberParseException.INVALID_COUNTRY_CODE:
            # The second number has no country calling code. EXACT_MATCH is no
            # longer possible.  We parse it as if the region was the same as
            # that for the first number, and if EXACT_MATCH is returned, we
            # replace this with NSN_MATCH.
            region1 = region_code_for_country_code(numobj1.country_code)
            try:
                if region1 != UNKNOWN_REGION:
                    numobj2 = parse(number2, region1)
                    match = _is_number_match_OO(numobj1, numobj2)
                    if match == MatchType.EXACT_MATCH:
                        return MatchType.NSN_MATCH
                    else:
                        return match
                else:
                    # If the first number didn't have a valid country calling
                    # code, then we parse the second number without one as
                    # well.
                    numobj2 = parse(number2, None, keep_raw_input=False,
                                    _check_region=False, numobj=None)
                    return _is_number_match_OO(numobj1, numobj2)
            except NumberParseException:
                return MatchType.NOT_A_NUMBER
    # One or more of the phone numbers we are trying to match is not a viable
    # phone number.
    return MatchType.NOT_A_NUMBER


def is_number_match(num1, num2):
    """Takes two phone numbers and compares them for equality.

    For example, the numbers +1 345 657 1234 and 657 1234 are a SHORT_NSN_MATCH.
    The numbers +1 345 657 1234 and 345 657 are a NO_MATCH.

    Arguments
    num1 -- First number object or string to compare. Can contain formatting,
              and can have country calling code specified with + at the start.
    num2 -- Second number object or string to compare. Can contain formatting,
              and can have country calling code specified with + at the start.

    Returns:
     - EXACT_MATCH if the country_code, NSN, presence of a leading zero for
       Italian numbers and any extension present are the same.
     - NSN_MATCH if either or both has no region specified, and the NSNs and
       extensions are the same.
     - SHORT_NSN_MATCH if either or both has no region specified, or the
       region specified is the same, and one NSN could be a shorter version of
       the other number. This includes the case where one has an extension
       specified, and the other does not.
     - NO_MATCH otherwise.
     """
    if isinstance(num1, PhoneNumber) and isinstance(num2, PhoneNumber):
        return _is_number_match_OO(num1, num2)
    elif isinstance(num1, PhoneNumber):
        return _is_number_match_OS(num1, num2)
    elif isinstance(num2, PhoneNumber):
        return _is_number_match_OS(num2, num1)
    else:
        return _is_number_match_SS(num1, num2)


def _can_be_internationally_dialled(numobj):
    """Returns True if the number can only be dialled from outside the region,
    or unknown.

    If the number can only be dialled from within the region
    as well, returns False. Does not check the number is a valid number.

    TODO: Make this method public when we have enough metadata to make it
    worthwhile.

    Arguments:
    numobj -- the phone number objectfor which we want to know whether it is
              diallable from outside the region.
    """
    metadata = PhoneMetadata.metadata_for_region(region_code_for_number(numobj), None)
    if metadata is None:
        # Note numbers belonging to non-geographical entities (e.g. +800
        # numbers) are always internationally diallable, and will be caught
        # here.
        return True
    nsn = national_significant_number(numobj)
    return not _is_number_matching_desc(nsn, metadata.no_international_dialling)


class NumberParseException(UnicodeMixin, Exception):
    """Exception when attempting to parse a putative phone number"""
    # Invalid country code specified
    INVALID_COUNTRY_CODE = 0

    # The string passed in had fewer than 3 digits in it.
    # The number failed to match the regular expression
    # _VALID_PHONE_NUMBER in phonenumberutil.py.
    NOT_A_NUMBER = 1

    # The string started with an international dialing prefix
    # but after this was removed, it had fewer digits than any
    # valid phone number (including country code) could have.
    TOO_SHORT_AFTER_IDD = 2

    # After any country code has been stripped, the string
    # had fewer digits than any valid phone number could have.
    TOO_SHORT_NSN = 3

    # String had more digits than any valid phone number could have
    TOO_LONG = 4

    def __init__(self, error_type, msg):
        Exception.__init__(self, msg)
        self.error_type = error_type
        self._msg = msg

    def __unicode__(self):
        return unicod("(%s) %s") % (self.error_type, self._msg)<|MERGE_RESOLUTION|>--- conflicted
+++ resolved
@@ -51,13 +51,8 @@
     import os
     import sys
     if (os.path.basename(sys.argv[0]) == "buildmetadatafromxml.py" or
-<<<<<<< HEAD
-        os.path.basename(sys.argv[0]) == "buildgeocodingdata.py"):
+        os.path.basename(sys.argv[0]) == "buildprefixdata.py"):
         prnt("Failed to import generated data (but OK as during autogeneration)", file=sys.stderr)
-=======
-        os.path.basename(sys.argv[0]) == "buildprefixdata.py"):
-        print >> sys.stderr, "Failed to import generated data (but OK as during autogeneration)"
->>>>>>> 298c8f36
         _COUNTRY_CODE_TO_REGION_CODE = {1: ("US",)}
         _AVAILABLE_SHORT_REGION_CODES = []
     else:
