#!/usr/bin/env python
"""Unit tests for phonenumberutil.py"""

# Based on original Java code:
#     java/test/com/google/i18n/phonenumbers/ExampleNumbersTest.java
#
# Copyright (C) 2009 The Libphonenumber Authors
#
# Licensed under the Apache License, Version 2.0 (the "License");
# you may not use this file except in compliance with the License.
# You may obtain a copy of the License at
#
# http://www.apache.org/licenses/LICENSE-2.0
#
# Unless required by applicable law or agreed to in writing, software
# distributed under the License is distributed on an "AS IS" BASIS,
# WITHOUT WARRANTIES OR CONDITIONS OF ANY KIND, either express or implied.
# See the License for the specific language governing permissions and
# limitations under the License.
import sys
import re
import unittest

from phonenumbers import PhoneNumberType, PhoneMetadata, NumberParseException
from phonenumbers import phonenumberutil, PhoneNumber, is_emergency_number
<<<<<<< HEAD
from phonenumbers.util import prnt
=======
from phonenumbers import shortnumberutil
>>>>>>> ec09bf77
from phonenumbers.re_util import fullmatch


class ExampleNumbersTest(unittest.TestCase):
    """Verifies all of the example numbers in the metadata are valid and of
    the correct type. If no example number exists for a particular type, the
    test still passes."""

    def setUp(self):
        self.invalid_cases = []
        self.wrong_type_cases = []

    def tearDown(self):
        pass

    def _checkNumbersValidAndCorrectType(self,
                                         exampleNumberRequestedType,
                                         possibleExpectedTypes):
        """
        Arguments:
        exampleNumberRequestedType -- type we are requesting an example number for
        possibleExpectedTypes -- acceptable types that this number should match, such as
              FIXED_LINE and FIXED_LINE_OR_MOBILE for a fixed line example number.
        """
        for regionCode in phonenumberutil.SUPPORTED_REGIONS:
            exampleNumber = phonenumberutil.example_number_for_type(regionCode, exampleNumberRequestedType)
            if exampleNumber is not None:
                if not phonenumberutil.is_valid_number(exampleNumber):
                    self.invalid_cases.append(exampleNumber)
                    prnt("Failed validation for %s" % exampleNumber, file=sys.stderr)
                else:
                    # We know the number is valid, now we check the type.
                    exampleNumberType = phonenumberutil.number_type(exampleNumber)
                    if exampleNumberType not in possibleExpectedTypes:
                        self.wrong_type_cases.append(exampleNumber)
                        prnt("Wrong type for %s: got %s" % (exampleNumber, exampleNumberType), file=sys.stderr)
                        prnt("Expected types: ", file=sys.stderr)
                        for phone_type in possibleExpectedTypes:
                            prnt("  %s" % phone_type, file=sys.stderr)

    def testFixedLine(self):
        fixedLineTypes = set((PhoneNumberType.FIXED_LINE, PhoneNumberType.FIXED_LINE_OR_MOBILE))
        self._checkNumbersValidAndCorrectType(PhoneNumberType.FIXED_LINE, fixedLineTypes)
        self.assertEqual(0, len(self.invalid_cases))
        self.assertEqual(0, len(self.wrong_type_cases))

    def testMobile(self):
        mobileTypes = set((PhoneNumberType.MOBILE, PhoneNumberType.FIXED_LINE_OR_MOBILE,))
        self._checkNumbersValidAndCorrectType(PhoneNumberType.MOBILE, mobileTypes)
        self.assertEqual(0, len(self.invalid_cases))
        self.assertEqual(0, len(self.wrong_type_cases))

    def testTollFree(self):
        tollFreeTypes = set((PhoneNumberType.TOLL_FREE,))
        self._checkNumbersValidAndCorrectType(PhoneNumberType.TOLL_FREE, tollFreeTypes)
        self.assertEqual(0, len(self.invalid_cases))
        self.assertEqual(0, len(self.wrong_type_cases))

    def testPremiumRate(self):
        premiumRateTypes = set((PhoneNumberType.PREMIUM_RATE,))
        self._checkNumbersValidAndCorrectType(PhoneNumberType.PREMIUM_RATE, premiumRateTypes)
        self.assertEqual(0, len(self.invalid_cases))
        self.assertEqual(0, len(self.wrong_type_cases))

    def testVoip(self):
        voipTypes = set((PhoneNumberType.VOIP,))
        self._checkNumbersValidAndCorrectType(PhoneNumberType.VOIP, voipTypes)
        self.assertEqual(0, len(self.invalid_cases))
        self.assertEqual(0, len(self.wrong_type_cases))

    def testPager(self):
        pagerTypes = set((PhoneNumberType.PAGER,))
        self._checkNumbersValidAndCorrectType(PhoneNumberType.PAGER, pagerTypes)
        self.assertEqual(0, len(self.invalid_cases))
        self.assertEqual(0, len(self.wrong_type_cases))

    def testUan(self):
        uanTypes = set((PhoneNumberType.UAN,))
        self._checkNumbersValidAndCorrectType(PhoneNumberType.UAN, uanTypes)
        self.assertEqual(0, len(self.invalid_cases))
        self.assertEqual(0, len(self.wrong_type_cases))

    def testVoicemail(self):
        voicemailTypes = set((PhoneNumberType.VOICEMAIL,))
        self._checkNumbersValidAndCorrectType(PhoneNumberType.VOICEMAIL, voicemailTypes)
        self.assertEqual(0, len(self.invalid_cases))
        self.assertEqual(0, len(self.wrong_type_cases))

    def testSharedCost(self):
        sharedCostTypes = set((PhoneNumberType.SHARED_COST,))
        self._checkNumbersValidAndCorrectType(PhoneNumberType.SHARED_COST, sharedCostTypes)
        self.assertEqual(0, len(self.invalid_cases))
        self.assertEqual(0, len(self.wrong_type_cases))

    def testCanBeInternationallyDialled(self):
        for regionCode in phonenumberutil.SUPPORTED_REGIONS:
            exampleNumber = None
            metadata = PhoneMetadata.metadata_for_region(regionCode, None)
            desc = None
            if metadata is not None:
                desc = metadata.no_international_dialling
            try:
                if desc.example_number is not None:
                    exampleNumber = phonenumberutil.parse(desc.example_number, regionCode)

            except NumberParseException:
                _, e, _ = sys.exc_info()
                prnt("Failed parse: %s" % e, file=sys.stderr)

            if (exampleNumber is not None and
                phonenumberutil._can_be_internationally_dialled(exampleNumber)):
                self.wrong_type_cases.append(exampleNumber)
                print >> sys.stderr, "Number %s should not be internationally diallable" % exampleNumber
        self.assertEqual(0, len(self.wrong_type_cases))

    def testEmergency(self):
        wrongTypeCounter = 0
        for regionCode in phonenumberutil.SUPPORTED_REGIONS:
            metadata = PhoneMetadata.metadata_for_region(regionCode, None)
            desc = metadata.emergency
            if desc.example_number is not None:
                exampleNumber = desc.example_number
                if (not fullmatch(re.compile(desc.possible_number_pattern), exampleNumber) or
                    not is_emergency_number(exampleNumber, regionCode)):
                    wrongTypeCounter += 1
                    print >> sys.stderr, "Emergency example number test failed for %s" % regionCode
        self.assertEqual(0, wrongTypeCounter)

    def testGlobalNetworkNumbers(self):
        PhoneMetadata.load_all()
        for callingCode in PhoneMetadata._country_code_metadata.keys():
            exampleNumber = phonenumberutil.example_number_for_non_geo_entity(callingCode)
            self.assertTrue(exampleNumber is not None,
                            msg="No example phone number for calling code %s" % callingCode)
            if not phonenumberutil.is_valid_number(exampleNumber):
                self.invalid_cases.append(exampleNumber)
                print >> sys.stderr, "Failed validation for %s" % exampleNumber

    def testEveryRegionHasAnExampleNumber(self):
        for regionCode in phonenumberutil.SUPPORTED_REGIONS:
            exampleNumber = phonenumberutil.example_number(regionCode)
            self.assertTrue(exampleNumber is not None,
                            msg="None found for region %s" % regionCode)
        for regionCode in phonenumberutil.SUPPORTED_SHORT_REGIONS:
            exampleShortNumber = shortnumberutil._example_short_number(regionCode)
            self.assertNotEqual(exampleShortNumber, "",
                                msg="No example short number found for region %s" % regionCode)

    # Extra tests that need access to the real metadata
    def testBlankMetadata(self):
        # Python version extra test
        # Some metadata is blank; check that we cope with this.
        # Example: MH (+692)
        number = phonenumberutil.parse("+6927654321", "US")
        self.assertEqual("Country Code: 692 National Number: 7654321 Leading Zero: False", str(number))

    def testFormatNumberForMobile(self):
        # Python version extra test.  Special cases for CO and BR in
        # format_number_for_mobile_dialing(), included here so that real metadata is used
        coNumberFixed = PhoneNumber(country_code=57, national_number=12345678)
        coNumberMobile = PhoneNumber(country_code=57, national_number=3211234567)
        peNumberFixed = PhoneNumber(country_code=51, national_number=11234567)
        brNumberFixed = PhoneNumber(country_code=55, national_number=1123456789)
        brNumberMobile = PhoneNumber(country_code=55, national_number=1161234567,
                                     preferred_domestic_carrier_code="303")
<<<<<<< HEAD
        huNumberFixed= PhoneNumber(country_code=36, national_number=12345678)
=======
        huNumberFixed = PhoneNumber(country_code=36, national_number=12345678L)
>>>>>>> ec09bf77
        self.assertEqual("0312345678",
                         phonenumberutil.format_number_for_mobile_dialing(coNumberFixed, "CO", False))
        self.assertEqual("03 1 2345678",
                         phonenumberutil.format_number_for_mobile_dialing(coNumberFixed, "CO", True))
        self.assertEqual("3211234567",
                         phonenumberutil.format_number_for_mobile_dialing(coNumberMobile, "CO", False))
        self.assertEqual("321 1234567",
                         phonenumberutil.format_number_for_mobile_dialing(coNumberMobile, "CO", True))
        self.assertEqual("011234567",
                         phonenumberutil.format_number_for_mobile_dialing(peNumberFixed, "PE", False))
        self.assertEqual("(01) 1234567",
                         phonenumberutil.format_number_for_mobile_dialing(peNumberFixed, "PE", True))
        self.assertEqual("",
                         phonenumberutil.format_number_for_mobile_dialing(brNumberFixed, "BR", False))
        self.assertEqual("",
                         phonenumberutil.format_number_for_mobile_dialing(brNumberFixed, "BR", True))
        self.assertEqual("03031161234567",
                         phonenumberutil.format_number_for_mobile_dialing(brNumberMobile, "BR", False))
        self.assertEqual("0 303 (11) 6123-4567",
                         phonenumberutil.format_number_for_mobile_dialing(brNumberMobile, "BR", True))
        self.assertEqual("0612345678",
                         phonenumberutil.format_number_for_mobile_dialing(huNumberFixed, "HU", False))<|MERGE_RESOLUTION|>--- conflicted
+++ resolved
@@ -23,11 +23,8 @@
 
 from phonenumbers import PhoneNumberType, PhoneMetadata, NumberParseException
 from phonenumbers import phonenumberutil, PhoneNumber, is_emergency_number
-<<<<<<< HEAD
+from phonenumbers import shortnumberutil
 from phonenumbers.util import prnt
-=======
-from phonenumbers import shortnumberutil
->>>>>>> ec09bf77
 from phonenumbers.re_util import fullmatch
 
 
@@ -193,11 +190,7 @@
         brNumberFixed = PhoneNumber(country_code=55, national_number=1123456789)
         brNumberMobile = PhoneNumber(country_code=55, national_number=1161234567,
                                      preferred_domestic_carrier_code="303")
-<<<<<<< HEAD
-        huNumberFixed= PhoneNumber(country_code=36, national_number=12345678)
-=======
-        huNumberFixed = PhoneNumber(country_code=36, national_number=12345678L)
->>>>>>> ec09bf77
+        huNumberFixed = PhoneNumber(country_code=36, national_number=12345678)
         self.assertEqual("0312345678",
                          phonenumberutil.format_number_for_mobile_dialing(coNumberFixed, "CO", False))
         self.assertEqual("03 1 2345678",
