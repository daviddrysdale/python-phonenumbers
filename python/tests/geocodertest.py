--- conflicted
+++ resolved
@@ -21,12 +21,9 @@
 
 from phonenumbers import PhoneNumber, FrozenPhoneNumber
 from phonenumbers import geocoder
-<<<<<<< HEAD
-from phonenumbers.util import u
-=======
 from phonenumbers import description_for_number, country_name_for_number
 from phonenumbers import description_for_valid_number, area_description_for_number
->>>>>>> 60a45b45
+from phonenumbers.util import u
 
 # Allow override library geocoding metadata with the test metadata.
 REAL_GEOCODE_DATA = geocoder.GEOCODE_DATA
@@ -86,13 +83,8 @@
     def testGetDescriptionForNumberWithNoDataFile(self):
         # No data file containing mappings for US numbers is available in Chinese for the unittests. As
         # a result, the country name of United States in simplified Chinese is returned.
-<<<<<<< HEAD
         self.assertEqual(u("\u7F8E\u56FD"),
-                          geocoder.description_for_number(US_NUMBER1, _CHINESE, region=_CHINA))
-=======
-        self.assertEqual(u"\u7F8E\u56FD",
                           description_for_number(US_NUMBER1, _CHINESE, region=_CHINA))
->>>>>>> 60a45b45
         self.assertEqual("Bahamas",
                           description_for_number(BS_NUMBER1, _ENGLISH, region=_USA))
         self.assertEqual("Australia",
@@ -122,19 +114,11 @@
         self.assertEqual("Incheon",
                           description_for_number(KO_NUMBER2, _ENGLISH))
         self.assertEqual("Jeju",
-<<<<<<< HEAD
-                          geocoder.description_for_number(KO_NUMBER3, _ENGLISH))
+                          description_for_number(KO_NUMBER3, _ENGLISH))
         self.assertEqual(u("\uC11C\uC6B8"),
-                          geocoder.description_for_number(KO_NUMBER1, _KOREAN))
+                          description_for_number(KO_NUMBER1, _KOREAN))
         self.assertEqual(u("\uC778\uCC9C"),
-                          geocoder.description_for_number(KO_NUMBER2, _KOREAN))
-=======
-                          description_for_number(KO_NUMBER3, _ENGLISH))
-        self.assertEqual(u"\uC11C\uC6B8",
-                          description_for_number(KO_NUMBER1, _KOREAN))
-        self.assertEqual(u"\uC778\uCC9C",
                           description_for_number(KO_NUMBER2, _KOREAN))
->>>>>>> 60a45b45
 
     def testGetDescriptionForFallBack(self):
         # No fallback, as the location name for the given phone number is
@@ -148,13 +132,8 @@
         self.assertEqual("CA",
                           description_for_number(US_NUMBER1, _ITALIAN))
         # Korean doesn't fall back to English.
-<<<<<<< HEAD
         self.assertEqual(u("\uB300\uD55C\uBBFC\uAD6D"),
-                          geocoder.description_for_number(KO_NUMBER3, _KOREAN))
-=======
-        self.assertEqual(u"\uB300\uD55C\uBBFC\uAD6D",
                           description_for_number(KO_NUMBER3, _KOREAN))
->>>>>>> 60a45b45
 
     def testGetDescriptionForNumberWithUserRegion(self):
         # User in Italy, American number. We should just show United States, in
@@ -180,17 +159,12 @@
 
     def testCoverage(self):
         # Python version extra tests
-<<<<<<< HEAD
         invalid_number = PhoneNumber(country_code=210, national_number=123456)
-        self.assertEqual("", geocoder.country_name_for_number(invalid_number, "en"))
-=======
-        invalid_number = PhoneNumber(country_code=210, national_number=123456L)
         self.assertEqual("", country_name_for_number(invalid_number, "en"))
         # Ensure we exercise all public entrypoints directly
         self.assertEqual("CA", area_description_for_number(US_NUMBER1, "en"))
         self.assertEqual("CA", description_for_valid_number(US_NUMBER1, "en"))
         self.assertEqual("", description_for_valid_number(US_INVALID_NUMBER, "en"))
->>>>>>> 60a45b45
         # Add in some script and region specific fictional names
         TEST_GEOCODE_DATA['1650960'] = {'en': u("Mountain View, CA"),
                                         "en_GB": u("Mountain View California"),
@@ -207,10 +181,5 @@
                          description_for_number(US_NUMBER2, _ENGLISH, script="Latn", region="GB"))
         # Get a different result when there is a script-specific variant
         self.assertEqual("MountainView",
-<<<<<<< HEAD
-                         geocoder.description_for_number(US_NUMBER2, _ENGLISH, script="Latn", region="US"))
-        TEST_GEOCODE_DATA['1650960'] = {'en': u("Mountain View, CA")}
-=======
                          description_for_number(US_NUMBER2, _ENGLISH, script="Latn", region="US"))
-        TEST_GEOCODE_DATA['1650960'] = {'en': u'Mountain View, CA'}
->>>>>>> 60a45b45
+        TEST_GEOCODE_DATA['1650960'] = {'en': u("Mountain View, CA")}