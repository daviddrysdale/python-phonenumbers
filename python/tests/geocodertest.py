#!/usr/bin/env python
"""Unit tests for geocoder.py"""

# Based on original Java code:
#     java/test/com/google/i18n/phonenumbers/geocoding/PhoneNumberOfflineGeocoderTest.java
# Copyright (C) 2011 The Libphonenumber Authors
#
# Licensed under the Apache License, Version 2.0 (the "License");
# you may not use this file except in compliance with the License.
# You may obtain a copy of the License at
#
# http://www.apache.org/licenses/LICENSE-2.0
#
# Unless required by applicable law or agreed to in writing, software
# distributed under the License is distributed on an "AS IS" BASIS,
# WITHOUT WARRANTIES OR CONDITIONS OF ANY KIND, either express or implied.
# See the License for the specific language governing permissions and
# limitations under the License.

import unittest

from phonenumbers import PhoneNumber, FrozenPhoneNumber
from phonenumbers import geocoder
from phonenumbers import description_for_number, country_name_for_number
<<<<<<< HEAD
from phonenumbers import description_for_valid_number, area_description_for_number
from phonenumbers.util import u
=======
from phonenumbers import description_for_valid_number
from phonenumbers.geocoder import _area_description_for_number
>>>>>>> 2ea483bf

# Allow override library geocoding metadata with the test metadata.
REAL_GEOCODE_DATA = geocoder.GEOCODE_DATA
REAL_GEOCODE_LONGEST_PREFIX = geocoder.GEOCODE_LONGEST_PREFIX
from .testgeodata import GEOCODE_DATA as TEST_GEOCODE_DATA
from .testgeodata import GEOCODE_LONGEST_PREFIX as TEST_GEOCODE_LONGEST_PREFIX


def reinstate_real_geodata():
    """Reinstate real phone number geocoding metadata"""
    geocoder.GEOCODE_DATA = REAL_GEOCODE_DATA
    geocoder.GEOCODE_LONGEST_PREFIX = REAL_GEOCODE_LONGEST_PREFIX


def insert_test_geodata():
    """Insert test geocoding metadata into library"""
    geocoder.GEOCODE_DATA = TEST_GEOCODE_DATA
    geocoder.GEOCODE_LONGEST_PREFIX = TEST_GEOCODE_LONGEST_PREFIX


# Set up some test numbers to re-use.
KO_NUMBER1 = FrozenPhoneNumber(country_code=82, national_number=22123456)
KO_NUMBER2 = FrozenPhoneNumber(country_code=82, national_number=322123456)
KO_NUMBER3 = FrozenPhoneNumber(country_code=82, national_number=6421234567)
KO_INVALID_NUMBER = FrozenPhoneNumber(country_code=82, national_number=1234)
US_NUMBER1 = FrozenPhoneNumber(country_code=1, national_number=6502530000)
US_NUMBER2 = FrozenPhoneNumber(country_code=1, national_number=6509600000)
US_NUMBER3 = FrozenPhoneNumber(country_code=1, national_number=2128120000)
US_NUMBER4 = FrozenPhoneNumber(country_code=1, national_number=6174240000)
US_INVALID_NUMBER = FrozenPhoneNumber(country_code=1, national_number=123456789)
BS_NUMBER1 = FrozenPhoneNumber(country_code=1, national_number=2423651234)
AU_NUMBER = FrozenPhoneNumber(country_code=61, national_number=236618300)
NUMBER_WITH_INVALID_COUNTRY_CODE = FrozenPhoneNumber(country_code=999, national_number=2423651234)
INTERNATIONAL_TOLL_FREE = FrozenPhoneNumber(country_code=800, national_number=12345678)

# Language/country codes
_CHINA = "CN"
_CHINESE = "zh"
_ITALIAN = "it"
_ENGLISH = "en"
_KOREAN = "ko"
_GERMAN = "de"
_FRENCH = "fr"
_SPANISH = "es"
_USA = "US"


class PhoneNumberGeocoderTest(unittest.TestCase):
    """Unit tests for PhoneNumberGeocoder"""

    def setUp(self):
        insert_test_geodata()

    def tearDown(self):
        reinstate_real_geodata()

    def testGetDescriptionForNumberWithNoDataFile(self):
        # No data file containing mappings for US numbers is available in Chinese for the unittests. As
        # a result, the country name of United States in simplified Chinese is returned.
        self.assertEqual(u("\u7F8E\u56FD"),
                          description_for_number(US_NUMBER1, _CHINESE, region=_CHINA))
        self.assertEqual("Bahamas",
                          description_for_number(BS_NUMBER1, _ENGLISH, region=_USA))
        self.assertEqual("Australia",
                          description_for_number(AU_NUMBER, _ENGLISH, region=_USA))
        self.assertEqual("",
                          description_for_number(NUMBER_WITH_INVALID_COUNTRY_CODE, _ENGLISH, region=_USA))
        self.assertEqual("",
                          description_for_number(INTERNATIONAL_TOLL_FREE, _ENGLISH, region=_USA))

    def testGetDescriptionForNumberWithMissingPrefix(self):
        # Test that the name of the country is returned when the number passed in
        # is valid but not covered by the geocoding data file.
        self.assertEqual("United States",
                          description_for_number(US_NUMBER4, _ENGLISH, region=_USA))

    def testGetDescriptionForNumber_en_US(self):
        self.assertEqual("CA",
                          description_for_number(US_NUMBER1, _ENGLISH, region=_USA))
        self.assertEqual("Mountain View, CA",
                          description_for_number(US_NUMBER2, _ENGLISH, region=_USA))
        self.assertEqual("New York, NY",
                          description_for_number(US_NUMBER3, _ENGLISH, region=_USA))

    def testGetDescriptionForKoreanNumber(self):
        self.assertEqual("Seoul",
                          description_for_number(KO_NUMBER1, _ENGLISH))
        self.assertEqual("Incheon",
                          description_for_number(KO_NUMBER2, _ENGLISH))
        self.assertEqual("Jeju",
                          description_for_number(KO_NUMBER3, _ENGLISH))
        self.assertEqual(u("\uC11C\uC6B8"),
                          description_for_number(KO_NUMBER1, _KOREAN))
        self.assertEqual(u("\uC778\uCC9C"),
                          description_for_number(KO_NUMBER2, _KOREAN))

    def testGetDescriptionForFallBack(self):
        # No fallback, as the location name for the given phone number is
        # available in the requested language.
        self.assertEqual("Kalifornien",
                          description_for_number(US_NUMBER1, _GERMAN))
        # German falls back to English.
        self.assertEqual("New York, NY",
                          description_for_number(US_NUMBER3, _GERMAN))
        # Italian falls back to English.
        self.assertEqual("CA",
                          description_for_number(US_NUMBER1, _ITALIAN))
        # Korean doesn't fall back to English.
        self.assertEqual(u("\uB300\uD55C\uBBFC\uAD6D"),
                          description_for_number(KO_NUMBER3, _KOREAN))

    def testGetDescriptionForNumberWithUserRegion(self):
        # User in Italy, American number. We should just show United States, in
        # Spanish, and not more detailed information.
        self.assertEqual("Estados Unidos",
                         description_for_number(US_NUMBER1, _SPANISH, region="IT"))
        # Unknown region - should just show country name.
        self.assertEqual("Estados Unidos",
                         description_for_number(US_NUMBER1, _SPANISH, region="ZZ"))
        # User in the States, language German, should show detailed data.
        self.assertEqual("Kalifornien",
                         description_for_number(US_NUMBER1, _GERMAN, region="US"))
        # User in the States, language French, no data for French, so we fallback
        # to English detailed data.
        self.assertEqual("CA",
                         description_for_number(US_NUMBER1, _FRENCH, region="US"))
        # Invalid number - return an empty string.
        self.assertEqual("", description_for_number(US_INVALID_NUMBER, _ENGLISH, region="US"))

    def testGetDescriptionForInvalidNumber(self):
        self.assertEqual("", description_for_number(KO_INVALID_NUMBER, _ENGLISH))
        self.assertEqual("", description_for_number(US_INVALID_NUMBER, _ENGLISH))

    def testCoverage(self):
        # Python version extra tests
        invalid_number = PhoneNumber(country_code=210, national_number=123456)
        self.assertEqual("", country_name_for_number(invalid_number, "en"))
        # Ensure we exercise all public entrypoints directly
        self.assertEqual("CA", _area_description_for_number(US_NUMBER1, "en"))
        self.assertEqual("CA", description_for_valid_number(US_NUMBER1, "en"))
        self.assertEqual("", description_for_valid_number(US_INVALID_NUMBER, "en"))
        # Add in some script and region specific fictional names
<<<<<<< HEAD
        TEST_GEOCODE_DATA['1650960'] = {'en': u("Mountain View, CA"),
                                        "en_GB": u("Mountain View California"),
                                        "en_US": u("Mountain View, Sunny California"),
                                        "en_Latn": u("MountainView")}
=======
        TEST_GEOCODE_DATA['1650960'] = {'en': u'Mountain View, CA',
                                        "en_GB": u'Mountain View California',
                                        "en_US": u'Mountain View, Sunny California',
                                        "en_Xyzz_US": u'MTV - xyzz',
                                        "en_Latn": u'MountainView'}
>>>>>>> 2ea483bf
        # The following test might one day return "Mountain View California"
        self.assertEqual("United States",
                         description_for_number(US_NUMBER2, _ENGLISH, region="GB"))
        self.assertEqual("Mountain View, Sunny California",
                         description_for_number(US_NUMBER2, _ENGLISH, region="US"))
        self.assertEqual("MountainView",
                         description_for_number(US_NUMBER2, _ENGLISH, script="Latn"))
        self.assertEqual("United States",
                         description_for_number(US_NUMBER2, _ENGLISH, script="Latn", region="GB"))
        self.assertEqual("MTV - xyzz",
                         description_for_number(US_NUMBER2, _ENGLISH, script="Xyzz", region="US"))
        self.assertEqual("Mountain View, Sunny California",
                         description_for_number(US_NUMBER2, _ENGLISH, script="Zazz", region="US"))
        # Get a different result when there is a script-specific variant
        self.assertEqual("MountainView",
                         description_for_number(US_NUMBER2, _ENGLISH, script="Latn", region="US"))
<<<<<<< HEAD
        TEST_GEOCODE_DATA['1650960'] = {'en': u("Mountain View, CA")}
=======
        TEST_GEOCODE_DATA['1650960'] = {'en': u'Mountain View, CA'}

        # Test the locale mapping
        TEST_GEOCODE_DATA['8868'] = {'zh': u'Chinese', 'zh_Hant': u'Hant-specific'}
        tw_number = FrozenPhoneNumber(country_code=886, national_number=810080123)
        self.assertEqual("Hant-specific",
                         description_for_number(tw_number, "zh", region="TW"))
        del TEST_GEOCODE_DATA['8868']
>>>>>>> 2ea483bf
<|MERGE_RESOLUTION|>--- conflicted
+++ resolved
@@ -22,13 +22,9 @@
 from phonenumbers import PhoneNumber, FrozenPhoneNumber
 from phonenumbers import geocoder
 from phonenumbers import description_for_number, country_name_for_number
-<<<<<<< HEAD
-from phonenumbers import description_for_valid_number, area_description_for_number
-from phonenumbers.util import u
-=======
 from phonenumbers import description_for_valid_number
 from phonenumbers.geocoder import _area_description_for_number
->>>>>>> 2ea483bf
+from phonenumbers.util import u
 
 # Allow override library geocoding metadata with the test metadata.
 REAL_GEOCODE_DATA = geocoder.GEOCODE_DATA
@@ -171,18 +167,11 @@
         self.assertEqual("CA", description_for_valid_number(US_NUMBER1, "en"))
         self.assertEqual("", description_for_valid_number(US_INVALID_NUMBER, "en"))
         # Add in some script and region specific fictional names
-<<<<<<< HEAD
         TEST_GEOCODE_DATA['1650960'] = {'en': u("Mountain View, CA"),
                                         "en_GB": u("Mountain View California"),
                                         "en_US": u("Mountain View, Sunny California"),
+                                        "en_Xyzz_US": u("MTV - xyzz"),
                                         "en_Latn": u("MountainView")}
-=======
-        TEST_GEOCODE_DATA['1650960'] = {'en': u'Mountain View, CA',
-                                        "en_GB": u'Mountain View California',
-                                        "en_US": u'Mountain View, Sunny California',
-                                        "en_Xyzz_US": u'MTV - xyzz',
-                                        "en_Latn": u'MountainView'}
->>>>>>> 2ea483bf
         # The following test might one day return "Mountain View California"
         self.assertEqual("United States",
                          description_for_number(US_NUMBER2, _ENGLISH, region="GB"))
@@ -199,15 +188,11 @@
         # Get a different result when there is a script-specific variant
         self.assertEqual("MountainView",
                          description_for_number(US_NUMBER2, _ENGLISH, script="Latn", region="US"))
-<<<<<<< HEAD
         TEST_GEOCODE_DATA['1650960'] = {'en': u("Mountain View, CA")}
-=======
-        TEST_GEOCODE_DATA['1650960'] = {'en': u'Mountain View, CA'}
 
         # Test the locale mapping
-        TEST_GEOCODE_DATA['8868'] = {'zh': u'Chinese', 'zh_Hant': u'Hant-specific'}
+        TEST_GEOCODE_DATA['8868'] = {'zh': u("Chinese"), 'zh_Hant': u("Hant-specific")}
         tw_number = FrozenPhoneNumber(country_code=886, national_number=810080123)
         self.assertEqual("Hant-specific",
                          description_for_number(tw_number, "zh", region="TW"))
-        del TEST_GEOCODE_DATA['8868']
->>>>>>> 2ea483bf
+        del TEST_GEOCODE_DATA['8868']