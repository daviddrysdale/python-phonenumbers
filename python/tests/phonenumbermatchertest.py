--- conflicted
+++ resolved
@@ -21,12 +21,8 @@
 import unittest
 
 from phonenumbers import PhoneNumberMatch, PhoneNumberMatcher, Leniency
-<<<<<<< HEAD
-from phonenumbers import PhoneNumber, phonenumberutil
+from phonenumbers import PhoneNumber, NumberFormat, phonenumberutil
 from phonenumbers.util import u
-=======
-from phonenumbers import PhoneNumber, NumberFormat, phonenumberutil
->>>>>>> 38b95ff0
 from .testmetadatatest import TestMetadataTestCase
 
 
@@ -177,15 +173,9 @@
                          NumberTest("0800-2491234", "DE"),
                          ]
 
-<<<<<<< HEAD
-# Strings with number-like things that should found at all levels.
+# Strings with number-like things that should be found at all levels.
 EXACT_GROUPING_CASES = [NumberTest(u("\uFF14\uFF11\uFF15\uFF16\uFF16\uFF16\uFF17\uFF17\uFF17\uFF17"), "US"),
                         NumberTest(u("\uFF14\uFF11\uFF15-\uFF16\uFF16\uFF16-\uFF17\uFF17\uFF17\uFF17"), "US"),
-=======
-# Strings with number-like things that should be found at all levels.
-EXACT_GROUPING_CASES = [NumberTest(u"\uFF14\uFF11\uFF15\uFF16\uFF16\uFF16\uFF17\uFF17\uFF17\uFF17", "US"),
-                        NumberTest(u"\uFF14\uFF11\uFF15-\uFF16\uFF16\uFF16-\uFF17\uFF17\uFF17\uFF17", "US"),
->>>>>>> 38b95ff0
                         NumberTest("4156667777", "US"),
                         NumberTest("4156667777 x 123", "US"),
                         NumberTest("415-666-7777", "US"),
@@ -408,12 +398,8 @@
         self.assertFalse(PhoneNumberMatcher._is_latin_letter('-'))
         self.assertFalse(PhoneNumberMatcher._is_latin_letter('.'))
         self.assertFalse(PhoneNumberMatcher._is_latin_letter(' '))
-<<<<<<< HEAD
         self.assertFalse(PhoneNumberMatcher._is_latin_letter(u("\u6211")))  # Chinese character
-=======
-        self.assertFalse(PhoneNumberMatcher._is_latin_letter(u'\u6211'))  # Chinese character
-        self.assertFalse(PhoneNumberMatcher._is_latin_letter(u'\u306E'))  # Hiragana letter no
->>>>>>> 38b95ff0
+        self.assertFalse(PhoneNumberMatcher._is_latin_letter(u("\u306E")))  # Hiragana letter no
 
     def testMatchesWithSurroundingLatinChars(self):
         possibleOnlyContexts = []
@@ -909,15 +895,10 @@
         number2 = PhoneNumber(country_code=99, national_number=12345678, country_code_source=CountryCodeSource.FROM_DEFAULT_COUNTRY)
         self.assertTrue(_is_national_prefix_present_if_required(number2))
         # National prefix rule has no lead digits
-<<<<<<< HEAD
         number3 = PhoneNumber(country_code=61, national_number=1234567890, country_code_source=CountryCodeSource.FROM_DEFAULT_COUNTRY)
-        self.assertTrue(_is_national_prefix_present_if_required(number3))
-=======
-        number3 = PhoneNumber(country_code=61, national_number=1234567890L, country_code_source=CountryCodeSource.FROM_DEFAULT_COUNTRY)
         self.assertTrue(_is_national_prefix_present_if_required(number3))
         # Coverage for _get_national_number_groups() with a formatting pattern provided
         us_number = PhoneNumber(country_code=1, national_number=6502530000L)
         num_format = NumberFormat(pattern="(\\d{3})(\\d{3})(\\d{4})", format="\\1-\\2-\\3")
         self.assertEqual(["650", "253", "0000"],
-                         _get_national_number_groups(us_number, num_format))
->>>>>>> 38b95ff0
+                         _get_national_number_groups(us_number, num_format))