#!/usr/bin/env python
"""Unit tests for phonenumbermatcher.py"""

# Based on original Java code:
#     java/test/com/google/i18n/phonenumbers/PhoneNumberMatchTest.java
#     java/test/com/google/i18n/phonenumbers/PhoneNumberMatcherTest.java
# Copyright (C) 2011 The Libphonenumber Authors
#
# Licensed under the Apache License, Version 2.0 (the "License");
# you may not use this file except in compliance with the License.
# You may obtain a copy of the License at
#
# http://www.apache.org/licenses/LICENSE-2.0
#
# Unless required by applicable law or agreed to in writing, software
# distributed under the License is distributed on an "AS IS" BASIS,
# WITHOUT WARRANTIES OR CONDITIONS OF ANY KIND, either express or implied.
# See the License for the specific language governing permissions and
# limitations under the License.
import sys
import unittest

from phonenumbers import PhoneNumberMatch, PhoneNumberMatcher, Leniency
from phonenumbers import PhoneNumber, phonenumberutil
from phonenumbers.util import u
from .phonenumberutiltest import insert_test_metadata, reinstate_real_metadata


class PhoneNumberMatchTest(unittest.TestCase):
    """Tests the value type semantics for PhoneNumberMatch.

    Equality must be based on the covered range and corresponding phone
    number. Range and number correctness are tested by PhoneNumberMatcherTest.
    """

    def setUp(self):
        pass

    def tearDown(self):
        pass

    def testValueTypeSemantics(self):
        number = PhoneNumber()
        match1 = PhoneNumberMatch(10, "1 800 234 45 67", number)
        match2 = PhoneNumberMatch(10, "1 800 234 45 67", number)
        match3 = PhoneNumberMatch(10, "1 801 234 45 67", number)

        self.assertEqual(match1, match2)
        self.assertEqual(match1.start, match2.start)
        self.assertEqual(match1.end, match2.end)
        self.assertEqual(match1.number, match2.number)
        self.assertEqual(match1.raw_string, match2.raw_string)
        self.assertEqual("1 800 234 45 67", match1.raw_string)
        # Python-specific: check __ne__()
        self.assertNotEqual(match1, match3)
        self.assertTrue(match1 != match3)
        # Python-specific: Check only comparisons of the same type work
        self.assertNotEqual(match1, None)
        self.assertNotEqual(match1, "")
        self.assertNotEqual(match1, "1 800 234 45 67")
        self.assertNotEqual(match1, 0)

    def testIllegalArguments(self):
        """Tests the value type semantics for matches with a None number."""
        try:
            PhoneNumberMatch(-110, "1 800 234 45 67", PhoneNumber())
            self.fail("Expected failed constructor")
        except Exception:
            pass

        try:
            PhoneNumberMatch(10, "1 800 234 45 67", None)
            self.fail("Expected failed constructor")
        except Exception:
            pass

        try:
            PhoneNumberMatch(10, None, PhoneNumber())
            self.fail("Expected failed constructor")
        except Exception:
            pass

        try:
            PhoneNumberMatch(10, None, None)
            self.fail("Expected failed constructor")
        except Exception:
            pass

    def testStringConvert(self):
        """Check string conversion"""
        number = PhoneNumber()
        match = PhoneNumberMatch(10, "1 800 234 45 67", number)

        self.assertEqual("PhoneNumberMatch [10,25) 1 800 234 45 67", str(match))
        # Python version extra test
        self.assertEqual("PhoneNumberMatch(start=10, raw_string='1 800 234 45 67', " +
                          "numobj=PhoneNumber(country_code=None, national_number=None, extension=None, " +
                          "italian_leading_zero=False, country_code_source=None, preferred_domestic_carrier_code=None))", repr(match))


class NumberContext(object):
    """Small class that holds the context of the number we are testing
    against. The test will insert the phone number to be found between
    leadingText and trailingText."""
    def __init__(self, leadingText, trailingText):
        self.leadingText = leadingText
        self.trailingText = trailingText


class NumberTest(object):
    """Small class that holds the number we want to test and the region for
    which it should be valid."""
    def __init__(self, rawString, region):
        self.rawString = rawString
        self.region = region

    def __str__(self):
        return "%s (%s)" % (self.rawString, self.region)


# Strings with number-like things that shouldn't be found under any level.
IMPOSSIBLE_CASES = [NumberTest("12345", "US"),
                    NumberTest("23456789", "US"),
                    NumberTest("234567890112", "US"),
                    NumberTest("650+253+1234", "US"),
                    NumberTest("3/10/1984", "CA"),
                    NumberTest("03/27/2011", "US"),
                    NumberTest("31/8/2011", "US"),
                    NumberTest("1/12/2011", "US"),
                    NumberTest("10/12/82", "DE"),
                    NumberTest("650x2531234", "US"),
                    ]

# Strings with number-like things that should only be found under "possible".
POSSIBLE_ONLY_CASES = [  # US numbers cannot start with 7 in the test metadata to be valid.
                       NumberTest("7121115678", "US"),
                       # 'X' should not be found in numbers at leniencies stricter than POSSIBLE, unless it represents
                       # a carrier code or extension.
                       NumberTest("1650 x 253 - 1234", "US"),
                       NumberTest("650 x 253 - 1234", "US"),
                       NumberTest("6502531x234", "US"),
                       NumberTest("(20) 3346 1234", "GB"),  # Non-optional NP omitted
                       ]

# Strings with number-like things that should only be found up to and
# including the "valid" leniency level.
VALID_CASES = [NumberTest("65 02 53 00 00", "US"),
               NumberTest("6502 538365", "US"),
               NumberTest("650//253-1234", "US"),  # 2 slashes are illegal at higher levels
               NumberTest("650/253/1234", "US"),
               NumberTest("9002309. 158", "US"),
               NumberTest("12 7/8 - 14 12/34 - 5", "US"),
               NumberTest("12.1 - 23.71 - 23.45", "US"),
               NumberTest("800 234 1 111x1111", "US"),
               NumberTest("1979-2011 100", "US"),
               NumberTest("+494949-4-94", "DE"),  # National number in wrong format
<<<<<<< HEAD
               NumberTest(u("\uFF14\uFF11\uFF15\uFF16\uFF16\uFF16\uFF16-\uFF17\uFF17\uFF17\uFF17"), "US"),
               # Python version extra test - multiple x for extension marker
               NumberTest("800 234 1 111 xx 1111", "US"),
=======
               NumberTest(u"\uFF14\uFF11\uFF15\uFF16\uFF16\uFF16\uFF16-\uFF17\uFF17\uFF17", "US"),
>>>>>>> 913ed065
               ]

# Strings with number-like things that should only be found up to and
# including the "strict_grouping" leniency level.
STRICT_GROUPING_CASES = [NumberTest("(415) 6667777", "US"),
                         NumberTest("415-6667777", "US"),
                         # Should be found by strict grouping but not exact
                         # grouping, as the last two groups are formatted
                         # together as a block.
                         NumberTest("0800-2491234", "DE"),
                         ]

# Strings with number-like things that should found at all levels.
EXACT_GROUPING_CASES = [NumberTest(u("\uFF14\uFF11\uFF15\uFF16\uFF16\uFF16\uFF17\uFF17\uFF17\uFF17"), "US"),
                        NumberTest(u("\uFF14\uFF11\uFF15-\uFF16\uFF16\uFF16-\uFF17\uFF17\uFF17\uFF17"), "US"),
                        NumberTest("4156667777", "US"),
                        NumberTest("4156667777 x 123", "US"),
                        NumberTest("415-666-7777", "US"),
                        NumberTest("415/666-7777", "US"),
                        NumberTest("415-666-7777 ext. 503", "US"),
                        NumberTest("1 415 666 7777 x 123", "US"),
                        NumberTest("+1 415-666-7777", "US"),
                        NumberTest("+494949 49", "DE"),
                        NumberTest("+49-49-34", "DE"),
                        NumberTest("+49-4931-49", "DE"),
                        NumberTest("04931-49", "DE"),  # With National Prefix
                        NumberTest("+49-494949", "DE"),  # One group with country code
                        NumberTest("+49-494949 ext. 49", "DE"),
                        NumberTest("+49494949 ext. 49", "DE"),
                        NumberTest("0494949", "DE"),
                        NumberTest("0494949 ext. 49", "DE"),
                        NumberTest("01 (33) 3461 2234", "MX"),  # Optional NP present
                        NumberTest("(33) 3461 2234", "MX"),  # Optional NP omitted
                        ]


class PhoneNumberMatcherTest(unittest.TestCase):
    """Tests for PhoneNumberMatcher.

    This only tests basic functionality based on test metadata.  See
    testphonenumberutil.py for the origin of the test data.
    """

    def setUp(self):
        insert_test_metadata()

    def tearDown(self):
        reinstate_real_metadata()

    # See PhoneNumberUtilTest.testParseNationalNumber().
    def testFindNationalNumber(self):
        # same cases as in testParseNationalNumber
        self.doTestFindInContext("033316005", "NZ")
        # self.doTestFindInContext("33316005", "NZ") is omitted since the
        # national prefix is obligatory for these types of numbers in New Zealand.
        # National prefix attached and some formatting present.
        self.doTestFindInContext("03-331 6005", "NZ")
        self.doTestFindInContext("03 331 6005", "NZ")
        # Testing international prefixes.
        # Should strip country code.
        self.doTestFindInContext("0064 3 331 6005", "NZ")
        # Try again, but this time we have an international number with Region
        # Code US. It should recognize the country code and parse accordingly.
        self.doTestFindInContext("01164 3 331 6005", "US")
        self.doTestFindInContext("+64 3 331 6005", "US")

        self.doTestFindInContext("64(0)64123456", "NZ")
        # Check that using a "/" is fine in a phone number.
        self.doTestFindInContext("123/45678", "DE")
        self.doTestFindInContext("123-456-7890", "US")

    # See PhoneNumberUtilTest.testParseWithInternationalPrefixes().
    def testFindWithInternationalPrefixes(self):
        self.doTestFindInContext("+1 (650) 333-6000", "NZ")
        self.doTestFindInContext("1-650-333-6000", "US")
        # Calling the US number from Singapore by using different service
        # providers
        # 1st test: calling using SingTel IDD service (IDD is 001)
        self.doTestFindInContext("0011-650-333-6000", "SG")
        # 2nd test: calling using StarHub IDD service (IDD is 008)
        self.doTestFindInContext("0081-650-333-6000", "SG")
        # 3rd test: calling using SingTel V019 service (IDD is 019)
        self.doTestFindInContext("0191-650-333-6000", "SG")
        # Calling the US number from Poland
        self.doTestFindInContext("0~01-650-333-6000", "PL")
        # Using "++" at the start.
        self.doTestFindInContext("++1 (650) 333-6000", "PL")
        # Using a full-width plus sign.
        self.doTestFindInContext(u("\uFF0B1 (650) 333-6000"), "SG")
        # The whole number, including punctuation, is here represented in
        # full-width form.
        self.doTestFindInContext(u("\uFF0B\uFF11\u3000\uFF08\uFF16\uFF15\uFF10\uFF09") +
                                 u("\u3000\uFF13\uFF13\uFF13\uFF0D\uFF16\uFF10\uFF10\uFF10"),
                                 "SG")

    # See PhoneNumberUtilTest.testParseWithLeadingZero().
    def testFindWithLeadingZero(self):
        self.doTestFindInContext("+39 02-36618 300", "NZ")
        self.doTestFindInContext("02-36618 300", "IT")
        self.doTestFindInContext("312 345 678", "IT")

    # See PhoneNumberUtilTest.testParseNationalNumberArgentina().
    def testFindNationalNumberArgentina(self):
        # Test parsing mobile numbers of Argentina.
        self.doTestFindInContext("+54 9 343 555 1212", "AR")
        self.doTestFindInContext("0343 15 555 1212", "AR")

        self.doTestFindInContext("+54 9 3715 65 4320", "AR")
        self.doTestFindInContext("03715 15 65 4320", "AR")

        # Test parsing fixed-line numbers of Argentina.
        self.doTestFindInContext("+54 11 3797 0000", "AR")
        self.doTestFindInContext("011 3797 0000", "AR")

        self.doTestFindInContext("+54 3715 65 4321", "AR")
        self.doTestFindInContext("03715 65 4321", "AR")

        self.doTestFindInContext("+54 23 1234 0000", "AR")
        self.doTestFindInContext("023 1234 0000", "AR")

    # See PhoneNumberUtilTest.testParseWithXInNumber().
    def testFindWithXInNumber(self):
        self.doTestFindInContext("(0xx) 123456789", "AR")
        # A case where x denotes both carrier codes and extension symbol.
        self.doTestFindInContext("(0xx) 123456789 x 1234", "AR")

        # This test is intentionally constructed such that the number of digit
        # after xx is larger than 7, so that the number won't be mistakenly
        # treated as an extension, as we allow extensions up to 7 digits. This
        # assumption is okay for now as all the countries where a carrier
        # selection code is written in the form of xx have a national
        # significant number of length larger than 7.
        self.doTestFindInContext("011xx5481429712", "US")

    # See PhoneNumberUtilTest.testParseNumbersMexico().
    def testFindNumbersMexico(self):
        # Test parsing fixed-line numbers of Mexico.
        self.doTestFindInContext("+52 (449)978-0001", "MX")
        self.doTestFindInContext("01 (449)978-0001", "MX")
        self.doTestFindInContext("(449)978-0001", "MX")

        # Test parsing mobile numbers of Mexico.
        self.doTestFindInContext("+52 1 33 1234-5678", "MX")
        self.doTestFindInContext("044 (33) 1234-5678", "MX")
        self.doTestFindInContext("045 33 1234-5678", "MX")

    # See PhoneNumberUtilTest.testParseNumbersWithPlusWithNoRegion().
    def testFindNumbersWithPlusWithNoRegion(self):
        # "ZZ" is allowed only if the number starts with a '+' - then the
        # country code can be calculated.
        self.doTestFindInContext("+64 3 331 6005", "ZZ")
        # None is also allowed for the region code in these cases.
        self.doTestFindInContext("+64 3 331 6005", None)

    # See PhoneNumberUtilTest.testParseExtensions().
    def testFindExtensions(self):
        self.doTestFindInContext("03 331 6005 ext 3456", "NZ")
        self.doTestFindInContext("03-3316005x3456", "NZ")
        self.doTestFindInContext("03-3316005 int.3456", "NZ")
        self.doTestFindInContext("03 3316005 #3456", "NZ")
        self.doTestFindInContext("0~0 1800 7493 524", "PL")
        self.doTestFindInContext("(1800) 7493.524", "US")
        # Check that the last instance of an extension token is matched.
        self.doTestFindInContext("0~0 1800 7493 524 ~1234", "PL")
        # Verifying bug-fix where the last digit of a number was previously omitted if it was a 0 when
        # extracting the extension. Also verifying a few different cases of extensions.
        self.doTestFindInContext("+44 2034567890x456", "NZ")
        self.doTestFindInContext("+44 2034567890x456", "GB")
        self.doTestFindInContext("+44 2034567890 x456", "GB")
        self.doTestFindInContext("+44 2034567890 X456", "GB")
        self.doTestFindInContext("+44 2034567890 X 456", "GB")
        self.doTestFindInContext("+44 2034567890 X    456", "GB")
        self.doTestFindInContext("+44 2034567890    X 456", "GB")

        self.doTestFindInContext("(800) 901-3355 x 7246433", "US")
        self.doTestFindInContext("(800) 901-3355 , ext 7246433", "US")
        self.doTestFindInContext("(800) 901-3355 ,extension 7246433", "US")
        # The next test differs from phonenumberutil -> when matching we don't
        # consider a lone comma to indicate an extension, although we accept
        # it when parsing.
        self.doTestFindInContext("(800) 901-3355 ,x 7246433", "US")
        self.doTestFindInContext("(800) 901-3355 ext: 7246433", "US")

    def testFindInterspersedWithSpace(self):
        self.doTestFindInContext("0 3   3 3 1   6 0 0 5", "NZ")

    # Test matching behavior when starting in the middle of a phone number.
    def testIntermediateParsePositions(self):
        text = "Call 033316005  or 032316005!"
        #       |    |    |    |    |    |
        #       0    5   10   15   20   25

        # Iterate over all possible indices.
        for ii in range(6):
            self.assertEqualRange(text, ii, 5, 14)

        # 7 and 8 digits in a row are still parsed as number.
        self.assertEqualRange(text, 6, 6, 14)
        self.assertEqualRange(text, 7, 7, 14)
        # Anything smaller is skipped to the second instance.
        for ii in range(8, 20):
            self.assertEqualRange(text, ii, 19, 28)

    def testMatchWithSurroundingZipcodes(self):
        number = "415-666-7777"
        zipPreceding = "My address is CA 34215 - " + number + " is my number."
        expectedResult = phonenumberutil.parse(number, "US")

        matcher = PhoneNumberMatcher(zipPreceding, "US")
        if matcher.has_next():
            match = matcher.next()
        else:
            match = None
        self.assertTrue(match is not None,
                        msg="Did not find a number in '" + zipPreceding + "'; expected " + number)
        self.assertEqual(expectedResult, match.number)
        self.assertEqual(number, match.raw_string)

        # Now repeat, but this time the phone number has spaces in it. It should still be found.
        number = "(415) 666 7777"

        zipFollowing = "My number is " + number + ". 34215 is my zip-code."
        matcher = PhoneNumberMatcher(zipFollowing, "US")
        if matcher.has_next():
            matchWithSpaces = matcher.next()
        else:
            matchWithSpaces = None
        self.assertTrue(matchWithSpaces is not None,
                        msg="Did not find a number in '" + zipFollowing + "'; expected " + number)
        self.assertEqual(expectedResult, matchWithSpaces.number)
        self.assertEqual(number, matchWithSpaces.raw_string)

    def testIsLatinLetter(self):
        self.assertTrue(PhoneNumberMatcher._is_latin_letter('c'))
        self.assertTrue(PhoneNumberMatcher._is_latin_letter('C'))
        self.assertTrue(PhoneNumberMatcher._is_latin_letter(u("\u00C9")))
        self.assertTrue(PhoneNumberMatcher._is_latin_letter(u("\u0301")))  # Combining acute accent
        # Punctuation, digits and white-space are not considered "latin letters".
        self.assertFalse(PhoneNumberMatcher._is_latin_letter(':'))
        self.assertFalse(PhoneNumberMatcher._is_latin_letter('5'))
        self.assertFalse(PhoneNumberMatcher._is_latin_letter('-'))
        self.assertFalse(PhoneNumberMatcher._is_latin_letter('.'))
        self.assertFalse(PhoneNumberMatcher._is_latin_letter(' '))
        self.assertFalse(PhoneNumberMatcher._is_latin_letter(u("\u6211")))  # Chinese character

    def testMatchesWithSurroundingLatinChars(self):
        possibleOnlyContexts = []
        possibleOnlyContexts.append(NumberContext("abc", "def"))
        possibleOnlyContexts.append(NumberContext("abc", ""))
        possibleOnlyContexts.append(NumberContext("", "def"))
        # Latin capital letter e with an acute accent.
        possibleOnlyContexts.append(NumberContext(u("\u00C9"), ""))
        # e with an acute accent decomposed (with combining mark).
        possibleOnlyContexts.append(NumberContext(u("e\u0301"), ""))

        # Numbers should not be considered valid, if they are surrounded by
        # Latin characters, but should be considered possible.
        self.findMatchesInContexts(possibleOnlyContexts, False, True)

    def testMoneyNotSeenAsPhoneNumber(self):
        possibleOnlyContexts = []
        possibleOnlyContexts.append(NumberContext("$", ""))
        possibleOnlyContexts.append(NumberContext("", "$"))
        possibleOnlyContexts.append(NumberContext(u("\u00A3"), ""))  # Pound sign
        possibleOnlyContexts.append(NumberContext(u("\u00A5"), ""))  # Yen sign
        self.findMatchesInContexts(possibleOnlyContexts, False, True)

    def testPercentageNotSeenAsPhoneNumber(self):
        possibleOnlyContexts = []
        possibleOnlyContexts.append(NumberContext("", "%"))
        # Numbers followed by % should be dropped.
        self.findMatchesInContexts(possibleOnlyContexts, False, True)

    def testPhoneNumberWithLeadingOrTrailingMoneyMatches(self):
        # Because of the space after the 20 (or before the 100) these dollar
        # amounts should not stop the actual number from being found.
        contexts = []
        contexts.append(NumberContext("$20 ", ""))
        contexts.append(NumberContext("", " 100$"))
        self.findMatchesInContexts(contexts, True, True)

    def testMatchesWithSurroundingLatinCharsAndLeadingPunctuation(self):
        # Contexts with trailing characters. Leading characters are okay here
        # since the numbers we will insert start with punctuation, but
        # trailing characters are still not allowed.
        possibleOnlyContexts = []
        possibleOnlyContexts.append(NumberContext("abc", "def"))
        possibleOnlyContexts.append(NumberContext("", "def"))
        possibleOnlyContexts.append(NumberContext("", u("\u00C9")))

        # Numbers should not be considered valid, if they have trailing Latin
        # characters, but should be considered possible.
        numberWithPlus = "+14156667777"
        numberWithBrackets = "(415)6667777"
        self.findMatchesInContexts(possibleOnlyContexts, False, True, "US", numberWithPlus)
        self.findMatchesInContexts(possibleOnlyContexts, False, True, "US", numberWithBrackets)

        validContexts = []
        validContexts.append(NumberContext("abc", ""))
        validContexts.append(NumberContext(u("\u00C9"), ""))
        validContexts.append(NumberContext(u("\u00C9"), "."))  # Trailing punctuation.
        validContexts.append(NumberContext(u("\u00C9"), " def"))  # Trailing white-space.

        # Numbers should be considered valid, since they start with punctuation.
        self.findMatchesInContexts(validContexts, True, True, "US", numberWithPlus)
        self.findMatchesInContexts(validContexts, True, True, "US", numberWithBrackets)

    def testMatchesWithSurroundingChineseChars(self):
        validContexts = []
        validContexts.append(NumberContext(u("\u6211\u7684\u7535\u8BDD\u53F7\u7801\u662F"), ""))
        validContexts.append(NumberContext("", u("\u662F\u6211\u7684\u7535\u8BDD\u53F7\u7801")))
        validContexts.append(NumberContext(u("\u8BF7\u62E8\u6253"), u("\u6211\u5728\u660E\u5929")))

        # Numbers should be considered valid, since they are surrounded by Chinese.
        self.findMatchesInContexts(validContexts, True, True)

    def testMatchesWithSurroundingPunctuation(self):
        validContexts = []
        validContexts.append(NumberContext("My number-", ""))    # At end of text.
        validContexts.append(NumberContext("", ".Nice day."))    # At start of text.
        validContexts.append(NumberContext("Tel:", "."))    # Punctuation surrounds number.
        validContexts.append(NumberContext("Tel: ", " on Saturdays."))    # White-space is also fine.

        # Numbers should be considered valid, since they are surrounded by punctuation.
        self.findMatchesInContexts(validContexts, True, True)

    def testMatchesMultiplePhoneNumbersSeparatedByPhoneNumberPunctuation(self):
        text = "Call 650-253-4561 -- 455-234-3451"
        region = "US"
        number1 = PhoneNumber(country_code=phonenumberutil.country_code_for_region(region),
                              national_number=6502534561)
        match1 = PhoneNumberMatch(5, "650-253-4561", number1)
        number2 = PhoneNumber(country_code=phonenumberutil.country_code_for_region(region),
                              national_number=4552343451)
        match2 = PhoneNumberMatch(21, "455-234-3451", number2)

        matches = PhoneNumberMatcher(text, region)
        self.assertEqual(match1, matches.next())
        self.assertEqual(match2, matches.next())

    def testDoesNotMatchMultiplePhoneNumbersSeparatedWithNoWhiteSpace(self):
        # No white-space found between numbers - neither is found.
        text = "Call 650-253-4561--455-234-3451"
        region = "US"
        self.assertTrue(self.hasNoMatches(PhoneNumberMatcher(text, region)))

    def testMatchesWithPossibleLeniency(self):
        testCases = STRICT_GROUPING_CASES + EXACT_GROUPING_CASES + VALID_CASES + POSSIBLE_ONLY_CASES
        self._doTestNumberMatchesForLeniency(testCases, Leniency.POSSIBLE)

    def testNonMatchesWithPossibleLeniency(self):
        testCases = IMPOSSIBLE_CASES
        self._doTestNumberNonMatchesForLeniency(testCases, Leniency.POSSIBLE)

    def testMatchesWithValidLeniency(self):
        testCases = STRICT_GROUPING_CASES + EXACT_GROUPING_CASES + VALID_CASES
        self._doTestNumberMatchesForLeniency(testCases, Leniency.VALID)

    def testNonMatchesWithValidLeniency(self):
        testCases = IMPOSSIBLE_CASES + POSSIBLE_ONLY_CASES
        self._doTestNumberNonMatchesForLeniency(testCases, Leniency.VALID)

    def testMatchesWithStrictGroupingLeniency(self):
        testCases = STRICT_GROUPING_CASES + EXACT_GROUPING_CASES
        self._doTestNumberMatchesForLeniency(testCases, Leniency.STRICT_GROUPING)

    def testNonMatchesWithStrictGroupLeniency(self):
        testCases = IMPOSSIBLE_CASES + POSSIBLE_ONLY_CASES + VALID_CASES
        self._doTestNumberNonMatchesForLeniency(testCases, Leniency.STRICT_GROUPING)

    def testMatchesWithExactGroupingLeniency(self):
        testCases = EXACT_GROUPING_CASES
        self._doTestNumberMatchesForLeniency(testCases, Leniency.EXACT_GROUPING)

    def testNonMatchesExactGroupLeniency(self):
        testCases = IMPOSSIBLE_CASES + POSSIBLE_ONLY_CASES + VALID_CASES + STRICT_GROUPING_CASES
        self._doTestNumberNonMatchesForLeniency(testCases, Leniency.EXACT_GROUPING)

    def _doTestNumberMatchesForLeniency(self, testCases, leniency):
        noMatchFoundCount = 0
        wrongMatchFoundCount = 0
        for test in testCases:
            iterator = self.findNumbersForLeniency(test.rawString, test.region, leniency)
            if iterator.has_next():
                match = iterator.next()
            else:
                match = None
            if match is None:
                noMatchFoundCount += 1
                prnt("No match found in  %s for leniency: %s" % (test, leniency), file=sys.stderr)
            else:
                if test.rawString != match.raw_string:
                    wrongMatchFoundCount += 1
                    prnt("Found wrong match in test %s. Found %s" % (test, match), file=sys.stderr)
        self.assertEqual(0, noMatchFoundCount)
        self.assertEqual(0, wrongMatchFoundCount)

    def _doTestNumberNonMatchesForLeniency(self, testCases, leniency):
        matchFoundCount = 0
        for test in testCases:
            iterator = self.findNumbersForLeniency(test.rawString, test.region, leniency)
            if iterator.has_next():
                match = iterator.next()
            else:
                match = None
            if match is not None:
                matchFoundCount += 1
                prnt("Match found in %s for leniency: %s" % (test, leniency), file=sys.stderr)
        self.assertEqual(0, matchFoundCount)

    def findMatchesInContexts(self, contexts, isValid, isPossible,
                              region="US", number="415-666-7777"):
        """Helper method which tests the contexts provided and ensures
        that:
         - if isValid is True, they all find a test number inserted in the
           middle when leniency of matching is set to VALID; else no test
           number should be extracted at that leniency level
         - if isPossible is True, they all find a test number inserted in the
           middle when leniency of matching is set to POSSIBLE; else no test
           number should be extracted at that leniency level"""
        if isValid:
            self.doTestInContext(number, region, contexts, Leniency.VALID)
        else:
            for context in contexts:
                text = context.leadingText + number + context.trailingText
                self.assertTrue(self.hasNoMatches(PhoneNumberMatcher(text, region)),
                                msg="Should not have found a number in " + text)
        if isPossible:
            self.doTestInContext(number, region, contexts, Leniency.POSSIBLE)
        else:
            for context in contexts:
                text = context.leadingText + number + context.trailingText
                self.assertTrue(self.hasNoMatches(PhoneNumberMatcher(text, region,
                                                                     leniency=Leniency.POSSIBLE, max_tries=65535)),
                                msg="Should not have found a number in " + text)

    def testNonMatchingBracketsAreInvalid(self):
        # The digits up to the ", " form a valid US number, but it shouldn't
        # be matched as one since there was a non-matching bracket present.
        self.assertTrue(self.hasNoMatches(PhoneNumberMatcher("80.585 [79.964, 81.191]", "US")))

        # The trailing "]" is thrown away before parsing, so the resultant
        # number, while a valid US number, does not have matching brackets.
        self.assertTrue(self.hasNoMatches(PhoneNumberMatcher("80.585 [79.964]", "US")))

        self.assertTrue(self.hasNoMatches(PhoneNumberMatcher("80.585 ((79.964)", "US")))

        # This case has too many sets of brackets to be valid.
        self.assertTrue(self.hasNoMatches(PhoneNumberMatcher("(80).(585) (79).(9)64", "US")))

    def testNoMatchIfRegionIsNone(self):
        # Fail on non-international prefix if region code is None.
        self.assertTrue(self.hasNoMatches(PhoneNumberMatcher("Random text body - number is 0331 6005, see you there", None)))

    def testNoMatchInEmptyString(self):
        self.assertTrue(self.hasNoMatches(PhoneNumberMatcher("", "US")))
        self.assertTrue(self.hasNoMatches(PhoneNumberMatcher("  ", "US")))

    def testNoMatchIfNoNumber(self):
        self.assertTrue(self.hasNoMatches(PhoneNumberMatcher("Random text body - number is foobar, see you there", "US")))

    def testSequences(self):
        # Test multiple occurrences.
        text = "Call 033316005  or 032316005!"
        region = "NZ"

        number1 = PhoneNumber()
        number1.country_code = phonenumberutil.country_code_for_region(region)
        number1.national_number = 33316005
        match1 = PhoneNumberMatch(5, "033316005", number1)

        number2 = PhoneNumber()
        number2.country_code = phonenumberutil.country_code_for_region(region)
        number2.national_number = 32316005
        match2 = PhoneNumberMatch(19, "032316005", number2)

        matcher = PhoneNumberMatcher(text, region, Leniency.POSSIBLE, 65535)

        self.assertEqual(match1, matcher.next())
        self.assertEqual(match2, matcher.next())
        self.assertFalse(matcher.has_next())

    def testNoneInput(self):
        self.assertTrue(self.hasNoMatches(PhoneNumberMatcher(None, "US")))
        self.assertTrue(self.hasNoMatches(PhoneNumberMatcher(None, None)))

    def testMaxMatches(self):
        # Set up text with 100 valid phone numbers.
        numbers = "My info: 415-666-7777," * 100

        # Matches all 100. Max only applies to failed cases.
        number = phonenumberutil.parse("+14156667777", None)
        expected = [number] * 100

        matcher = PhoneNumberMatcher(numbers, "US", Leniency.VALID, 10)
        actual = [x.number for x in matcher]

        self.assertEqual(expected, actual)

    def testMaxMatchesInvalid(self):
        # Set up text with 10 invalid phone numbers followed by 100 valid.
        numbers = (("My address 949-8945-0" * 10) +
                   ("My info: 415-666-7777," * 100))
        matcher = PhoneNumberMatcher(numbers, "US", Leniency.VALID, 10)
        self.assertFalse(matcher.has_next())

    def testMaxMatchesMixed(self):
        # Set up text with 100 valid numbers inside an invalid number.
        numbers = "My info: 415-666-7777 123 fake street" * 100

        # Only matches the first 10 despite there being 100 numbers due to max matches.
        number = phonenumberutil.parse("+14156667777", None)
        expected = [number] * 10

        matcher = PhoneNumberMatcher(numbers, "US", Leniency.VALID, 10)
        actual = [x.number for x in matcher]

        self.assertEqual(expected, actual)

    def testEmptyIteration(self):
        matcher = PhoneNumberMatcher("", "ZZ")
        self.assertFalse(matcher.has_next())
        self.assertFalse(matcher.has_next())
        try:
            matcher.next()
            self.fail("Violation of the iterator contract.")
        except Exception:
            # Success
            pass
        self.assertFalse(matcher.has_next())

    def testSingleIteration(self):
        matcher = PhoneNumberMatcher("+14156667777", "ZZ")

        # With hasNext() -> next().
        # Double hasNext() to ensure it does not advance.
        self.assertTrue(matcher.has_next())
        self.assertTrue(matcher.has_next())
        self.assertTrue(matcher.next() is not None)
        self.assertFalse(matcher.has_next())
        try:
            matcher.next()
            self.fail("Violation of the Matcher contract.")
        except Exception:
            # Success
            pass
        self.assertFalse(matcher.has_next())

        # With next() only.
        matcher = PhoneNumberMatcher("+14156667777", "ZZ")
        self.assertTrue(matcher.next() is not None)
        try:
            matcher.next()
            self.fail("Violation of the Matcher contract.")
        except Exception:
            # Success
            pass

    def testDoubleIteration(self):
        matcher = PhoneNumberMatcher("+14156667777 foobar +14156667777 ", "ZZ")

        # With hasNext() -> next().
        # Double hasNext() to ensure it does not advance.
        self.assertTrue(matcher.has_next())
        self.assertTrue(matcher.has_next())
        self.assertTrue(matcher.next() is not None)
        self.assertTrue(matcher.has_next())
        self.assertTrue(matcher.has_next())
        self.assertTrue(matcher.next() is not None)
        self.assertFalse(matcher.has_next())
        try:
            matcher.next()
            self.fail("Violation of the Matcher contract.")
        except Exception:
            # Success
            pass
        self.assertFalse(matcher.has_next())

        # With next() only.
        matcher = PhoneNumberMatcher("+14156667777 foobar +14156667777 ", "ZZ")
        self.assertTrue(matcher.next() is not None)
        self.assertTrue(matcher.next() is not None)
        try:
            matcher.next()
            self.fail("Violation of the Matcher contract.")
        except Exception:
            # Success
            pass

    def assertEqualRange(self, text, index, start, end):
        """Asserts that another number can be found in text starting at index, and that
        its corresponding range is [start, end).
        """
        sub = text[index:]
        matcher = PhoneNumberMatcher(sub, "NZ", Leniency.POSSIBLE, 65535)

        self.assertTrue(matcher.has_next())
        match = matcher.next()
        self.assertEqual(start - index, match.start)
        self.assertEqual(end - index, match.end)
        self.assertEqual(sub[match.start:match.end], match.raw_string)

    def doTestFindInContext(self, number, defaultCountry):
        """Tests numbers found by PhoneNumberMatcher in various textual contexts"""
        self.findPossibleInContext(number, defaultCountry)
        parsed = phonenumberutil.parse(number, defaultCountry)
        if phonenumberutil.is_valid_number(parsed):
            self.findValidInContext(number, defaultCountry)

    def findPossibleInContext(self, number, defaultCountry):
        """Tests valid numbers in contexts that should pass for Leniency.POSSIBLE"""
        contextPairs = [NumberContext("", ""),    # no context
                        NumberContext("     ", "\t"),    # whitespace only
                        NumberContext("Hello ", ""),    # no context at end
                        NumberContext("", " to call me!"),    # no context at start
                        NumberContext("Hi there, call ", " to reach me!"),    # no context at start
                        NumberContext("Hi there, call ", ", or don't"),    # with commas
                        # Three examples without whitespace around the number.
                        NumberContext("Hi call", ""),
                        NumberContext("", "forme"),
                        NumberContext("Hi call", "forme"),
                        # With other small numbers.
                        NumberContext("It's cheap! Call ", " before 6:30"),
                        # With a second number later.
                        NumberContext("Call ", " or +1800-123-4567!"),
                        NumberContext("Call me on June 21 at", ""),    # with a Month-Day date
                        # With publication pages.
                        NumberContext("As quoted by Alfonso 12-15 (2009), you may call me at ", ""),
                        NumberContext("As quoted by Alfonso et al. 12-15 (2009), you may call me at ", ""),
                        # With dates, written in the American style.
                        NumberContext("As I said on 03/10/2011, you may call me at ", ""),
                        # With trailing numbers after a comma. The 45 should not be considered an extension.
                        NumberContext("", ", 45 days a year"),
                        # With a postfix stripped off as it looks like the start of another number.
                        NumberContext("Call ", "/x12 more"),
                        ]

        self.doTestInContext(number, defaultCountry, contextPairs, Leniency.POSSIBLE)

    def findValidInContext(self, number, defaultCountry):
        """Tests valid numbers in contexts that fail for Leniency.POSSIBLE but
        are valid for Leniency.VALID."""
        contextPairs = [
            # With other small numbers.
            NumberContext("It's only 9.99! Call ", " to buy"),
            # With a number Day.Month.Year date.
            NumberContext("Call me on 21.6.1984 at ", ""),
            # With a number Month/Day date.
            NumberContext("Call me on 06/21 at ", ""),
            # With a number Day.Month date.
            NumberContext("Call me on 21.6. at ", ""),
            # With a number Month/Day/Year date.
            NumberContext("Call me on 06/21/84 at ", ""),
            ]
        self.doTestInContext(number, defaultCountry, contextPairs, Leniency.VALID)

    def doTestInContext(self, number, defaultCountry, contextPairs, leniency):
        for context in contextPairs:
            prefix = context.leadingText
            text = prefix + number + context.trailingText

            start = len(prefix)
            end = start + len(number)
            matcher = PhoneNumberMatcher(text, defaultCountry, leniency, 65535)

            if matcher.has_next():
                match = matcher.next()
            else:
                match = None
            self.assertTrue(match is not None,
                            msg="Did not find a number in '" + text + "'; expected '" + number + "'")

            extracted = text[match.start:match.end]
            self.assertEqual(start, match.start,
                              msg="Unexpected phone region in '" + text + "'; extracted '" + extracted + "'")
            self.assertEqual(end, match.end,
                              msg="Unexpected phone region in '" + text + "'; extracted '" + extracted + "'")
            self.assertEqual(number, extracted)
            self.assertEqual(match.raw_string, extracted)

            self.ensureTermination(text, defaultCountry, leniency)

    # Exhaustively searches for phone numbers from each index within text to
    # test that finding matches always terminates.
    def ensureTermination(self, text, defaultCountry, leniency):
        for index in range(len(text) + 1):
            sub = text[index:]
            matches = ""
            # Iterates over all matches.
            for match in PhoneNumberMatcher(sub, defaultCountry, leniency, 65535):
                matches += ", " + str(match)

    def findNumbersForLeniency(self, text, defaultCountry, leniency):
        return PhoneNumberMatcher(text, defaultCountry, leniency, 65535)

    def hasNoMatches(self, matcher):
        """Returns True if there were no matches found."""
        return not matcher.has_next()

    def testDoubleExtensionX(self):
        # Python version extra test - multiple x for extension marker
        xx_ext = "800 234 1 111 xx 1111"
        # This gives different results for different leniency values (and so
        # can't be used in a NumberTest).
        m0 = PhoneNumberMatcher(xx_ext, "US", leniency=Leniency.POSSIBLE).next()
        self.assertEqual(xx_ext, m0.raw_string)
        m1 = PhoneNumberMatcher(xx_ext, "US", leniency=Leniency.VALID).next()
        self.assertEqual("800 234 1 111", m1.raw_string)
        matcher2 = PhoneNumberMatcher(xx_ext, "US", leniency=Leniency.STRICT_GROUPING)
        self.assertFalse(matcher2.has_next())

    def testInternals(self):
        # Python-specific test: coverage of internals
        from phonenumbers.phonenumbermatcher import _limit, _verify, _is_national_prefix_present_if_required
        from phonenumbers import CountryCodeSource
        self.assertEqual("{1,2}", _limit(1, 2))
        self.assertRaises(Exception, _limit, *(-1, 2))
        self.assertRaises(Exception, _limit, *(1, 0))
        self.assertRaises(Exception, _limit, *(2, 1))
        number = PhoneNumber(country_code=44, national_number=7912345678)
        self.assertRaises(Exception, _verify, *(99, number, "12345678"))
        self.assertRaises(ValueError, PhoneNumberMatcher, *("text", "US"), **{"leniency": None})
        self.assertRaises(ValueError, PhoneNumberMatcher, *("text", "US"), **{"max_tries": -2})
        # Invalid country looks like national prefix is present (no way to tell)
        number2 = PhoneNumber(country_code=99, national_number=12345678, country_code_source=CountryCodeSource.FROM_DEFAULT_COUNTRY)
        self.assertTrue(_is_national_prefix_present_if_required(number2))
        # National prefix rule has no lead digits
        number3 = PhoneNumber(country_code=61, national_number=1234567890, country_code_source=CountryCodeSource.FROM_DEFAULT_COUNTRY)
        self.assertTrue(_is_national_prefix_present_if_required(number3))<|MERGE_RESOLUTION|>--- conflicted
+++ resolved
@@ -154,13 +154,7 @@
                NumberTest("800 234 1 111x1111", "US"),
                NumberTest("1979-2011 100", "US"),
                NumberTest("+494949-4-94", "DE"),  # National number in wrong format
-<<<<<<< HEAD
-               NumberTest(u("\uFF14\uFF11\uFF15\uFF16\uFF16\uFF16\uFF16-\uFF17\uFF17\uFF17\uFF17"), "US"),
-               # Python version extra test - multiple x for extension marker
-               NumberTest("800 234 1 111 xx 1111", "US"),
-=======
-               NumberTest(u"\uFF14\uFF11\uFF15\uFF16\uFF16\uFF16\uFF16-\uFF17\uFF17\uFF17", "US"),
->>>>>>> 913ed065
+               NumberTest(u("\uFF14\uFF11\uFF15\uFF16\uFF16\uFF16\uFF16-\uFF17\uFF17\uFF17"), "US"),
                ]
 
 # Strings with number-like things that should only be found up to and
