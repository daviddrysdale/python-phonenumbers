#!/usr/bin/env python
"""Unit tests for phonenumberutil.py"""

# Based on original Java code:
#     java/test/com/google/i18n/phonenumbers/PhoneNumberUtilTest.java
# Copyright (C) 2009 The Libphonenumber Authors
#
# Licensed under the Apache License, Version 2.0 (the "License");
# you may not use this file except in compliance with the License.
# You may obtain a copy of the License at
#
# http://www.apache.org/licenses/LICENSE-2.0
#
# Unless required by applicable law or agreed to in writing, software
# distributed under the License is distributed on an "AS IS" BASIS,
# WITHOUT WARRANTIES OR CONDITIONS OF ANY KIND, either express or implied.
# See the License for the specific language governing permissions and
# limitations under the License.
import sys

import phonenumbers
from phonenumbers import PhoneNumber, PhoneMetadata
from phonenumbers import FrozenPhoneNumber, PhoneNumberDesc
from phonenumbers import PhoneNumberType, PhoneNumberFormat, NumberParseException
from phonenumbers import ValidationResult, NumberFormat, CountryCodeSource
# Access internal functions of phonenumberutil.py
from phonenumbers import phonenumberutil
from phonenumbers.util import u, to_long
from .testmetadatatest import TestMetadataTestCase


# Set up some test numbers to re-use.
ALPHA_NUMERIC_NUMBER = FrozenPhoneNumber(country_code=1, national_number=80074935247)
AR_MOBILE = FrozenPhoneNumber(country_code=54, national_number=91187654321)
AR_NUMBER = FrozenPhoneNumber(country_code=54, national_number=1187654321)
AU_NUMBER = FrozenPhoneNumber(country_code=61, national_number=236618300)
BS_MOBILE = FrozenPhoneNumber(country_code=1, national_number=2423570000)
BS_NUMBER = FrozenPhoneNumber(country_code=1, national_number=2423651234)
# Note that this is the same as the example number for DE in the metadata.
DE_NUMBER = FrozenPhoneNumber(country_code=49, national_number=30123456)
DE_SHORT_NUMBER = FrozenPhoneNumber(country_code=49, national_number=1234)
GB_MOBILE = FrozenPhoneNumber(country_code=44, national_number=7912345678)
GB_NUMBER = FrozenPhoneNumber(country_code=44, national_number=2070313000)
IT_MOBILE = FrozenPhoneNumber(country_code=39, national_number=345678901)
IT_NUMBER = FrozenPhoneNumber(country_code=39, national_number=236618300, italian_leading_zero=True)
JP_STAR_NUMBER = FrozenPhoneNumber(country_code=81, national_number=2345)
# Numbers to test the formatting rules from Mexico.
MX_MOBILE1 = FrozenPhoneNumber(country_code=52, national_number=12345678900)
MX_MOBILE2 = FrozenPhoneNumber(country_code=52, national_number=15512345678)
MX_NUMBER1 = FrozenPhoneNumber(country_code=52, national_number=3312345678)
MX_NUMBER2 = FrozenPhoneNumber(country_code=52, national_number=8211234567)
NZ_NUMBER = FrozenPhoneNumber(country_code=64, national_number=33316005)
SG_NUMBER = FrozenPhoneNumber(country_code=65, national_number=65218000)
# A too-long and hence invalid US number.
US_LONG_NUMBER = FrozenPhoneNumber(country_code=1, national_number=65025300001)
US_NUMBER = FrozenPhoneNumber(country_code=1, national_number=6502530000)
US_PREMIUM = FrozenPhoneNumber(country_code=1, national_number=9002530000)
# Too short, but still possible US numbers.
US_LOCAL_NUMBER = FrozenPhoneNumber(country_code=1, national_number=2530000)
US_SHORT_BY_ONE_NUMBER = FrozenPhoneNumber(country_code=1, national_number=650253000)
US_TOLLFREE = FrozenPhoneNumber(country_code=1, national_number=8002530000)
US_SPOOF = FrozenPhoneNumber(country_code=1, national_number=0)
US_SPOOF_WITH_RAW_INPUT = FrozenPhoneNumber(country_code=1, national_number=0, raw_input="000-000-0000")
INTERNATIONAL_TOLL_FREE = FrozenPhoneNumber(country_code=800, national_number=12345678)
# We set this to be the same length as numbers for the other non-geographical
# country prefix that we have in our test metadata. However, this is not
# considered valid because they differ in their country calling code.
INTERNATIONAL_TOLL_FREE_TOO_LONG = FrozenPhoneNumber(country_code=800, national_number=123456789)
UNIVERSAL_PREMIUM_RATE = FrozenPhoneNumber(country_code=979, national_number=123456789)
# A number with an invalid region code
XY_NUMBER = FrozenPhoneNumber(country_code=999, national_number=1234567890)


class PhoneNumberUtilTest(TestMetadataTestCase):
    """Unit tests for phonenumbers/__init__.py

    Note that these tests use the test metadata, not the normal metadata file,
    so should not be used for regression test purposes - these tests are
    illustrative only and test functionality.
    """
    def testSupportedRegions(self):
        self.assertTrue(len(phonenumbers.SUPPORTED_REGIONS) > 0)
        # Python version extra test
        # Check the pseudo-code for non-geographic entities is not supported
        self.assertFalse("001" in phonenumbers.SUPPORTED_REGIONS)
        # Check a non-US NANPA country is correctly listed as supported
        self.assertTrue("BS" in phonenumbers.SUPPORTED_REGIONS)

    def testGetInstanceLoadUSMetadata(self):
        metadata = PhoneMetadata.region_metadata["US"]
        self.assertEqual("US", metadata.id)
        self.assertEqual(1, metadata.country_code)
        self.assertEqual("011", metadata.international_prefix)
        self.assertTrue(metadata.national_prefix is not None)
        self.assertEqual(2, len(metadata.number_format))
        self.assertEqual("(\\d{3})(\\d{3})(\\d{4})", metadata.number_format[1].pattern)
        self.assertEqual("\\1 \\2 \\3", metadata.number_format[1].format)
        self.assertEqual("[13-689]\\d{9}|2[0-35-9]\\d{8}",
                         metadata.general_desc.national_number_pattern)
        self.assertEqual("\\d{7}(?:\\d{3})?", metadata.general_desc.possible_number_pattern)
        self.assertTrue(metadata.general_desc == metadata.fixed_line)
        self.assertEqual("\\d{10}", metadata.toll_free.possible_number_pattern)
        self.assertEqual("900\\d{7}", metadata.premium_rate.national_number_pattern)
        # No shared-cost data is available, so it should be initialised to "NA".
        self.assertEqual("NA", metadata.shared_cost.national_number_pattern)
        self.assertEqual("NA", metadata.shared_cost.possible_number_pattern)

    def testGetInstanceLoadDEMetadata(self):
        metadata = PhoneMetadata.region_metadata["DE"]
        self.assertEqual("DE", metadata.id)
        self.assertEqual(49, metadata.country_code)
        self.assertEqual("00", metadata.international_prefix)
        self.assertEqual("0", metadata.national_prefix)
        self.assertEqual(6, len(metadata.number_format))
        self.assertEqual(1, len(metadata.number_format[5].leading_digits_pattern))
        self.assertEqual("900", metadata.number_format[5].leading_digits_pattern[0])
        self.assertEqual("(\\d{3})(\\d{3,4})(\\d{4})",
                         metadata.number_format[5].pattern)
        self.assertEqual("\\1 \\2 \\3", metadata.number_format[5].format)
        self.assertEqual("(?:[24-6]\\d{2}|3[03-9]\\d|[789](?:[1-9]\\d|0[2-9]))\\d{1,8}",
                         metadata.fixed_line.national_number_pattern)
        self.assertEqual("\\d{2,14}", metadata.fixed_line.possible_number_pattern)
        self.assertEqual("30123456", metadata.fixed_line.example_number)
        self.assertEqual("\\d{10}", metadata.toll_free.possible_number_pattern)
        self.assertEqual("900([135]\\d{6}|9\\d{7})", metadata.premium_rate.national_number_pattern)

    def testGetInstanceLoadARMetadata(self):
        metadata = PhoneMetadata.region_metadata["AR"]
        self.assertEqual("AR", metadata.id)
        self.assertEqual(54, metadata.country_code)
        self.assertEqual("00", metadata.international_prefix)
        self.assertEqual("0", metadata.national_prefix)
        self.assertEqual("0(?:(11|343|3715)15)?", metadata.national_prefix_for_parsing)
        self.assertEqual("9\\1", metadata.national_prefix_transform_rule)
        self.assertEqual("\\2 15 \\3-\\4", metadata.number_format[2].format)
        self.assertEqual("(9)(\\d{4})(\\d{2})(\\d{4})",
                         metadata.number_format[3].pattern)
        self.assertEqual("(9)(\\d{4})(\\d{2})(\\d{4})",
                         metadata.intl_number_format[3].pattern)
        self.assertEqual("\\1 \\2 \\3 \\4", metadata.intl_number_format[3].format)

    def testGetInstanceLoadInternationalTollFreeMetadata(self):
        metadata = PhoneMetadata.country_code_metadata[800]
        self.assertEqual("001", metadata.id)
        self.assertEqual(800, metadata.country_code)
        self.assertEqual("\\1 \\2", metadata.number_format[0].format)
        self.assertEqual("(\\d{4})(\\d{4})", metadata.number_format[0].pattern)
        self.assertEqual("12345678", metadata.general_desc.example_number)
        self.assertEqual("12345678", metadata.toll_free.example_number)

    def testIsLeadingZeroPossible(self):
        self.assertTrue(phonenumberutil._is_leading_zero_possible(39))  # Italy
        self.assertFalse(phonenumberutil._is_leading_zero_possible(1))  # USA
        self.assertFalse(phonenumberutil._is_leading_zero_possible(800))
        self.assertFalse(phonenumberutil._is_leading_zero_possible(888))  # Not in metadata file, just default to False

    def testGetLengthOfGeographicalAreaCode(self):
        # Google MTV, which has area code "650".
        self.assertEqual(3, phonenumbers.length_of_geographical_area_code(US_NUMBER))
        # A North America toll-free number, which has no area code.
        self.assertEqual(0, phonenumbers.length_of_geographical_area_code(US_TOLLFREE))
        # Google London, which has area code "20".
        self.assertEqual(2, phonenumbers.length_of_geographical_area_code(GB_NUMBER))
        # A UK mobile phone, which has no area code.
        self.assertEqual(0, phonenumbers.length_of_geographical_area_code(GB_MOBILE))
        # Google Buenos Aires, which has area code "11".
        self.assertEqual(2, phonenumbers.length_of_geographical_area_code(AR_NUMBER))
        # Google Sydney, which has area code "2".
        self.assertEqual(1, phonenumbers.length_of_geographical_area_code(AU_NUMBER))
        # Italian numbers - there is no national prefix, but it still has an area code.
        self.assertEqual(2, phonenumbers.length_of_geographical_area_code(IT_NUMBER))
        # Google Singapore. Singapore has no area code and no national prefix.
        self.assertEqual(0, phonenumbers.length_of_geographical_area_code(SG_NUMBER))
        # An invalid US number (1 digit shorter), which has no area code.
        self.assertEqual(0, phonenumbers.length_of_geographical_area_code(US_SHORT_BY_ONE_NUMBER))
        # An international toll free number, which has no area code.
        self.assertEqual(0, phonenumbers.length_of_geographical_area_code(INTERNATIONAL_TOLL_FREE))

    def testGetLengthOfNationalDestinationCode(self):
        # Google MTV, which has national destination code (NDC) "650".
        self.assertEqual(3, phonenumbers.length_of_national_destination_code(US_NUMBER))

        # A North America toll-free number, which has NDC "800".
        self.assertEqual(3, phonenumbers.length_of_national_destination_code(US_TOLLFREE))

        # Google London, which has NDC "20".
        self.assertEqual(2, phonenumbers.length_of_national_destination_code(GB_NUMBER))

        # A UK mobile phone, which has NDC "7912".
        self.assertEqual(4, phonenumbers.length_of_national_destination_code(GB_MOBILE))

        # Google Buenos Aires, which has NDC "11".
        self.assertEqual(2, phonenumbers.length_of_national_destination_code(AR_NUMBER))

        # An Argentinian mobile which has NDC "911".
        self.assertEqual(3, phonenumbers.length_of_national_destination_code(AR_MOBILE))

        # Google Sydney, which has NDC "2".
        self.assertEqual(1, phonenumbers.length_of_national_destination_code(AU_NUMBER))

        # Google Singapore, which has NDC "6521".
        self.assertEqual(4, phonenumbers.length_of_national_destination_code(SG_NUMBER))

        # An invalid US number (1 digit shorter), which has no NDC.
        self.assertEqual(0, phonenumbers.length_of_national_destination_code(US_SHORT_BY_ONE_NUMBER))

        # A number containing an invalid country calling code, which shouldn't have any NDC.
        number = PhoneNumber(country_code=123, national_number=6502530000)
        self.assertEqual(0, phonenumbers.length_of_national_destination_code(number))

        # An international toll free number, which has NDC "1234".
        self.assertEqual(4, phonenumbers.length_of_national_destination_code(INTERNATIONAL_TOLL_FREE))

        # Python version extra test
        # A number with an extension; still has NDC "7912"
        number2 = PhoneNumber()
        number2.merge_from(GB_MOBILE)
        number2.extension = "1234"
        self.assertEqual(4, phonenumbers.length_of_national_destination_code(number2))

    def testGetNationalSignificantNumber(self):
        self.assertEqual("6502530000", phonenumbers.national_significant_number(US_NUMBER))
        # An Italian mobile number.
        self.assertEqual("345678901", phonenumbers.national_significant_number(IT_MOBILE))

        # An Italian fixed line number.
        self.assertEqual("0236618300", phonenumbers.national_significant_number(IT_NUMBER))

        self.assertEqual("12345678", phonenumbers.national_significant_number(INTERNATIONAL_TOLL_FREE))

    def testGetExampleNumber(self):
        self.assertEqual(DE_NUMBER, phonenumbers.example_number("DE"))
        self.assertEqual(DE_NUMBER,
                         phonenumbers.example_number_for_type("DE", PhoneNumberType.FIXED_LINE))
        self.assertEqual(None,
                         phonenumbers.example_number_for_type("DE", PhoneNumberType.MOBILE))
        # For the US, the example number is placed under general description,
        # and hence should be used for both fixed line and mobile, so neither
        # of these should return None.
        self.assertTrue(phonenumbers.example_number_for_type("US", PhoneNumberType.FIXED_LINE) is not None)
        self.assertTrue(phonenumbers.example_number_for_type("US", PhoneNumberType.MOBILE) is not None)
        # CS is an invalid region, so we have no data for it.
        self.assertTrue(phonenumbers.example_number_for_type("CS", PhoneNumberType.MOBILE) is None)
        # Python version extra test
        self.assertTrue(phonenumbers.example_number_for_type("US", PhoneNumberType.UNKNOWN) is not None)

        # RegionCode 001 is reserved for supporting non-geographical country
        # calling code. We don't support getting an example number for it with
        # this method.
        self.assertTrue(phonenumbers.example_number("001") is None)

    def testGetExampleNumberForNonGeoEntity(self):
        self.assertEqual(INTERNATIONAL_TOLL_FREE, phonenumbers.example_number_for_non_geo_entity(800))
        self.assertEqual(UNIVERSAL_PREMIUM_RATE, phonenumbers.example_number_for_non_geo_entity(979))

    def testConvertAlphaCharactersInNumber(self):
        input = "1800-ABC-DEF"
        # Alpha chars are converted to digits; everything else is left untouched.
        expectedOutput = "1800-222-333"
        self.assertEqual(expectedOutput, phonenumberutil.convert_alpha_characters_in_number(input))

    def testNormaliseRemovePunctuation(self):
        inputNumber = u("034-56&+#2\u00AD34")
        expectedOutput = "03456234"
        self.assertEqual(expectedOutput,
                         phonenumberutil._normalize(inputNumber),
                         msg="Conversion did not correctly remove punctuation")

    def testNormaliseReplaceAlphaCharacters(self):
        inputNumber = "034-I-am-HUNGRY"
        expectedOutput = "034426486479"
        self.assertEqual(expectedOutput,
                         phonenumberutil._normalize(inputNumber),
                         msg="Conversion did not correctly replace alpha characters")

    def testNormaliseOtherDigits(self):
        inputNumber = u("\uFF125\u0665")
        expectedOutput = "255"
        self.assertEqual(expectedOutput,
                         phonenumberutil._normalize(inputNumber),
                         msg="Conversion did not correctly replace non-latin digits")
        # Eastern-Arabic digits.
        inputNumber = u("\u06F52\u06F0")
        expectedOutput = "520"
        self.assertEqual(expectedOutput,
                         phonenumberutil._normalize(inputNumber),
                         msg="Conversion did not correctly replace non-latin digits")

    def testNormaliseStripAlphaCharacters(self):
        inputNumber = "034-56&+a#234"
        expectedOutput = "03456234"
        self.assertEqual(expectedOutput,
                         phonenumbers.normalize_digits_only(inputNumber),
                         msg="Conversion did not correctly remove alpha character")

    def testFormatUSNumber(self):
        self.assertEqual("650 253 0000", phonenumbers.format_number(US_NUMBER, PhoneNumberFormat.NATIONAL))
        self.assertEqual("+1 650 253 0000", phonenumbers.format_number(US_NUMBER, PhoneNumberFormat.INTERNATIONAL))

        self.assertEqual("800 253 0000", phonenumbers.format_number(US_TOLLFREE, PhoneNumberFormat.NATIONAL))
        self.assertEqual("+1 800 253 0000", phonenumbers.format_number(US_TOLLFREE, PhoneNumberFormat.INTERNATIONAL))

        self.assertEqual("900 253 0000", phonenumbers.format_number(US_PREMIUM, PhoneNumberFormat.NATIONAL))
        self.assertEqual("+1 900 253 0000", phonenumbers.format_number(US_PREMIUM, PhoneNumberFormat.INTERNATIONAL))
        self.assertEqual("tel:+1-900-253-0000", phonenumbers.format_number(US_PREMIUM, PhoneNumberFormat.RFC3966))
        # Numbers with all zeros in the national number part will be formatted by using the raw_input
        # if that is available no matter which format is specified.
        self.assertEqual("000-000-0000",
                         phonenumbers.format_number(US_SPOOF_WITH_RAW_INPUT, PhoneNumberFormat.NATIONAL))
        self.assertEqual("0", phonenumbers.format_number(US_SPOOF, PhoneNumberFormat.NATIONAL))

    def testFormatBSNumber(self):
        self.assertEqual("242 365 1234", phonenumbers.format_number(BS_NUMBER, PhoneNumberFormat.NATIONAL))
        self.assertEqual("+1 242 365 1234", phonenumbers.format_number(BS_NUMBER, PhoneNumberFormat.INTERNATIONAL))

    def testFormatGBNumber(self):
        self.assertEqual("(020) 7031 3000", phonenumbers.format_number(GB_NUMBER, PhoneNumberFormat.NATIONAL))
        self.assertEqual("+44 20 7031 3000", phonenumbers.format_number(GB_NUMBER, PhoneNumberFormat.INTERNATIONAL))

        self.assertEqual("(07912) 345 678", phonenumbers.format_number(GB_MOBILE, PhoneNumberFormat.NATIONAL))
        self.assertEqual("+44 7912 345 678", phonenumbers.format_number(GB_MOBILE, PhoneNumberFormat.INTERNATIONAL))

    def testFormatDENumber(self):
        deNumber = PhoneNumber(country_code=49, national_number=301234)
        self.assertEqual("030/1234", phonenumbers.format_number(deNumber, PhoneNumberFormat.NATIONAL))
        self.assertEqual("+49 30/1234", phonenumbers.format_number(deNumber, PhoneNumberFormat.INTERNATIONAL))
        self.assertEqual("tel:+49-30-1234", phonenumbers.format_number(deNumber, PhoneNumberFormat.RFC3966))

        deNumber.clear()
        deNumber.country_code = 49
        deNumber.national_number = to_long(291123)
        self.assertEqual("0291 123", phonenumbers.format_number(deNumber, PhoneNumberFormat.NATIONAL))
        self.assertEqual("+49 291 123", phonenumbers.format_number(deNumber, PhoneNumberFormat.INTERNATIONAL))

        deNumber.clear()
        deNumber.country_code = 49
        deNumber.national_number = to_long(29112345678)
        self.assertEqual("0291 12345678", phonenumbers.format_number(deNumber, PhoneNumberFormat.NATIONAL))
        self.assertEqual("+49 291 12345678", phonenumbers.format_number(deNumber, PhoneNumberFormat.INTERNATIONAL))

        deNumber.clear()
        deNumber.country_code = 49
        deNumber.national_number = to_long(912312345)
        self.assertEqual("09123 12345", phonenumbers.format_number(deNumber, PhoneNumberFormat.NATIONAL))
        self.assertEqual("+49 9123 12345", phonenumbers.format_number(deNumber, PhoneNumberFormat.INTERNATIONAL))
        deNumber.clear()
        deNumber.country_code = 49
        deNumber.national_number = to_long(80212345)
        self.assertEqual("08021 2345", phonenumbers.format_number(deNumber, PhoneNumberFormat.NATIONAL))
        self.assertEqual("+49 8021 2345", phonenumbers.format_number(deNumber, PhoneNumberFormat.INTERNATIONAL))
        # Note this number is correctly formatted without national prefix. Most of the numbers that
        # are treated as invalid numbers by the library are short numbers, and they are usually not
        # dialed with national prefix.
        self.assertEqual("1234", phonenumbers.format_number(DE_SHORT_NUMBER, PhoneNumberFormat.NATIONAL))
        self.assertEqual("+49 1234", phonenumbers.format_number(DE_SHORT_NUMBER, PhoneNumberFormat.INTERNATIONAL))

        deNumber.clear()
        deNumber.country_code = 49
        deNumber.national_number = 41341234
        self.assertEqual("04134 1234", phonenumbers.format_number(deNumber, PhoneNumberFormat.NATIONAL))

    def testFormatITNumber(self):
        self.assertEqual("02 3661 8300", phonenumbers.format_number(IT_NUMBER, PhoneNumberFormat.NATIONAL))
        self.assertEqual("+39 02 3661 8300", phonenumbers.format_number(IT_NUMBER, PhoneNumberFormat.INTERNATIONAL))
        self.assertEqual("+390236618300", phonenumbers.format_number(IT_NUMBER, PhoneNumberFormat.E164))

        self.assertEqual("345 678 901", phonenumbers.format_number(IT_MOBILE, PhoneNumberFormat.NATIONAL))
        self.assertEqual("+39 345 678 901", phonenumbers.format_number(IT_MOBILE, PhoneNumberFormat.INTERNATIONAL))
        self.assertEqual("+39345678901", phonenumbers.format_number(IT_MOBILE, PhoneNumberFormat.E164))

    def testFormatAUNumber(self):
        self.assertEqual("02 3661 8300", phonenumbers.format_number(AU_NUMBER, PhoneNumberFormat.NATIONAL))
        self.assertEqual("+61 2 3661 8300", phonenumbers.format_number(AU_NUMBER, PhoneNumberFormat.INTERNATIONAL))
        self.assertEqual("+61236618300", phonenumbers.format_number(AU_NUMBER, PhoneNumberFormat.E164))

        auNumber = PhoneNumber(country_code=61, national_number=1800123456)
        self.assertEqual("1800 123 456", phonenumbers.format_number(auNumber, PhoneNumberFormat.NATIONAL))
        self.assertEqual("+61 1800 123 456", phonenumbers.format_number(auNumber, PhoneNumberFormat.INTERNATIONAL))
        self.assertEqual("+611800123456", phonenumbers.format_number(auNumber, PhoneNumberFormat.E164))

    def testFormatARNumber(self):
        self.assertEqual("011 8765-4321", phonenumbers.format_number(AR_NUMBER, PhoneNumberFormat.NATIONAL))
        self.assertEqual("+54 11 8765-4321", phonenumbers.format_number(AR_NUMBER, PhoneNumberFormat.INTERNATIONAL))
        self.assertEqual("+541187654321", phonenumbers.format_number(AR_NUMBER, PhoneNumberFormat.E164))

        self.assertEqual("011 15 8765-4321", phonenumbers.format_number(AR_MOBILE, PhoneNumberFormat.NATIONAL))
        self.assertEqual("+54 9 11 8765 4321", phonenumbers.format_number(AR_MOBILE, PhoneNumberFormat.INTERNATIONAL))
        self.assertEqual("+5491187654321", phonenumbers.format_number(AR_MOBILE, PhoneNumberFormat.E164))

    def testFormatMXNumber(self):
        self.assertEqual("045 234 567 8900", phonenumbers.format_number(MX_MOBILE1, PhoneNumberFormat.NATIONAL))
        self.assertEqual("+52 1 234 567 8900", phonenumbers.format_number(MX_MOBILE1, PhoneNumberFormat.INTERNATIONAL))
        self.assertEqual("+5212345678900", phonenumbers.format_number(MX_MOBILE1, PhoneNumberFormat.E164))

        self.assertEqual("045 55 1234 5678", phonenumbers.format_number(MX_MOBILE2, PhoneNumberFormat.NATIONAL))
        self.assertEqual("+52 1 55 1234 5678", phonenumbers.format_number(MX_MOBILE2, PhoneNumberFormat.INTERNATIONAL))
        self.assertEqual("+5215512345678", phonenumbers.format_number(MX_MOBILE2, PhoneNumberFormat.E164))

        self.assertEqual("01 33 1234 5678", phonenumbers.format_number(MX_NUMBER1, PhoneNumberFormat.NATIONAL))
        self.assertEqual("+52 33 1234 5678", phonenumbers.format_number(MX_NUMBER1, PhoneNumberFormat.INTERNATIONAL))
        self.assertEqual("+523312345678", phonenumbers.format_number(MX_NUMBER1, PhoneNumberFormat.E164))

        self.assertEqual("01 821 123 4567", phonenumbers.format_number(MX_NUMBER2, PhoneNumberFormat.NATIONAL))
        self.assertEqual("+52 821 123 4567", phonenumbers.format_number(MX_NUMBER2, PhoneNumberFormat.INTERNATIONAL))
        self.assertEqual("+528211234567", phonenumbers.format_number(MX_NUMBER2, PhoneNumberFormat.E164))

    def testFormatOutOfCountryCallingNumber(self):
        self.assertEqual("00 1 900 253 0000",
                         phonenumbers.format_out_of_country_calling_number(US_PREMIUM, "DE"))
        self.assertEqual("1 650 253 0000",
                         phonenumbers.format_out_of_country_calling_number(US_NUMBER, "BS"))
        self.assertEqual("00 1 650 253 0000",
                         phonenumbers.format_out_of_country_calling_number(US_NUMBER, "PL"))
        self.assertEqual("011 44 7912 345 678",
                         phonenumbers.format_out_of_country_calling_number(GB_MOBILE, "US"))
        self.assertEqual("00 49 1234",
                         phonenumbers.format_out_of_country_calling_number(DE_SHORT_NUMBER, "GB"))
        # Note this number is correctly formatted without national
        # prefix. Most of the numbers that are treated as invalid numbers by
        # the library are short numbers, and they are usually not dialed with
        # national prefix.
        self.assertEqual("1234", phonenumbers.format_out_of_country_calling_number(DE_SHORT_NUMBER, "DE"))
        self.assertEqual("011 39 02 3661 8300",
                         phonenumbers.format_out_of_country_calling_number(IT_NUMBER, "US"))
        self.assertEqual("02 3661 8300",
                         phonenumbers.format_out_of_country_calling_number(IT_NUMBER, "IT"))
        self.assertEqual("+39 02 3661 8300",
                         phonenumbers.format_out_of_country_calling_number(IT_NUMBER, "SG"))
        self.assertEqual("6521 8000",
                         phonenumbers.format_out_of_country_calling_number(SG_NUMBER, "SG"))
        self.assertEqual("011 54 9 11 8765 4321",
                         phonenumbers.format_out_of_country_calling_number(AR_MOBILE, "US"))
        self.assertEqual("011 800 1234 5678",
                         phonenumbers.format_out_of_country_calling_number(INTERNATIONAL_TOLL_FREE, "US"))

        arNumberWithExtn = PhoneNumber()
        arNumberWithExtn.merge_from(AR_MOBILE)
        arNumberWithExtn.extension = "1234"
        self.assertEqual("011 54 9 11 8765 4321 ext. 1234",
                         phonenumbers.format_out_of_country_calling_number(arNumberWithExtn, "US"))
        self.assertEqual("0011 54 9 11 8765 4321 ext. 1234",
                         phonenumbers.format_out_of_country_calling_number(arNumberWithExtn, "AU"))
        self.assertEqual("011 15 8765-4321 ext. 1234",
                         phonenumbers.format_out_of_country_calling_number(arNumberWithExtn, "AR"))
        # Python version extra tests
        self.assertEqual("1234567890",
                         phonenumbers.format_out_of_country_calling_number(XY_NUMBER, "AR"))
        self.assertEqual("1234567890",
                         phonenumbers.format_out_of_country_calling_number(XY_NUMBER, "XX"))

    def testFormatOutOfCountryWithInvalidRegion(self):
        # AQ/Antarctica isn't a valid region code for phone number formatting,
        # so this falls back to intl formatting.
        self.assertEqual("+1 650 253 0000",
                         phonenumbers.format_out_of_country_calling_number(US_NUMBER, "AQ"))
        # For region code 001, the out-of-country format always turns into the
        # international format.
        self.assertEqual("+1 650 253 0000",
                         phonenumbers.format_out_of_country_calling_number(US_NUMBER, "001"))

    def testFormatOutOfCountryWithPreferredIntlPrefix(self):
        # This should use 0011, since that is the preferred international
        # prefix (both 0011 and 0012 are accepted as possible international
        # prefixes in our test metadta.)
        self.assertEqual("0011 39 02 3661 8300",
                         phonenumbers.format_out_of_country_calling_number(IT_NUMBER, "AU"))
        # For region code 001, the out-of-country format always turns into the international format.
        self.assertEqual("+1 650 253 0000",
                         phonenumbers.format_out_of_country_calling_number(US_NUMBER, "001"))

    def testFormatOutOfCountryKeepingAlphaChars(self):
        alphaNumericNumber = PhoneNumber(country_code=1, national_number=8007493524)
        alphaNumericNumber.raw_input = "1800 six-flag"
        self.assertEqual("0011 1 800 SIX-FLAG",
                         phonenumbers.format_out_of_country_keeping_alpha_chars(alphaNumericNumber, "AU"))

        alphaNumericNumber.raw_input = "1-800-SIX-flag"
        self.assertEqual("0011 1 800-SIX-FLAG",
                         phonenumbers.format_out_of_country_keeping_alpha_chars(alphaNumericNumber, "AU"))

        alphaNumericNumber.raw_input = "Call us from UK: 00 1 800 SIX-flag"
        self.assertEqual("0011 1 800 SIX-FLAG",
                         phonenumbers.format_out_of_country_keeping_alpha_chars(alphaNumericNumber, "AU"))

        alphaNumericNumber.raw_input = "800 SIX-flag"
        self.assertEqual("0011 1 800 SIX-FLAG",
                         phonenumbers.format_out_of_country_keeping_alpha_chars(alphaNumericNumber, "AU"))

        # Formatting from within the NANPA region.
        self.assertEqual("1 800 SIX-FLAG",
                         phonenumbers.format_out_of_country_keeping_alpha_chars(alphaNumericNumber, "US"))

        self.assertEqual("1 800 SIX-FLAG",
                         phonenumbers.format_out_of_country_keeping_alpha_chars(alphaNumericNumber, "BS"))

        # Testing that if the raw input doesn't exist, it is formatted using
        # formatOutOfCountryCallingNumber.
        alphaNumericNumber.raw_input = None
        self.assertEqual("00 1 800 749 3524",
                         phonenumbers.format_out_of_country_keeping_alpha_chars(alphaNumericNumber, "DE"))

        # Testing AU alpha number formatted from Australia.
        alphaNumericNumber.country_code = 61
        alphaNumericNumber.national_number = to_long(827493524)
        alphaNumericNumber.raw_input = "+61 82749-FLAG"
        # This number should have the national prefix fixed.
        self.assertEqual("082749-FLAG",
                         phonenumbers.format_out_of_country_keeping_alpha_chars(alphaNumericNumber, "AU"))

        alphaNumericNumber.raw_input = "082749-FLAG"
        self.assertEqual("082749-FLAG",
                         phonenumbers.format_out_of_country_keeping_alpha_chars(alphaNumericNumber, "AU"))

        alphaNumericNumber.national_number = to_long(18007493524)
        alphaNumericNumber.raw_input = "1-800-SIX-flag"
        # This number should not have the national prefix prefixed, in
        # accordance with the override for this specific formatting rule.
        self.assertEqual("1-800-SIX-FLAG",
                         phonenumbers.format_out_of_country_keeping_alpha_chars(alphaNumericNumber, "AU"))

        # The metadata should not be permanently changed, since we copied it
        # before modifying patterns.  Here we check this.
        alphaNumericNumber.national_number = to_long(1800749352)
        self.assertEqual("1800 749 352",
                         phonenumbers.format_out_of_country_calling_number(alphaNumericNumber, "AU"))

        # Testing a region with multiple international prefixes.
        self.assertEqual("+61 1-800-SIX-FLAG",
                         phonenumbers.format_out_of_country_keeping_alpha_chars(alphaNumericNumber, "SG"))
        # Testing the case of calling from a non-supported region.
        self.assertEqual("+61 1-800-SIX-FLAG",
                         phonenumbers.format_out_of_country_keeping_alpha_chars(alphaNumericNumber, "AQ"))

        # Testing the case with an invalid country calling code.
        alphaNumericNumber.country_code = 0
        alphaNumericNumber.national_number = to_long(18007493524)
        alphaNumericNumber.raw_input = "1-800-SIX-flag"
        # Uses the raw input only.
        self.assertEqual("1-800-SIX-flag",
                         phonenumbers.format_out_of_country_keeping_alpha_chars(alphaNumericNumber, "DE"))

        # Testing the case of an invalid alpha number.
        alphaNumericNumber.country_code = 1
        alphaNumericNumber.national_number = to_long(80749)
        alphaNumericNumber.raw_input = "180-SIX"
        # No country-code stripping can be done.
        self.assertEqual("00 1 180-SIX",
                         phonenumbers.format_out_of_country_keeping_alpha_chars(alphaNumericNumber, "DE"))

        # Testing the case of calling from a non-supported region.
        alphaNumericNumber.country_code = 1
        alphaNumericNumber.national_number = to_long(80749)
        alphaNumericNumber.raw_input = "180-SIX"
        # No country-code stripping can be done since the number is invalid.
        self.assertEqual("+1 180-SIX",
                         phonenumbers.format_out_of_country_keeping_alpha_chars(alphaNumericNumber, "AQ"))

    def testFormatWithCarrierCode(self):
        # We only support this for AR in our test metadata, and only for mobile numbers starting with
        # certain values.
        arMobile = PhoneNumber(country_code=54, national_number=92234654321)
        self.assertEqual("02234 65-4321", phonenumbers.format_number(arMobile, PhoneNumberFormat.NATIONAL))
        # Here we force 14 as the carrier code.
        self.assertEqual("02234 14 65-4321",
                         phonenumbers.format_national_number_with_carrier_code(arMobile, "14"))
        # Here we force the number to be shown with no carrier code.
        self.assertEqual("02234 65-4321",
                         phonenumbers.format_national_number_with_carrier_code(arMobile, ""))
        # Here the international rule is used, so no carrier code should be present.
        self.assertEqual("+5492234654321", phonenumbers.format_number(arMobile, PhoneNumberFormat.E164))
        # We don't support this for the US so there should be no change.
        self.assertEqual("650 253 0000", phonenumbers.format_national_number_with_carrier_code(US_NUMBER, "15"))
        # Python version extra test
        self.assertEqual("1234567890",
                         phonenumbers.format_national_number_with_carrier_code(XY_NUMBER, "123"))

    def testFormatWithPreferredCarrierCode(self):
        # We only support this for AR in our test metadata.
        arNumber = PhoneNumber()
        arNumber.country_code = 54
        arNumber.national_number = to_long(91234125678)
        # Test formatting with no preferred carrier code stored in the number itself.
        self.assertEqual("01234 15 12-5678",
                         phonenumbers.format_national_number_with_preferred_carrier_code(arNumber, "15"))
        self.assertEqual("01234 12-5678",
                         phonenumbers.format_national_number_with_preferred_carrier_code(arNumber, ""))
        # Test formatting with preferred carrier code present.
        arNumber.preferred_domestic_carrier_code = "19"
        self.assertEqual("01234 12-5678", phonenumbers.format_number(arNumber, PhoneNumberFormat.NATIONAL))
        self.assertEqual("01234 19 12-5678",
                         phonenumbers.format_national_number_with_preferred_carrier_code(arNumber, "15"))
        self.assertEqual("01234 19 12-5678",
                         phonenumbers.format_national_number_with_preferred_carrier_code(arNumber, ""))
        # Python version extra test: check string conversion with preferred carrier code
        self.assertEqual('Country Code: 54 National Number: 91234125678 '
                         'Leading Zero: False Preferred Domestic Carrier Code: 19',
                          str(arNumber))
        self.assertEqual("PhoneNumber(country_code=54, national_number=91234125678, extension=None, "
                         "italian_leading_zero=False, country_code_source=None, preferred_domestic_carrier_code='19')",
                         repr(arNumber))
        # When the preferred_domestic_carrier_code is present (even when it
        # contains an empty string), use it instead of the default carrier
        # code passed in.
        arNumber.preferred_domestic_carrier_code = ""
        self.assertEqual("01234 12-5678",
                         phonenumbers.format_national_number_with_preferred_carrier_code(arNumber, "15"))
        # We don't support this for the US so there should be no change.
        usNumber = PhoneNumber(country_code=1, national_number=4241231234, preferred_domestic_carrier_code="99")
        self.assertEqual("424 123 1234", phonenumbers.format_number(usNumber, PhoneNumberFormat.NATIONAL))
        self.assertEqual("424 123 1234",
                         phonenumbers.format_national_number_with_preferred_carrier_code(usNumber, "15"))

    def testFormatNumberForMobileDialing(self):
        # US toll free numbers are marked as noInternationalDialling in the
        # test metadata for testing purposes.
        self.assertEqual("800 253 0000",
                         phonenumbers.format_number_for_mobile_dialing(US_TOLLFREE, "US",
                                                                       True))  # Keep formatting
        self.assertEqual("", phonenumbers.format_number_for_mobile_dialing(US_TOLLFREE, "CN", True))
        self.assertEqual("+1 650 253 0000",
                         phonenumbers.format_number_for_mobile_dialing(US_NUMBER, "US", True))
        usNumberWithExtn = PhoneNumber()
        usNumberWithExtn.merge_from(US_NUMBER)
        usNumberWithExtn.extension = "1234"
        self.assertEqual("+1 650 253 0000",
                         phonenumbers.format_number_for_mobile_dialing(usNumberWithExtn, "US", True))
        self.assertEqual("8002530000",
                         phonenumbers.format_number_for_mobile_dialing(US_TOLLFREE, "US",
                                                                       False))  # Remove formatting
        self.assertEqual("", phonenumbers.format_number_for_mobile_dialing(US_TOLLFREE, "CN", False))
        self.assertEqual("+16502530000",
                         phonenumbers.format_number_for_mobile_dialing(US_NUMBER, "US", False))
        self.assertEqual("+16502530000",
                         phonenumbers.format_number_for_mobile_dialing(usNumberWithExtn, "US", False))

        # An invalid US number, which is one digit too long.
        self.assertEqual("+165025300001",
                         phonenumbers.format_number_for_mobile_dialing(US_LONG_NUMBER, "US", False))
        self.assertEqual("+1 65025300001",
                         phonenumbers.format_number_for_mobile_dialing(US_LONG_NUMBER, "US", True))

        # Star numbers. In real life they appear in Israel, but we have them
        # in JP in our test metadata.
        self.assertEqual("*2345",
                         phonenumbers.format_number_for_mobile_dialing(JP_STAR_NUMBER, "JP", False))
        self.assertEqual("*2345",
                         phonenumbers.format_number_for_mobile_dialing(JP_STAR_NUMBER, "JP", True))

        # Python version extra tests
        number = PhoneNumber()
        number.merge_from(XY_NUMBER)
        self.assertEqual("", phonenumbers.format_number_for_mobile_dialing(number, "US", False))
        number.raw_input = " 123-456-7890"
        self.assertEqual(" 123-456-7890", phonenumbers.format_number_for_mobile_dialing(number, "US", False))
        self.assertEqual("+80012345678",
                         phonenumbers.format_number_for_mobile_dialing(INTERNATIONAL_TOLL_FREE, "JP", False))
        self.assertEqual("+800 1234 5678",
                         phonenumbers.format_number_for_mobile_dialing(INTERNATIONAL_TOLL_FREE, "JP", True))

    def testFormatByPattern(self):
        newNumFormat = NumberFormat(pattern="(\\d{3})(\\d{3})(\\d{4})", format="(\\1) \\2-\\3")
        newNumFormat._mutable = True
        newNumberFormats = [newNumFormat]

        self.assertEqual("(650) 253-0000", phonenumbers.format_by_pattern(US_NUMBER, PhoneNumberFormat.NATIONAL,
                                                                          newNumberFormats))
        self.assertEqual("+1 (650) 253-0000", phonenumbers.format_by_pattern(US_NUMBER,
                                                                             PhoneNumberFormat.INTERNATIONAL,
                                                                             newNumberFormats))
        self.assertEqual("tel:+1-650-253-0000", phonenumbers.format_by_pattern(US_NUMBER,
                                                                               PhoneNumberFormat.RFC3966,
                                                                               newNumberFormats))

        # $NP is set to '1' for the US. Here we check that for other NANPA
        # countries the US rules are followed.
        newNumFormat.national_prefix_formatting_rule = "$NP ($FG)"
        newNumFormat.format = "\\1 \\2-\\3"
        self.assertEqual("1 (242) 365-1234",
                         phonenumbers.format_by_pattern(BS_NUMBER, PhoneNumberFormat.NATIONAL,
                                                        newNumberFormats))
        self.assertEqual("+1 242 365-1234",
                         phonenumbers.format_by_pattern(BS_NUMBER, PhoneNumberFormat.INTERNATIONAL,
                                                        newNumberFormats))

        newNumFormat.pattern = "(\\d{2})(\\d{5})(\\d{3})"
        newNumFormat.format = "\\1-\\2 \\3"
        newNumberFormats[0] = newNumFormat

        self.assertEqual("02-36618 300",
                         phonenumbers.format_by_pattern(IT_NUMBER, PhoneNumberFormat.NATIONAL,
                                                        newNumberFormats))
        self.assertEqual("+39 02-36618 300",
                         phonenumbers.format_by_pattern(IT_NUMBER, PhoneNumberFormat.INTERNATIONAL,
                                                        newNumberFormats))

        newNumFormat.national_prefix_formatting_rule = "$NP$FG"
        newNumFormat.pattern = "(\\d{2})(\\d{4})(\\d{4})"
        newNumFormat.format = "\\1 \\2 \\3"
        newNumberFormats[0] = newNumFormat
        self.assertEqual("020 7031 3000",
                         phonenumbers.format_by_pattern(GB_NUMBER, PhoneNumberFormat.NATIONAL,
                                                        newNumberFormats))

        newNumFormat.national_prefix_formatting_rule = "($NP$FG)"
        self.assertEqual("(020) 7031 3000",
                         phonenumbers.format_by_pattern(GB_NUMBER, PhoneNumberFormat.NATIONAL,
                                                        newNumberFormats))

        newNumFormat.national_prefix_formatting_rule = ""
        self.assertEqual("20 7031 3000",
                         phonenumbers.format_by_pattern(GB_NUMBER, PhoneNumberFormat.NATIONAL,
                                                        newNumberFormats))

        self.assertEqual("+44 20 7031 3000",
                         phonenumbers.format_by_pattern(GB_NUMBER, PhoneNumberFormat.INTERNATIONAL,
                                                        newNumberFormats))
        # Python version extra tests
        self.assertEqual("1234567890",
                         phonenumbers.format_by_pattern(XY_NUMBER, PhoneNumberFormat.E164,
                                                        newNumberFormats))
        # None of the patterns in the list match (because it's an empty list)
        self.assertEqual("6502530000", phonenumbers.format_by_pattern(US_NUMBER, PhoneNumberFormat.NATIONAL, []))

    def testFormatE164Number(self):
        self.assertEqual("+16502530000", phonenumbers.format_number(US_NUMBER, PhoneNumberFormat.E164))
        self.assertEqual("+4930123456", phonenumbers.format_number(DE_NUMBER, PhoneNumberFormat.E164))
        self.assertEqual("+80012345678", phonenumbers.format_number(INTERNATIONAL_TOLL_FREE, PhoneNumberFormat.E164))

    def testFormatNumberWithExtension(self):
        nzNumber = PhoneNumber()
        nzNumber.merge_from(NZ_NUMBER)
        nzNumber.extension = "1234"
        # Uses default extension prefix:
        self.assertEqual("03-331 6005 ext. 1234", phonenumbers.format_number(nzNumber, PhoneNumberFormat.NATIONAL))
        # Uses RFC 3966 syntax.
        self.assertEqual("tel:+64-3-331-6005;ext=1234", phonenumbers.format_number(nzNumber, PhoneNumberFormat.RFC3966))
        # Extension prefix overridden in the territory information for the US:
        usNumberWithExtension = PhoneNumber()
        usNumberWithExtension.merge_from(US_NUMBER)
        usNumberWithExtension.extension = "4567"
        self.assertEqual("650 253 0000 extn. 4567", phonenumbers.format_number(usNumberWithExtension,
                                                                               PhoneNumberFormat.NATIONAL))

    def testFormatInOriginalFormat(self):
        number1 = phonenumbers.parse("+442087654321", "GB", keep_raw_input=True)
        self.assertEqual("+44 20 8765 4321", phonenumbers.format_in_original_format(number1, "GB"))

        number2 = phonenumbers.parse("02087654321", "GB", keep_raw_input=True)
        self.assertEqual("(020) 8765 4321", phonenumbers.format_in_original_format(number2, "GB"))

        number3 = phonenumbers.parse("011442087654321", "US", keep_raw_input=True)
        self.assertEqual("011 44 20 8765 4321", phonenumbers.format_in_original_format(number3, "US"))

        number4 = phonenumbers.parse("442087654321", "GB", keep_raw_input=True)
        self.assertEqual("44 20 8765 4321", phonenumbers.format_in_original_format(number4, "GB"))

        number5 = phonenumbers.parse("+442087654321", "GB")
        self.assertEqual("(020) 8765 4321", phonenumbers.format_in_original_format(number5, "GB"))

        # Invalid numbers that we have a formatting pattern for should be
        # formatted properly. Note area codes starting with 7 are
        # intentionally excluded in the test metadata for testing purposes.
        number6 = phonenumbers.parse("7345678901", "US", keep_raw_input=True)
        self.assertEqual("734 567 8901", phonenumbers.format_in_original_format(number6, "US"))

        # US is not a leading zero country, and the presence of the leading zero leads us to format the
        # number using raw_input.
        number7 = phonenumbers.parse("0734567 8901", "US", keep_raw_input=True)
        self.assertEqual("0734567 8901", phonenumbers.format_in_original_format(number7, "US"))

        # This number is valid, but we don't have a formatting pattern for
        # it. Fall back to the raw input.
        number8 = phonenumbers.parse("02-4567-8900", "KR", keep_raw_input=True)
        self.assertEqual("02-4567-8900", phonenumbers.format_in_original_format(number8, "KR"))

        number9 = phonenumbers.parse("01180012345678", "US", keep_raw_input=True)
        self.assertEqual("011 800 1234 5678", phonenumbers.format_in_original_format(number9, "US"))

        number10 = phonenumbers.parse("+80012345678", "KR", keep_raw_input=True)
        self.assertEqual("+800 1234 5678", phonenumbers.format_in_original_format(number10, "KR"))

        # US local numbers are formatted correctly, as we have formatting patterns for them.
        localNumberUS = phonenumbers.parse("2530000", "US", keep_raw_input=True)
        self.assertEqual("253 0000", phonenumbers.format_in_original_format(localNumberUS, "US"))

        numberWithNationalPrefixUS = phonenumbers.parse("18003456789", "US", keep_raw_input=True)
        self.assertEqual("1 800 345 6789",
                         phonenumbers.format_in_original_format(numberWithNationalPrefixUS, "US"))

        numberWithoutNationalPrefixGB = phonenumbers.parse("2087654321", "GB", keep_raw_input=True)
        self.assertEqual("20 8765 4321",
                         phonenumbers.format_in_original_format(numberWithoutNationalPrefixGB, "GB"))
        # Make sure no metadata is modified as a result of the previous function call.
        self.assertEqual("(020) 8765 4321", phonenumbers.format_in_original_format(number5, "GB"))

        numberWithNationalPrefixMX = phonenumbers.parse("013312345678", "MX", keep_raw_input=True)
        self.assertEqual("01 33 1234 5678",
                         phonenumbers.format_in_original_format(numberWithNationalPrefixMX, "MX"))

        numberWithoutNationalPrefixMX = phonenumbers.parse("3312345678", "MX", keep_raw_input=True)
        self.assertEqual("33 1234 5678",
                         phonenumbers.format_in_original_format(numberWithoutNationalPrefixMX, "MX"))

        italianFixedLineNumber = phonenumbers.parse("0212345678", "IT", keep_raw_input=True)
        self.assertEqual("02 1234 5678",
                         phonenumbers.format_in_original_format(italianFixedLineNumber, "IT"))

        numberWithNationalPrefixJP = phonenumbers.parse("00777012", "JP", keep_raw_input=True)
        self.assertEqual("0077-7012",
                         phonenumbers.format_in_original_format(numberWithNationalPrefixJP, "JP"))

        numberWithoutNationalPrefixJP = phonenumbers.parse("0777012", "JP", keep_raw_input=True)
        self.assertEqual("0777012",
                         phonenumbers.format_in_original_format(numberWithoutNationalPrefixJP, "JP"))

        numberWithCarrierCodeBR = phonenumbers.parse("012 3121286979", "BR", keep_raw_input=True)
        self.assertEqual("012 3121286979",
                         phonenumbers.format_in_original_format(numberWithCarrierCodeBR, "BR"))

        # The default national prefix used in this case is 045. When a number
        # with national prefix 044 is entered, we return the raw input as we
        # don't want to change the number entered.
        numberWithNationalPrefixMX1 = phonenumbers.parse("044(33)1234-5678", "MX", keep_raw_input=True)
        self.assertEqual("044(33)1234-5678",
                         phonenumbers.format_in_original_format(numberWithNationalPrefixMX1, "MX"))

        numberWithNationalPrefixMX2 = phonenumbers.parse("045(33)1234-5678", "MX", keep_raw_input=True)
        self.assertEqual("045 33 1234 5678",
                         phonenumbers.format_in_original_format(numberWithNationalPrefixMX2, "MX"))

        # The default international prefix used in this case is 0011. When a
        # number with international prefix 0012 is entered, we return the raw
        # input as we don't want to change the number entered.
        outOfCountryNumberFromAU1 = phonenumbers.parse("0012 16502530000", "AU", keep_raw_input=True)
        self.assertEqual("0012 16502530000",
                         phonenumbers.format_in_original_format(outOfCountryNumberFromAU1, "AU"))

        outOfCountryNumberFromAU2 = phonenumbers.parse("0011 16502530000", "AU", keep_raw_input=True)
        self.assertEqual("0011 1 650 253 0000",
                         phonenumbers.format_in_original_format(outOfCountryNumberFromAU2, "AU"))

        # Test the star sign is not removed from or added to the original input by this method.
        starNumber = phonenumbers.parse("*1234", "JP", keep_raw_input=True)
        self.assertEqual("*1234", phonenumbers.format_in_original_format(starNumber, "JP"))
        numberWithoutStar = phonenumbers.parse("1234", "JP", keep_raw_input=True)
        self.assertEqual("1234", phonenumbers.format_in_original_format(numberWithoutStar, "JP"))

        # Python version extra tests
        number101 = phonenumbers.parse("87654321", None, keep_raw_input=True, _check_region=False)
        self.assertEqual("87654321", phonenumbers.format_in_original_format(number101, "US"))

    def testIsPremiumRate(self):
        self.assertEqual(PhoneNumberType.PREMIUM_RATE, phonenumbers.number_type(US_PREMIUM))

        premiumRateNumber = PhoneNumber(country_code=39, national_number=892123)
        self.assertEqual(PhoneNumberType.PREMIUM_RATE,
                         phonenumbers.number_type(premiumRateNumber))

        premiumRateNumber.clear()
        premiumRateNumber.country_code = 44
        premiumRateNumber.national_number = to_long(9187654321)
        self.assertEqual(PhoneNumberType.PREMIUM_RATE,
                         phonenumbers.number_type(premiumRateNumber))

        premiumRateNumber.clear()
        premiumRateNumber.country_code = 49
        premiumRateNumber.national_number = to_long(9001654321)
        self.assertEqual(PhoneNumberType.PREMIUM_RATE,
                         phonenumbers.number_type(premiumRateNumber))

        premiumRateNumber.clear()
        premiumRateNumber.country_code = 49
        premiumRateNumber.national_number = to_long(90091234567)
        self.assertEqual(PhoneNumberType.PREMIUM_RATE,
                         phonenumbers.number_type(premiumRateNumber))

        self.assertEqual(PhoneNumberType.PREMIUM_RATE,
                         phonenumbers.number_type(UNIVERSAL_PREMIUM_RATE))

    def testIsTollFree(self):
        tollFreeNumber = PhoneNumber(country_code=1, national_number=8881234567)
        self.assertEqual(PhoneNumberType.TOLL_FREE,
                         phonenumbers.number_type(tollFreeNumber))

        tollFreeNumber.clear()
        tollFreeNumber.country_code = 39
        tollFreeNumber.national_number = to_long(803123)
        self.assertEqual(PhoneNumberType.TOLL_FREE,
                         phonenumbers.number_type(tollFreeNumber))

        tollFreeNumber.clear()
        tollFreeNumber.country_code = 44
        tollFreeNumber.national_number = to_long(8012345678)
        self.assertEqual(PhoneNumberType.TOLL_FREE,
                         phonenumbers.number_type(tollFreeNumber))

        tollFreeNumber.clear()
        tollFreeNumber.country_code = 49
        tollFreeNumber.national_number = to_long(8001234567)
        self.assertEqual(PhoneNumberType.TOLL_FREE,
                         phonenumbers.number_type(tollFreeNumber))

        self.assertEqual(PhoneNumberType.TOLL_FREE,
                         phonenumbers.number_type(INTERNATIONAL_TOLL_FREE))

    def testIsMobile(self):
        self.assertEqual(PhoneNumberType.MOBILE, phonenumbers.number_type(BS_MOBILE))
        self.assertEqual(PhoneNumberType.MOBILE, phonenumbers.number_type(GB_MOBILE))
        self.assertEqual(PhoneNumberType.MOBILE, phonenumbers.number_type(IT_MOBILE))
        self.assertEqual(PhoneNumberType.MOBILE, phonenumbers.number_type(AR_MOBILE))

        mobileNumber = PhoneNumber(country_code=49, national_number=15123456789)
        self.assertEqual(PhoneNumberType.MOBILE, phonenumbers.number_type(mobileNumber))

    def testIsFixedLine(self):
        self.assertEqual(PhoneNumberType.FIXED_LINE, phonenumbers.number_type(BS_NUMBER))
        self.assertEqual(PhoneNumberType.FIXED_LINE, phonenumbers.number_type(IT_NUMBER))
        self.assertEqual(PhoneNumberType.FIXED_LINE, phonenumbers.number_type(GB_NUMBER))
        self.assertEqual(PhoneNumberType.FIXED_LINE, phonenumbers.number_type(DE_NUMBER))

    def testIsFixedLineAndMobile(self):
        self.assertEqual(PhoneNumberType.FIXED_LINE_OR_MOBILE,
                         phonenumbers.number_type(US_NUMBER))

        fixedLineAndMobileNumber = PhoneNumber(country_code=54, national_number=1987654321)
        self.assertEqual(PhoneNumberType.FIXED_LINE_OR_MOBILE,
                         phonenumbers.number_type(fixedLineAndMobileNumber))

    def testIsSharedCost(self):
        gbNumber = PhoneNumber(country_code=44, national_number=8431231234)
        self.assertEqual(PhoneNumberType.SHARED_COST, phonenumbers.number_type(gbNumber))

    def testIsVoip(self):
        gbNumber = PhoneNumber(country_code=44, national_number=5631231234)
        self.assertEqual(PhoneNumberType.VOIP, phonenumbers.number_type(gbNumber))

    def testIsPersonalNumber(self):
        gbNumber = PhoneNumber(country_code=44, national_number=7031231234)
        self.assertEqual(PhoneNumberType.PERSONAL_NUMBER,
                         phonenumbers.number_type(gbNumber))

    def testIsUnknown(self):
        # Invalid numbers should be of type UNKNOWN.
        self.assertEqual(PhoneNumberType.UNKNOWN, phonenumbers.number_type(US_LOCAL_NUMBER))

    def testIsValidNumber(self):
        self.assertTrue(phonenumbers.is_valid_number(US_NUMBER))
        self.assertTrue(phonenumbers.is_valid_number(IT_NUMBER))
        self.assertTrue(phonenumbers.is_valid_number(GB_MOBILE))
        self.assertTrue(phonenumbers.is_valid_number(INTERNATIONAL_TOLL_FREE))
        self.assertTrue(phonenumbers.is_valid_number(UNIVERSAL_PREMIUM_RATE))

        nzNumber = PhoneNumber(country_code=64, national_number=21387835)
        self.assertTrue(phonenumbers.is_valid_number(nzNumber))

    def testIsValidForRegion(self):
        # This number is valid for the Bahamas, but is not a valid US number.
        self.assertTrue(phonenumbers.is_valid_number(BS_NUMBER))
        self.assertTrue(phonenumbers.is_valid_number_for_region(BS_NUMBER, "BS"))
        self.assertFalse(phonenumbers.is_valid_number_for_region(BS_NUMBER, "US"))
        bsInvalidNumber = PhoneNumber(country_code=1, national_number=2421232345)
        # This number is no longer valid.
        self.assertFalse(phonenumbers.is_valid_number(bsInvalidNumber))

        # La Mayotte and Reunion use 'leadingDigits' to differentiate them.
        reNumber = PhoneNumber(country_code=262, national_number=262123456)
        self.assertTrue(phonenumbers.is_valid_number(reNumber))
        self.assertTrue(phonenumbers.is_valid_number_for_region(reNumber, "RE"))
        self.assertFalse(phonenumbers.is_valid_number_for_region(reNumber, "YT"))
        # Now change the number to be a number for La Mayotte.
        reNumber.national_number = to_long(269601234)
        self.assertTrue(phonenumbers.is_valid_number_for_region(reNumber, "YT"))
        self.assertFalse(phonenumbers.is_valid_number_for_region(reNumber, "RE"))
        # This number is no longer valid for La Reunion.
        reNumber.national_number = to_long(269123456)
        self.assertFalse(phonenumbers.is_valid_number_for_region(reNumber, "YT"))
        self.assertFalse(phonenumbers.is_valid_number_for_region(reNumber, "RE"))
        self.assertFalse(phonenumbers.is_valid_number(reNumber))
        # However, it should be recognised as from La Mayotte, since it is valid for this region.
        self.assertEqual("YT", phonenumbers.region_code_for_number(reNumber))
        # This number is valid in both places.
        reNumber.national_number = to_long(800123456)
        self.assertTrue(phonenumbers.is_valid_number_for_region(reNumber, "YT"))
        self.assertTrue(phonenumbers.is_valid_number_for_region(reNumber, "RE"))
        self.assertTrue(phonenumbers.is_valid_number_for_region(INTERNATIONAL_TOLL_FREE, "001"))
        self.assertFalse(phonenumbers.is_valid_number_for_region(INTERNATIONAL_TOLL_FREE, "US"))
        self.assertFalse(phonenumbers.is_valid_number_for_region(INTERNATIONAL_TOLL_FREE, "ZZ"))

        invalidNumber = PhoneNumber()
        # Invalid country calling codes.
        invalidNumber.country_code = 3923
        invalidNumber.national_number = to_long(2366)
        self.assertFalse(phonenumbers.is_valid_number_for_region(invalidNumber, "ZZ"))
        self.assertFalse(phonenumbers.is_valid_number_for_region(invalidNumber, "001"))
        invalidNumber.country_code = 0
        self.assertFalse(phonenumbers.is_valid_number_for_region(invalidNumber, "001"))
        self.assertFalse(phonenumbers.is_valid_number_for_region(invalidNumber, "ZZ"))

        # Python version extra test
        self.assertFalse(phonenumbers.is_valid_number_for_region(reNumber, "US"))

    def testIsNotValidNumber(self):
        self.assertFalse(phonenumbers.is_valid_number(US_LOCAL_NUMBER))

        invalidNumber = PhoneNumber(country_code=39, national_number=23661830000, italian_leading_zero=True)
        self.assertFalse(phonenumbers.is_valid_number(invalidNumber))

        invalidNumber.clear()
        invalidNumber.country_code = 44
        invalidNumber.national_number = to_long(791234567)
        self.assertFalse(phonenumbers.is_valid_number(invalidNumber))

        invalidNumber.clear()
        invalidNumber.country_code = 49
        invalidNumber.national_number = to_long(1234)
        self.assertFalse(phonenumbers.is_valid_number(invalidNumber))

        invalidNumber.clear()
        invalidNumber.country_code = 64
        invalidNumber.national_number = to_long(3316005)
        self.assertFalse(phonenumbers.is_valid_number(invalidNumber))

        invalidNumber.clear()
        # Invalid country calling codes.
        invalidNumber.country_code = 3923
        invalidNumber.national_number = to_long(2366)
        self.assertFalse(phonenumbers.is_valid_number(invalidNumber))
        invalidNumber.country_code = 0
        self.assertFalse(phonenumbers.is_valid_number(invalidNumber))

        self.assertFalse(phonenumbers.is_valid_number(INTERNATIONAL_TOLL_FREE_TOO_LONG))

    def testGetRegionCodeForCountryCode(self):
        self.assertEqual("US", phonenumbers.region_code_for_country_code(1))
        self.assertEqual("GB", phonenumbers.region_code_for_country_code(44))
        self.assertEqual("DE", phonenumbers.region_code_for_country_code(49))
        self.assertEqual("001", phonenumbers.region_code_for_country_code(800))
        self.assertEqual("001", phonenumbers.region_code_for_country_code(979))

    def testGetRegionCodeForNumber(self):
        self.assertEqual("BS", phonenumbers.region_code_for_number(BS_NUMBER))
        self.assertEqual("US", phonenumbers.region_code_for_number(US_NUMBER))
        self.assertEqual("GB", phonenumbers.region_code_for_number(GB_MOBILE))
        self.assertEqual("001", phonenumbers.region_code_for_number(INTERNATIONAL_TOLL_FREE))
        self.assertEqual("001", phonenumbers.region_code_for_number(UNIVERSAL_PREMIUM_RATE))

    def testGetCountryCodeForRegion(self):
        self.assertEqual(1, phonenumbers.country_code_for_region("US"))
        self.assertEqual(64, phonenumbers.country_code_for_region("NZ"))
        self.assertEqual(0, phonenumbers.country_code_for_region(None))
        self.assertEqual(0, phonenumbers.country_code_for_region("ZZ"))
        self.assertEqual(0, phonenumbers.country_code_for_region("001"))
        # CS is already deprecated so the library doesn't support it.
        self.assertEqual(0, phonenumbers.country_code_for_region("CS"))

    def testGetNationalDiallingPrefixForRegion(self):
        self.assertEqual("1", phonenumbers.ndd_prefix_for_region("US", False))
        # Test non-main country to see it gets the national dialling prefix
        # for the main country with that country calling code.
        self.assertEqual("1", phonenumbers.ndd_prefix_for_region("BS", False))
        self.assertEqual("0", phonenumbers.ndd_prefix_for_region("NZ", False))
        # Test case with non digit in the national prefix.
        self.assertEqual("0~0", phonenumbers.ndd_prefix_for_region("AO", False))
        self.assertEqual("00", phonenumbers.ndd_prefix_for_region("AO", True))
        # Test cases with invalid regions.
        self.assertEqual(None, phonenumbers.ndd_prefix_for_region(None, False))
        self.assertEqual(None, phonenumbers.ndd_prefix_for_region("ZZ", False))
        self.assertEqual(None, phonenumbers.ndd_prefix_for_region("001", False))
        # CS is already deprecated so the library doesn't support it.
        self.assertEqual(None, phonenumbers.ndd_prefix_for_region("CS", False))
        # Python version extra test
        # IT has no national prefix
        self.assertTrue(phonenumbers.ndd_prefix_for_region("IT", False) is None)

    def testIsNANPACountry(self):
        self.assertTrue(phonenumbers.is_nanpa_country("US"))
        self.assertTrue(phonenumbers.is_nanpa_country("BS"))
        self.assertFalse(phonenumbers.is_nanpa_country("DE"))
        self.assertFalse(phonenumbers.is_nanpa_country("ZZ"))
        self.assertFalse(phonenumbers.is_nanpa_country("001"))
        self.assertFalse(phonenumbers.is_nanpa_country(None))

    def testIsPossibleNumber(self):
        self.assertTrue(phonenumbers.is_possible_number(US_NUMBER))
        self.assertTrue(phonenumbers.is_possible_number(US_LOCAL_NUMBER))
        self.assertTrue(phonenumbers.is_possible_number(GB_NUMBER))
        self.assertTrue(phonenumbers.is_possible_number(INTERNATIONAL_TOLL_FREE))

        self.assertTrue(phonenumbers.is_possible_number_string("+1 650 253 0000", "US"))
        self.assertTrue(phonenumbers.is_possible_number_string("+1 650 GOO OGLE", "US"))
        self.assertTrue(phonenumbers.is_possible_number_string("(650) 253-0000", "US"))
        self.assertTrue(phonenumbers.is_possible_number_string("253-0000", "US"))
        self.assertTrue(phonenumbers.is_possible_number_string("+1 650 253 0000", "GB"))
        self.assertTrue(phonenumbers.is_possible_number_string("+44 20 7031 3000", "GB"))
        self.assertTrue(phonenumbers.is_possible_number_string("(020) 7031 3000", "GB"))
        self.assertTrue(phonenumbers.is_possible_number_string("7031 3000", "GB"))
        self.assertTrue(phonenumbers.is_possible_number_string("3331 6005", "NZ"))
        self.assertTrue(phonenumbers.is_possible_number_string("+800 1234 5678", "001"))

    def testIsPossibleNumberWithReason(self):
        # National numbers for country calling code +1 that are within 7 to 10 digits are possible.
        self.assertEqual(ValidationResult.IS_POSSIBLE,
                         phonenumbers.is_possible_number_with_reason(US_NUMBER))

        self.assertEqual(ValidationResult.IS_POSSIBLE,
                         phonenumbers.is_possible_number_with_reason(US_LOCAL_NUMBER))

        self.assertEqual(ValidationResult.TOO_LONG,
                         phonenumbers.is_possible_number_with_reason(US_LONG_NUMBER))

        number = PhoneNumber(country_code=0, national_number=2530000)
        self.assertEqual(ValidationResult.INVALID_COUNTRY_CODE,
                         phonenumbers.is_possible_number_with_reason(number))

        number.clear()
        number.country_code = 1
        number.national_number = to_long(253000)
        self.assertEqual(ValidationResult.TOO_SHORT,
                         phonenumbers.is_possible_number_with_reason(number))

        number.clear()
        number.country_code = 65
        number.national_number = to_long(1234567890)
        self.assertEqual(ValidationResult.IS_POSSIBLE,
                         phonenumbers.is_possible_number_with_reason(number))

        self.assertEqual(ValidationResult.TOO_LONG,
                         phonenumbers.is_possible_number_with_reason(INTERNATIONAL_TOLL_FREE_TOO_LONG))

        # Try with number that we don't have metadata for.
        adNumber = PhoneNumber(country_code=376, national_number=12345)
        self.assertEqual(ValidationResult.IS_POSSIBLE,
                         phonenumbers.is_possible_number_with_reason(adNumber))
        adNumber.country_code = 376
        adNumber.national_number = to_long(1)
        self.assertEqual(ValidationResult.TOO_SHORT,
                         phonenumbers.is_possible_number_with_reason(adNumber))
        adNumber.country_code = 376
        adNumber.national_number = to_long(12345678901234567)
        self.assertEqual(ValidationResult.TOO_LONG,
                         phonenumbers.is_possible_number_with_reason(adNumber))

    def testIsNotPossibleNumber(self):
        self.assertFalse(phonenumbers.is_possible_number(US_LONG_NUMBER))
        self.assertFalse(phonenumbers.is_possible_number(INTERNATIONAL_TOLL_FREE_TOO_LONG))

        number = PhoneNumber(country_code=1, national_number=253000)
        self.assertFalse(phonenumbers.is_possible_number(number))

        number.clear()
        number.country_code = 44
        number.national_number = to_long(300)
        self.assertFalse(phonenumbers.is_possible_number(number))
        self.assertFalse(phonenumbers.is_possible_number_string("+1 650 253 00000", "US"))
        self.assertFalse(phonenumbers.is_possible_number_string("(650) 253-00000", "US"))
        self.assertFalse(phonenumbers.is_possible_number_string("I want a Pizza", "US"))
        self.assertFalse(phonenumbers.is_possible_number_string("253-000", "US"))
        self.assertFalse(phonenumbers.is_possible_number_string("1 3000", "GB"))
        self.assertFalse(phonenumbers.is_possible_number_string("+44 300", "GB"))
        self.assertFalse(phonenumbers.is_possible_number_string("+800 1234 5678 9", "001"))

    def testTruncateTooLongNumber(self):
        # GB number 080 1234 5678, but entered with 4 extra digits at the end.
        tooLongNumber = PhoneNumber(country_code=44, national_number=80123456780123)
        validNumber = PhoneNumber(country_code=44, national_number=8012345678)
        self.assertTrue(phonenumbers.truncate_too_long_number(tooLongNumber))
        self.assertEqual(validNumber, tooLongNumber)

        # IT number 022 3456 7890, but entered with 3 extra digits at the end.
        tooLongNumber.clear()
        tooLongNumber.country_code = 39
        tooLongNumber.national_number = to_long(2234567890123)
        tooLongNumber.italian_leading_zero = True
        validNumber.clear()
        validNumber.country_code = 39
        validNumber.national_number = to_long(2234567890)
        validNumber.italian_leading_zero = True
        self.assertTrue(phonenumbers.truncate_too_long_number(tooLongNumber))
        self.assertEqual(validNumber, tooLongNumber)

        # US number 650-253-0000, but entered with one additional digit at the end.
        tooLongNumber.clear()
        tooLongNumber.merge_from(US_LONG_NUMBER)
        self.assertTrue(phonenumbers.truncate_too_long_number(tooLongNumber))
        self.assertEqual(US_NUMBER, tooLongNumber)

        tooLongNumber.clear()
        tooLongNumber.merge_from(INTERNATIONAL_TOLL_FREE_TOO_LONG)
        self.assertTrue(phonenumbers.truncate_too_long_number(tooLongNumber))
        self.assertEqual(INTERNATIONAL_TOLL_FREE, tooLongNumber)

        # Tests what happens when a valid number is passed in.
        validNumberCopy = PhoneNumber()
        validNumberCopy.merge_from(validNumber)
        self.assertTrue(phonenumbers.truncate_too_long_number(validNumber))
        # Tests the number is not modified.
        self.assertEqual(validNumberCopy, validNumber)

        # Tests what happens when a number with invalid prefix is passed in.
        # The test metadata says US numbers cannot have prefix 240.
        numberWithInvalidPrefix = PhoneNumber(country_code=1, national_number=2401234567)
        invalidNumberCopy = PhoneNumber()
        invalidNumberCopy.merge_from(numberWithInvalidPrefix)
        self.assertFalse(phonenumbers.truncate_too_long_number(numberWithInvalidPrefix))
        # Tests the number is not modified.
        self.assertEqual(invalidNumberCopy, numberWithInvalidPrefix)

        # Tests what happens when a too short number is passed in.
        tooShortNumber = PhoneNumber(country_code=1, national_number=1234)
        tooShortNumberCopy = PhoneNumber()
        tooShortNumberCopy.merge_from(tooShortNumber)
        self.assertFalse(phonenumbers.truncate_too_long_number(tooShortNumber))
        # Tests the number is not modified.
        self.assertEqual(tooShortNumberCopy, tooShortNumber)

    def testIsViablePhoneNumber(self):
        self.assertFalse(phonenumberutil._is_viable_phone_number("1"))
        # Only one or two digits before strange non-possible punctuation.
        self.assertFalse(phonenumberutil._is_viable_phone_number("1+1+1"))
        self.assertFalse(phonenumberutil._is_viable_phone_number("80+0"))
        # Two digits is viable.
        self.assertTrue(phonenumberutil._is_viable_phone_number("00"))
        self.assertTrue(phonenumberutil._is_viable_phone_number("111"))
        # Alpha numbers.
        self.assertTrue(phonenumberutil._is_viable_phone_number("0800-4-pizza"))
        self.assertTrue(phonenumberutil._is_viable_phone_number("0800-4-PIZZA"))
        # We need at least three digits before any alpha characters.
        self.assertFalse(phonenumberutil._is_viable_phone_number("08-PIZZA"))
        self.assertFalse(phonenumberutil._is_viable_phone_number("8-PIZZA"))
        self.assertFalse(phonenumberutil._is_viable_phone_number("12. March"))

    def testIsViablePhoneNumberNonAscii(self):
        # Only one or two digits before possible punctuation followed by more digits.
        self.assertTrue(phonenumberutil._is_viable_phone_number(u("1\u300034")))
        self.assertFalse(phonenumberutil._is_viable_phone_number(u("1\u30003+4")))
        # Unicode variants of possible starting character and other allowed punctuation/digits.
        self.assertTrue(phonenumberutil._is_viable_phone_number(u("\uFF081\uFF09\u30003456789")))
        # Testing a leading + is okay.
        self.assertTrue(phonenumberutil._is_viable_phone_number(u("+1\uFF09\u30003456789")))

    def testExtractPossibleNumber(self):
        # Removes preceding funky punctuation and letters but leaves the rest untouched.
        self.assertEqual("0800-345-600", phonenumberutil._extract_possible_number("Tel:0800-345-600"))
        self.assertEqual("0800 FOR PIZZA", phonenumberutil._extract_possible_number("Tel:0800 FOR PIZZA"))
        # Should not remove plus sign
        self.assertEqual("+800-345-600", phonenumberutil._extract_possible_number("Tel:+800-345-600"))
        # Should recognise wide digits as possible start values.
        self.assertEqual(u("\uFF10\uFF12\uFF13"),
                         phonenumberutil._extract_possible_number(u("\uFF10\uFF12\uFF13")))
        # Dashes are not possible start values and should be removed.
        self.assertEqual(u("\uFF11\uFF12\uFF13"),
                         phonenumberutil._extract_possible_number(u("Num-\uFF11\uFF12\uFF13")))
        # If not possible number present, return empty string.
        self.assertEqual("", phonenumberutil._extract_possible_number("Num-...."))
        # Leading brackets are stripped - these are not used when parsing.
        self.assertEqual("650) 253-0000", phonenumberutil._extract_possible_number("(650) 253-0000"))

        # Trailing non-alpha-numeric characters should be removed.
        self.assertEqual("650) 253-0000", phonenumberutil._extract_possible_number("(650) 253-0000..- .."))
        self.assertEqual("650) 253-0000", phonenumberutil._extract_possible_number("(650) 253-0000."))
        # This case has a trailing RTL char.
        self.assertEqual("650) 253-0000", phonenumberutil._extract_possible_number(u("(650) 253-0000\u200F")))

    def testMaybeStripNationalPrefix(self):
        metadata = PhoneMetadata(id="Test", national_prefix_for_parsing="34", register=False)
        metadata._mutable = True
        metadata.general_desc = PhoneNumberDesc(national_number_pattern="\\d{4,8}")
        metadata.general_desc._mutable = True
        numberToStrip = "34356778"
        strippedNumber = "356778"
        cc, numberToStrip, rc = phonenumberutil._maybe_strip_national_prefix_carrier_code(numberToStrip, metadata)
        self.assertTrue(rc)
        self.assertEqual(strippedNumber, numberToStrip,
                         msg="Should have had national prefix stripped.")
        # Retry stripping - now the number should not start with the national prefix, so no more
        # stripping should occur.
        cc, numberToStrip, rc = phonenumberutil._maybe_strip_national_prefix_carrier_code(numberToStrip, metadata)
        self.assertFalse(rc)
        self.assertEqual(strippedNumber, numberToStrip,
                         msg="Should have had no change - no national prefix present.")
        # Some countries have no national prefix. Repeat test with none specified.
        metadata.national_prefix_for_parsing = ""
        cc, numberToStrip, rc = phonenumberutil._maybe_strip_national_prefix_carrier_code(numberToStrip, metadata)
        self.assertFalse(rc)
        self.assertEqual(strippedNumber, numberToStrip,
                         msg="Should not strip anything with empty national prefix.")
        # If the resultant number doesn't match the national rule, it shouldn't be stripped.
        metadata.national_prefix_for_parsing = "3"
        numberToStrip = "3123"
        strippedNumber = "3123"
        cc, numberToStrip, rc = phonenumberutil._maybe_strip_national_prefix_carrier_code(numberToStrip, metadata)
        self.assertFalse(rc)
        self.assertEqual(strippedNumber, numberToStrip,
                         msg="Should have had no change - after stripping, it wouldn't have matched the national rule.")
        # Test extracting carrier selection code.
        metadata.national_prefix_for_parsing = "0(81)?"
        numberToStrip = "08122123456"
        strippedNumber = "22123456"
        cc, numberToStrip, rc = phonenumberutil._maybe_strip_national_prefix_carrier_code(numberToStrip, metadata)
        self.assertTrue(rc)
        self.assertEqual("81", cc)
        self.assertEqual(strippedNumber, numberToStrip,
                         msg="Should have had national prefix and carrier code stripped.")
        # If there was a transform rule, check it was applied.
        metadata.national_prefix_transform_rule = "5\\g<1>5"
        # Note that a capturing group is present here.
        metadata.national_prefix_for_parsing = "0(\\d{2})"
        numberToStrip = "031123"
        transformedNumber = "5315123"
        cc, numberToStrip, rc = phonenumberutil._maybe_strip_national_prefix_carrier_code(numberToStrip, metadata)
        self.assertTrue(rc)
        self.assertEqual(transformedNumber, numberToStrip,
                         msg="Should transform the 031 to a 5315.")

    def testMaybeStripInternationalPrefix(self):
        internationalPrefix = "00[39]"
        numberToStrip = "0034567700-3898003"
        # Note the dash is removed as part of the normalization.
        strippedNumber = "45677003898003"
        self.assertEqual((CountryCodeSource.FROM_NUMBER_WITH_IDD, strippedNumber),
                         phonenumberutil._maybe_strip_i18n_prefix_and_normalize(numberToStrip, internationalPrefix),
                         msg="The number supplied was not stripped of its international prefix.")
        # Now the number no longer starts with an IDD prefix, so it should now
        # report FROM_DEFAULT_COUNTRY.
        self.assertEqual((CountryCodeSource.FROM_DEFAULT_COUNTRY, strippedNumber),
                         phonenumberutil._maybe_strip_i18n_prefix_and_normalize(strippedNumber, internationalPrefix))

        numberToStrip = "00945677003898003"
        self.assertEqual((CountryCodeSource.FROM_NUMBER_WITH_IDD, strippedNumber),
                         phonenumberutil._maybe_strip_i18n_prefix_and_normalize(numberToStrip, internationalPrefix),
                         msg="The number supplied was not stripped of its international prefix.")

        # Test it works when the international prefix is broken up by spaces.
        numberToStrip = "00 9 45677003898003"
        self.assertEqual((CountryCodeSource.FROM_NUMBER_WITH_IDD, strippedNumber),
                         phonenumberutil._maybe_strip_i18n_prefix_and_normalize(numberToStrip, internationalPrefix),
                         msg="The number supplied was not stripped of its international prefix.")

        # Now the number no longer starts with an IDD prefix, so it should now report
        # FROM_DEFAULT_COUNTRY.
        self.assertEqual((CountryCodeSource.FROM_DEFAULT_COUNTRY, strippedNumber),
                         phonenumberutil._maybe_strip_i18n_prefix_and_normalize(strippedNumber, internationalPrefix))

        # Test the + symbol is also recognised and stripped.
        numberToStrip = "+45677003898003"
        strippedNumber = "45677003898003"
        self.assertEqual((CountryCodeSource.FROM_NUMBER_WITH_PLUS_SIGN, strippedNumber),
                         phonenumberutil._maybe_strip_i18n_prefix_and_normalize(numberToStrip, internationalPrefix),
                         msg="The number supplied was not stripped of the plus symbol.")

        # If the number afterwards is a zero, we should not strip this - no country calling code begins
        # with 0.
        numberToStrip = "0090112-3123"
        strippedNumber = "00901123123"
        self.assertEqual((CountryCodeSource.FROM_DEFAULT_COUNTRY, strippedNumber),
                         phonenumberutil._maybe_strip_i18n_prefix_and_normalize(numberToStrip, internationalPrefix),
                         msg="The number supplied had a 0 after the match so shouldn't be stripped.")
        # Here the 0 is separated by a space from the IDD.
        numberToStrip = "009 0-112-3123"
        self.assertEqual((CountryCodeSource.FROM_DEFAULT_COUNTRY, strippedNumber),
                         phonenumberutil._maybe_strip_i18n_prefix_and_normalize(numberToStrip, internationalPrefix))

    def testMaybeExtractCountryCode(self):
        number = PhoneNumber()
        metadata = PhoneMetadata.region_metadata["US"]
        # Note that for the US, the IDD is 011.
        try:
            phoneNumber = "011112-3456789"
            strippedNumber = "123456789"
            countryCallingCode = 1
            ccc, numberToFill = phonenumberutil._maybe_extract_country_code(phoneNumber, metadata, True, number)
            self.assertEqual(countryCallingCode, ccc,
                             msg="Did not extract country calling code %s correctly." % countryCallingCode)

            self.assertEqual(CountryCodeSource.FROM_NUMBER_WITH_IDD, number.country_code_source,
                             msg="Did not figure out CountryCodeSource correctly")
            # Should strip and normalize national significant number.
            self.assertEqual(strippedNumber, numberToFill,
                             msg="Did not strip off the country calling code correctly.")
            # Python version extra test covering string conversion with country_code_source present
            self.assertEqual("Country Code: 1 National Number: None Leading Zero: False Country Code Source: 5",
                             str(number))
        except NumberParseException:
            e = sys.exc_info()[1]
            self.fail("Should not have thrown an exception: %s" % e)

        number.clear()
        try:
            phoneNumber = "+6423456789"
            countryCallingCode = 64
            ccc, numberToFill = phonenumberutil._maybe_extract_country_code(phoneNumber, metadata, True, number)
            self.assertEqual(countryCallingCode, ccc,
                             msg="Did not extract country calling code %s correctly." % countryCallingCode)
            self.assertEqual(CountryCodeSource.FROM_NUMBER_WITH_PLUS_SIGN, number.country_code_source,
                             msg="Did not figure out CountryCodeSource correctly")
        except NumberParseException:
            e = sys.exc_info()[1]
            self.fail("Should not have thrown an exception: %s" % e)

        number.clear()
        try:
            phoneNumber = "+80012345678"
            countryCallingCode = 800
            ccc, numberToFill = phonenumberutil._maybe_extract_country_code(phoneNumber, metadata, True, number)
            self.assertEqual(countryCallingCode, ccc,
                             msg="Did not extract country calling code %s correctly." % countryCallingCode)
            self.assertEqual(CountryCodeSource.FROM_NUMBER_WITH_PLUS_SIGN, number.country_code_source,
                             msg="Did not figure out CountryCodeSource correctly")
        except NumberParseException:
            e = sys.exc_info()[1]
            self.fail("Should not have thrown an exception: %s" % e)

        number.clear()
        try:
            phoneNumber = "2345-6789"
            ccc, numberToFill = phonenumberutil._maybe_extract_country_code(phoneNumber, metadata, True, number)
            self.assertEqual(0, ccc,
                             msg="Should not have extracted a country calling code - no international prefix present.")
            self.assertEqual(CountryCodeSource.FROM_DEFAULT_COUNTRY, number.country_code_source,
                             msg="Did not figure out CountryCodeSource correctly")
        except NumberParseException:
            e = sys.exc_info()[1]
            self.fail("Should not have thrown an exception: %s" % e)

        number.clear()
        try:
            phoneNumber = "0119991123456789"
            ccc, numberToFill = phonenumberutil._maybe_extract_country_code(phoneNumber, metadata, True, number)
            self.fail("Should have thrown an exception, no valid country calling code present.")
        except NumberParseException:
            # Expected.
            e = sys.exc_info()[1]
            self.assertEqual(NumberParseException.INVALID_COUNTRY_CODE,
                             e.error_type,
                             msg="Wrong error type stored in exception.")
            self.assertEqual("(0) Country calling code supplied was not recognised.",
                             str(e))

        number.clear()
        try:
            phoneNumber = "(1 610) 619 4466"
            countryCallingCode = 1
            ccc, numberToFill = phonenumberutil._maybe_extract_country_code(phoneNumber, metadata, True, number)
            self.assertEqual(countryCallingCode, ccc,
                             msg="Should have extracted the country calling code of the region passed in")
            self.assertEqual(CountryCodeSource.FROM_NUMBER_WITHOUT_PLUS_SIGN,
                             number.country_code_source,
                             msg="Did not figure out CountryCodeSource correctly")
        except NumberParseException:
            e = sys.exc_info()[1]
            self.fail("Should not have thrown an exception: %s" % e)

        number.clear()
        try:
            phoneNumber = "(1 610) 619 4466"
            countryCallingCode = 1
            ccc, numberToFill = phonenumberutil._maybe_extract_country_code(phoneNumber, metadata, False, number)
            self.assertEqual(countryCallingCode, ccc,
                             msg="Should have extracted the country calling code of the region passed in")
            self.assertFalse(number.country_code_source is not None,
                             msg="Should not contain CountryCodeSource.")
        except NumberParseException:
            e = sys.exc_info()[1]
            self.fail("Should not have thrown an exception: %s" % e)

        number.clear()
        try:
            phoneNumber = "(1 610) 619 446"
            ccc, numberToFill = phonenumberutil._maybe_extract_country_code(phoneNumber, metadata, False, number)
            self.assertEqual(0, ccc,
                             msg=("Should not have extracted a country calling code - invalid number after " +
                                  "extraction of uncertain country calling code."))
            self.assertFalse(number.country_code_source is not None,
                             msg="Should not contain CountryCodeSource.")
        except NumberParseException:
            e = sys.exc_info()[1]
            self.fail("Should not have thrown an exception: %s" % e)

        number.clear()
        try:
            phoneNumber = "(1 610) 619"
            ccc, numberToFill = phonenumberutil._maybe_extract_country_code(phoneNumber, metadata, True, number)
            self.assertEqual(0, ccc,
                             msg=("Should not have extracted a country calling code - too short number both " +
                                  "before and after extraction of uncertain country calling code."))
            self.assertEqual(CountryCodeSource.FROM_DEFAULT_COUNTRY, number.country_code_source,
                             msg="Did not figure out CountryCodeSource correctly")
        except NumberParseException:
            e = sys.exc_info()[1]
            self.fail("Should not have thrown an exception: %s" % e)

    def testParseNationalNumber(self):
        # National prefix attached.
        self.assertEqual(NZ_NUMBER, phonenumbers.parse("033316005", "NZ"))
        self.assertEqual(NZ_NUMBER, phonenumbers.parse("33316005", "NZ"))
        # National prefix attached and some formatting present.
        self.assertEqual(NZ_NUMBER, phonenumbers.parse("03-331 6005", "NZ"))
        self.assertEqual(NZ_NUMBER, phonenumbers.parse("03 331 6005", "NZ"))
        # Test parsing RFC3966 format with a phone context.
        self.assertEqual(NZ_NUMBER, phonenumbers.parse("tel:03-331-6005;phone-context=+64", "NZ"))
        self.assertEqual(NZ_NUMBER, phonenumbers.parse("tel:331-6005;phone-context=+64-3", "NZ"))
        self.assertEqual(NZ_NUMBER, phonenumbers.parse("tel:331-6005;phone-context=+64-3", "US"))
        # Test parsing RFC3966 format with optional user-defined
        # parameters. The parameters will appear after the context if present.
        self.assertEqual(NZ_NUMBER, phonenumbers.parse("tel:03-331-6005;phone-context=+64;a=%A1", "NZ"))
        # Test parsing RFC3966 with an ISDN subaddress.
        self.assertEqual(NZ_NUMBER, phonenumbers.parse("tel:03-331-6005;isub=12345;phone-context=+64", "NZ"))
        self.assertEqual(NZ_NUMBER, phonenumbers.parse("tel:+64-3-331-6005;isub=12345", "NZ"))
        # Testing international prefixes.
        # Should strip country calling code.
        self.assertEqual(NZ_NUMBER, phonenumbers.parse("0064 3 331 6005", "NZ"))
        # Try again, but this time we have an international number with Region Code US. It should
        # recognise the country calling code and parse accordingly.
        self.assertEqual(NZ_NUMBER, phonenumbers.parse("01164 3 331 6005", "US"))
        self.assertEqual(NZ_NUMBER, phonenumbers.parse("+64 3 331 6005", "US"))
        # We should ignore the leading plus here, since it is not followed by
        # a valid country code but instead is followed by the IDD for the US.
        self.assertEqual(NZ_NUMBER, phonenumbers.parse("+01164 3 331 6005", "US"))
        self.assertEqual(NZ_NUMBER, phonenumbers.parse("+0064 3 331 6005", "NZ"))
        self.assertEqual(NZ_NUMBER, phonenumbers.parse("+ 00 64 3 331 6005", "NZ"))

        self.assertEqual(US_LOCAL_NUMBER,
                         phonenumbers.parse("tel:253-0000;phone-context=www.google.com", "US"))
        self.assertEqual(US_LOCAL_NUMBER,
                         phonenumbers.parse("tel:253-0000;isub=12345;phone-context=www.google.com", "US"))
        # This is invalid because no "+" sign is present as part of
        # phone-context. The phone context is simply ignored in this case just
        # as if it contains a domain.
        self.assertEqual(US_LOCAL_NUMBER,
                         phonenumbers.parse("tel:2530000;isub=12345;phone-context=1-650", "US"))
        self.assertEqual(US_LOCAL_NUMBER,
                         phonenumbers.parse("tel:2530000;isub=12345;phone-context=1234.com", "US"))

        nzNumber = PhoneNumber(country_code=64, national_number=64123456)
        self.assertEqual(nzNumber, phonenumbers.parse("64(0)64123456", "NZ"))
        # Check that using a "/" is fine in a phone number.
        self.assertEqual(DE_NUMBER, phonenumbers.parse("301/23456", "DE"))

        # Check it doesn't use the '1' as a country calling code when parsing if the phone number was
        # already possible.
        usNumber = PhoneNumber(country_code=1, national_number=1234567890)
        self.assertEqual(usNumber, phonenumbers.parse("123-456-7890", "US"))

        # Test star numbers. Although this is not strictly valid, we would
        # like to make sure we can parse the output we produce when formatting
        # the number.
        self.assertEqual(JP_STAR_NUMBER, phonenumbers.parse("+81 *2345", "JP"))

        shortNumber = PhoneNumber(country_code=64, national_number=12L)
        self.assertEqual(shortNumber, phonenumbers.parse("12", "NZ"))

    def testParseNumberWithAlphaCharacters(self):
        # Test case with alpha characters.
        tollfreeNumber = PhoneNumber(country_code=64, national_number=800332005)
        self.assertEqual(tollfreeNumber, phonenumbers.parse("0800 DDA 005", "NZ"))
        premiumNumber = PhoneNumber(country_code=64, national_number=9003326005)
        self.assertEqual(premiumNumber, phonenumbers.parse("0900 DDA 6005", "NZ"))
        # Not enough alpha characters for them to be considered intentional, so they are stripped.
        self.assertEqual(premiumNumber, phonenumbers.parse("0900 332 6005a", "NZ"))
        self.assertEqual(premiumNumber, phonenumbers.parse("0900 332 600a5", "NZ"))
        self.assertEqual(premiumNumber, phonenumbers.parse("0900 332 600A5", "NZ"))
        self.assertEqual(premiumNumber, phonenumbers.parse("0900 a332 600A5", "NZ"))

    def testParseMaliciousInput(self):
        # Lots of leading + signs before the possible number.
        maliciousNumber = '+' * 6000 + "12222-33-244 extensioB 343+"
        try:
            phonenumbers.parse(maliciousNumber, "US")
            self.fail("This should not parse without throwing an exception %s" % maliciousNumber)
        except NumberParseException:
            # Expected this exception.
            e = sys.exc_info()[1]
            self.assertEqual(e.error_type,
                             NumberParseException.TOO_LONG,
                             msg="Wrong error type stored in exception.")

        maliciousNumberWithAlmostExt = "200" * 350 + " extensiOB 345"
        try:
            phonenumbers.parse(maliciousNumberWithAlmostExt, "US")
            self.fail("This should not parse without throwing an exception %s" % maliciousNumberWithAlmostExt)
        except NumberParseException:
            # Expected this exception.
            e = sys.exc_info()[1]
            self.assertEqual(e.error_type,
                             NumberParseException.TOO_LONG,
                             msg="Wrong error type stored in exception.")

    def testParseWithInternationalPrefixes(self):
        self.assertEqual(US_NUMBER, phonenumbers.parse("+1 (650) 253-0000", "NZ"))
        self.assertEqual(INTERNATIONAL_TOLL_FREE, phonenumbers.parse("011 800 1234 5678", "US"))
        self.assertEqual(US_NUMBER, phonenumbers.parse("1-650-253-0000", "US"))
        # Calling the US number from Singapore by using different service providers
        # 1st test: calling using SingTel IDD service (IDD is 001)
        self.assertEqual(US_NUMBER, phonenumbers.parse("0011-650-253-0000", "SG"))
        # 2nd test: calling using StarHub IDD service (IDD is 008)
        self.assertEqual(US_NUMBER, phonenumbers.parse("0081-650-253-0000", "SG"))
        # 3rd test: calling using SingTel V019 service (IDD is 019)
        self.assertEqual(US_NUMBER, phonenumbers.parse("0191-650-253-0000", "SG"))
        # Calling the US number from Poland
        self.assertEqual(US_NUMBER, phonenumbers.parse("0~01-650-253-0000", "PL"))
        # Using "++" at the start.
        self.assertEqual(US_NUMBER, phonenumbers.parse("++1 (650) 253-0000", "PL"))

    def testParseNonAscii(self):
        # Using a full-width plus sign.
<<<<<<< HEAD
        self.assertEqual(US_NUMBER, phonenumbers.parse(u("\uFF0B1 (650) 253-0000"), "SG"))
        # Using a soft hyphen U+00AD
        self.assertEqual(US_NUMBER, phonenumbers.parse(u("1 (650) 253\u00AD0000"), "US"))
=======
        self.assertEqual(US_NUMBER, phonenumbers.parse(u"\uFF0B1 (650) 253-0000", "SG"))
        # Using a soft hyphen U+00AD
        self.assertEqual(US_NUMBER, phonenumbers.parse(u"1 (650) 253\u00AD0000", "US"))
>>>>>>> 58b339bb
        # The whole number, including punctuation, is here represented in full-width form.
        self.assertEqual(US_NUMBER, phonenumbers.parse(u("\uFF0B\uFF11\u3000\uFF08\uFF16\uFF15\uFF10\uFF09") +
                                                       u("\u3000\uFF12\uFF15\uFF13\uFF0D\uFF10\uFF10\uFF10") +
                                                       u("\uFF10"),
                                                       "SG"))
        # Using U+30FC dash instead.
        self.assertEqual(US_NUMBER, phonenumbers.parse(u("\uFF0B\uFF11\u3000\uFF08\uFF16\uFF15\uFF10\uFF09") +
                                                       u("\u3000\uFF12\uFF15\uFF13\u30FC\uFF10\uFF10\uFF10") +
                                                       u("\uFF10"),
                                                       "SG"))
        # Using a very strange decimal digit range (Mongolian digits).
        self.assertEqual(US_NUMBER, phonenumbers.parse(u("\u1811 \u1816\u1815\u1810 ") +
                                                       u("\u1812\u1815\u1813 \u1810\u1810\u1810\u1810"),
                                                       "US"))

    def testParseWithLeadingZero(self):
        self.assertEqual(IT_NUMBER, phonenumbers.parse("+39 02-36618 300", "NZ"))
        self.assertEqual(IT_NUMBER, phonenumbers.parse("02-36618 300", "IT"))

        self.assertEqual(IT_MOBILE, phonenumbers.parse("345 678 901", "IT"))

    def testParseNationalNumberArgentina(self):
        # Test parsing mobile numbers of Argentina.
        arNumber = PhoneNumber(country_code=54, national_number=93435551212)
        self.assertEqual(arNumber, phonenumbers.parse("+54 9 343 555 1212", "AR"))
        self.assertEqual(arNumber, phonenumbers.parse("0343 15 555 1212", "AR"))

        arNumber.clear()
        arNumber.country_code = 54
        arNumber.national_number = to_long(93715654320)
        self.assertEqual(arNumber, phonenumbers.parse("+54 9 3715 65 4320", "AR"))
        self.assertEqual(arNumber, phonenumbers.parse("03715 15 65 4320", "AR"))
        self.assertEqual(AR_MOBILE, phonenumbers.parse("911 876 54321", "AR"))

        # Test parsing fixed-line numbers of Argentina.
        self.assertEqual(AR_NUMBER, phonenumbers.parse("+54 11 8765 4321", "AR"))
        self.assertEqual(AR_NUMBER, phonenumbers.parse("011 8765 4321", "AR"))

        arNumber.clear()
        arNumber.country_code = 54
        arNumber.national_number = to_long(3715654321)
        self.assertEqual(arNumber, phonenumbers.parse("+54 3715 65 4321", "AR"))
        self.assertEqual(arNumber, phonenumbers.parse("03715 65 4321", "AR"))

        arNumber.clear()
        arNumber.country_code = 54
        arNumber.national_number = to_long(2312340000)
        self.assertEqual(arNumber, phonenumbers.parse("+54 23 1234 0000", "AR"))
        self.assertEqual(arNumber, phonenumbers.parse("023 1234 0000", "AR"))

        # Python version extra test
        arIncompleteNumber = phonenumbers.parse("03715 15 65", "AR")
        self.assertEqual("9371565",
                         phonenumbers.format_number(arIncompleteNumber, PhoneNumberFormat.NATIONAL))

    def testParseWithXInNumber(self):
        # Test that having an 'x' in the phone number at the start is ok and that it just gets removed.
        self.assertEqual(AR_NUMBER, phonenumbers.parse("01187654321", "AR"))
        self.assertEqual(AR_NUMBER, phonenumbers.parse("(0) 1187654321", "AR"))
        self.assertEqual(AR_NUMBER, phonenumbers.parse("0 1187654321", "AR"))
        self.assertEqual(AR_NUMBER, phonenumbers.parse("(0xx) 1187654321", "AR"))
        arFromUs = PhoneNumber(country_code=54, national_number=81429712)
        # This test is intentionally constructed such that the number of digit
        # after xx is larger than 7, so that the number won't be mistakenly
        # treated as an extension, as we allow extensions up to 7 digits. This
        # assumption is okay for now as all the countries where a carrier
        # selection code is written in the form of xx have a national
        # significant number of length larger than 7.
        self.assertEqual(arFromUs, phonenumbers.parse("011xx5481429712", "US"))

    def testParseNumbersMexico(self):
        # Test parsing fixed-line numbers of Mexico.
        mxNumber = PhoneNumber(country_code=52, national_number=4499780001)
        self.assertEqual(mxNumber, phonenumbers.parse("+52 (449)978-0001", "MX"))
        self.assertEqual(mxNumber, phonenumbers.parse("01 (449)978-0001", "MX"))
        self.assertEqual(mxNumber, phonenumbers.parse("(449)978-0001", "MX"))

        # Test parsing mobile numbers of Mexico.
        mxNumber.clear()
        mxNumber.country_code = 52
        mxNumber.national_number = to_long(13312345678)
        self.assertEqual(mxNumber, phonenumbers.parse("+52 1 33 1234-5678", "MX"))
        self.assertEqual(mxNumber, phonenumbers.parse("044 (33) 1234-5678", "MX"))
        self.assertEqual(mxNumber, phonenumbers.parse("045 33 1234-5678", "MX"))

    def testFailedParseOnInvalidNumbers(self):
        try:
            sentencePhoneNumber = "This is not a phone number"
            phonenumbers.parse(sentencePhoneNumber, "NZ")
            self.fail("This should not parse without throwing an exception " + sentencePhoneNumber)
        except NumberParseException:
            # Expected this exception.
            e = sys.exc_info()[1]
            self.assertEqual(NumberParseException.NOT_A_NUMBER,
                             e.error_type,
                             msg="Wrong error type stored in exception.")
        try:
            sentencePhoneNumber = "1 Still not a number"
            phonenumbers.parse(sentencePhoneNumber, "NZ")
            self.fail("This should not parse without throwing an exception " + sentencePhoneNumber)
        except NumberParseException, e:
            # Expected this exception.
            self.assertEqual(NumberParseException.NOT_A_NUMBER,
                             e.error_type,
                             msg="Wrong error type stored in exception.")
        try:
            sentencePhoneNumber = "1 MICROSOFT"
            phonenumbers.parse(sentencePhoneNumber, "NZ")
            self.fail("This should not parse without throwing an exception " + sentencePhoneNumber)
        except NumberParseException, e:
            # Expected this exception.
            self.assertEqual(NumberParseException.NOT_A_NUMBER,
                             e.error_type,
                             msg="Wrong error type stored in exception.")
        try:
            sentencePhoneNumber = "12 MICROSOFT"
            phonenumbers.parse(sentencePhoneNumber, "NZ")
            self.fail("This should not parse without throwing an exception " + sentencePhoneNumber)
        except NumberParseException, e:
            # Expected this exception.
            self.assertEqual(NumberParseException.NOT_A_NUMBER,
                             e.error_type,
                             msg="Wrong error type stored in exception.")

        try:
            tooLongPhoneNumber = "01495 72553301873 810104"
            phonenumbers.parse(tooLongPhoneNumber, "GB")
            self.fail("This should not parse without throwing an exception " + tooLongPhoneNumber)
        except NumberParseException:
            # Expected this exception.
            e = sys.exc_info()[1]
            self.assertEqual(NumberParseException.TOO_LONG,
                             e.error_type,
                             msg="Wrong error type stored in exception.")

        try:
            plusMinusPhoneNumber = "+---"
            phonenumbers.parse(plusMinusPhoneNumber, "DE")
            self.fail("This should not parse without throwing an exception " + plusMinusPhoneNumber)
        except NumberParseException:
            # Expected this exception.
            e = sys.exc_info()[1]
            self.assertEqual(NumberParseException.NOT_A_NUMBER,
                             e.error_type,
                             msg="Wrong error type stored in exception.")

        try:
            plusStar = "+***"
            phonenumbers.parse(plusStar, "DE")
            self.fail("This should not parse without throwing an exception " + plusMinusPhoneNumber)
        except NumberParseException:
            # Expected this exception.
            e = sys.exc_info()[1]
            self.assertEqual(NumberParseException.NOT_A_NUMBER,
                             e.error_type,
                             msg="Wrong error type stored in exception.")

        try:
            plusStarPhoneNumber = "+*******91"
            phonenumbers.parse(plusStarPhoneNumber, "DE")
            self.fail("This should not parse without throwing an exception " + plusMinusPhoneNumber)
        except NumberParseException:
            # Expected this exception.
            e = sys.exc_info()[1]
            self.assertEqual(NumberParseException.NOT_A_NUMBER,
                             e.error_type,
                             msg="Wrong error type stored in exception.")

        try:
            tooShortPhoneNumber = "+49 0"
            phonenumbers.parse(tooShortPhoneNumber, "DE")
            self.fail("This should not parse without throwing an exception " + tooShortPhoneNumber)
        except NumberParseException:
            # Expected this exception.
            e = sys.exc_info()[1]
            self.assertEqual(NumberParseException.TOO_SHORT_NSN,
                             e.error_type,
                             msg="Wrong error type stored in exception.")

        try:
            invalidCountryCode = "+210 3456 56789"
            phonenumbers.parse(invalidCountryCode, "NZ")
            self.fail("This is not a recognised region code: should fail: " + invalidCountryCode)
        except NumberParseException:
            # Expected this exception.
            e = sys.exc_info()[1]
            self.assertEqual(NumberParseException.INVALID_COUNTRY_CODE,
                             e.error_type,
                             msg="Wrong error type stored in exception.")

        try:
            plusAndIddAndInvalidCountryCode = "+ 00 210 3 331 6005"
            phonenumbers.parse(plusAndIddAndInvalidCountryCode, "NZ")
            self.fail("This should not parse without throwing an exception.")
        except NumberParseException:
            # Expected this exception. 00 is a correct IDD, but 210 is not a valid country code.
            e = sys.exc_info()[1]
            self.assertEqual(NumberParseException.INVALID_COUNTRY_CODE,
                             e.error_type,
                             msg="Wrong error type stored in exception.")

        try:
            someNumber = "123 456 7890"
            phonenumbers.parse(someNumber, "ZZ")
            self.fail("'Unknown' region code not allowed: should fail.")
        except NumberParseException:
            # Expected this exception.
            e = sys.exc_info()[1]
            self.assertEqual(NumberParseException.INVALID_COUNTRY_CODE,
                             e.error_type,
                             msg="Wrong error type stored in exception.")

        try:
            someNumber = "123 456 7890"
            phonenumbers.parse(someNumber, "CS")
            self.fail("Deprecated region code not allowed: should fail.")
        except NumberParseException:
            # Expected this exception.
            e = sys.exc_info()[1]
            self.assertEqual(NumberParseException.INVALID_COUNTRY_CODE,
                             e.error_type,
                             msg="Wrong error type stored in exception.")

        try:
            someNumber = "123 456 7890"
            phonenumbers.parse(someNumber, None)
            self.fail("Null region code not allowed: should fail.")
        except NumberParseException:
            # Expected this exception.
            e = sys.exc_info()[1]
            self.assertEqual(NumberParseException.INVALID_COUNTRY_CODE,
                             e.error_type,
                             msg="Wrong error type stored in exception.")

        try:
            someNumber = "0044------"
            phonenumbers.parse(someNumber, "GB")
            self.fail("No number provided, only region code: should fail")
        except NumberParseException:
            # Expected this exception.
            e = sys.exc_info()[1]
            self.assertEqual(NumberParseException.TOO_SHORT_AFTER_IDD,
                             e.error_type,
                             msg="Wrong error type stored in exception.")

        try:
            someNumber = "0044"
            phonenumbers.parse(someNumber, "GB")
            self.fail("No number provided, only region code: should fail")
        except NumberParseException:
            # Expected this exception.
            e = sys.exc_info()[1]
            self.assertEqual(NumberParseException.TOO_SHORT_AFTER_IDD,
                             e.error_type,
                             msg="Wrong error type stored in exception.")

        try:
            someNumber = "011"
            phonenumbers.parse(someNumber, "US")
            self.fail("Only IDD provided - should fail.")
        except NumberParseException:
            # Expected this exception.
            e = sys.exc_info()[1]
            self.assertEqual(NumberParseException.TOO_SHORT_AFTER_IDD,
                             e.error_type,
                             msg="Wrong error type stored in exception.")

        try:
            someNumber = "0119"
            phonenumbers.parse(someNumber, "US")
            self.fail("Only IDD provided and then 9 - should fail.")
        except NumberParseException:
            # Expected this exception.
            e = sys.exc_info()[1]
            self.assertEqual(NumberParseException.TOO_SHORT_AFTER_IDD,
                             e.error_type,
                             msg="Wrong error type stored in exception.")

        try:
            emptyNumber = ""
            # Invalid region.
            phonenumbers.parse(emptyNumber, "ZZ")
            self.fail("Empty string - should fail.")
        except NumberParseException:
            # Expected this exception.
            e = sys.exc_info()[1]
            self.assertEqual(NumberParseException.NOT_A_NUMBER,
                             e.error_type,
                             msg="Wrong error type stored in exception.")

        try:
            nullNumber = None
            # Invalid region.
            phonenumbers.parse(nullNumber, "ZZ")
            self.fail("Null string - should fail.")
        except NumberParseException:
            # Expected this exception.
            e = sys.exc_info()[1]
            self.assertEqual(NumberParseException.NOT_A_NUMBER,
                             e.error_type,
                             msg="Wrong error type stored in exception.")
        except Exception:
            self.fail("None string - but should not throw an exception.")

        try:
            nullNumber = None
            phonenumbers.parse(nullNumber, "US")
            self.fail("Null string - should fail.")
        except NumberParseException:
            # Expected this exception.
            e = sys.exc_info()[1]
            self.assertEqual(NumberParseException.NOT_A_NUMBER,
                             e.error_type,
                             msg="Wrong error type stored in exception.")
        except Exception:
            self.fail("None string - but should not throw an exception.")

        try:
            domainRfcPhoneContext = "tel:555-1234;phone-context=www.google.com"
            phonenumbers.parse(domainRfcPhoneContext, "ZZ")
            self.fail("'Unknown' region code not allowed - should fail.")
        except NumberParseException:
            # Expected this exception.
            e = sys.exc_info()[1]
            self.assertEqual(NumberParseException.INVALID_COUNTRY_CODE,
                             e.error_type,
                             msg="Wrong error type stored in exception.")

        try:
            # This is invalid because no "+" sign is present as part of phone-context. This should not
            # succeed in being parsed.
            invalidRfcPhoneContext = "tel:555-1234;phone-context=1-331"
            phonenumbers.parse(invalidRfcPhoneContext, "ZZ")
            self.fail("'Unknown' region code not allowed - should fail.")
        except NumberParseException:
            # Expected this exception.
            e = sys.exc_info()[1]
            self.assertEqual(NumberParseException.INVALID_COUNTRY_CODE,
                             e.error_type,
                             msg="Wrong error type stored in exception.")

    def testParseNumbersWithPlusWithNoRegion(self):
        # "ZZ" is allowed only if the number starts with a '+' - then the country calling code
        # can be calculated.
        self.assertEqual(NZ_NUMBER, phonenumbers.parse("+64 3 331 6005", "ZZ"))
        # Test with full-width plus.
        self.assertEqual(NZ_NUMBER, phonenumbers.parse(u("\uFF0B64 3 331 6005"), "ZZ"))
        # Test with normal plus but leading characters that need to be stripped.
        self.assertEqual(NZ_NUMBER, phonenumbers.parse("Tel: +64 3 331 6005", "ZZ"))
        self.assertEqual(NZ_NUMBER, phonenumbers.parse("+64 3 331 6005", None))
        self.assertEqual(INTERNATIONAL_TOLL_FREE, phonenumbers.parse("+800 1234 5678", None))
        self.assertEqual(UNIVERSAL_PREMIUM_RATE, phonenumbers.parse("+979 123 456 789", None))

        # Test parsing RFC3966 format with a phone context.
        self.assertEqual(NZ_NUMBER, phonenumbers.parse("tel:03-331-6005;phone-context=+64", "ZZ"))
        self.assertEqual(NZ_NUMBER, phonenumbers.parse("  tel:03-331-6005;phone-context=+64", "ZZ"))
        self.assertEqual(NZ_NUMBER, phonenumbers.parse("tel:03-331-6005;isub=12345;phone-context=+64", "ZZ"))

        # It is important that we set the carrier code to an empty string, since we used
        # parse_number(leep_raw_input = True) and no carrier code was found.
        nzNumberWithRawInput = PhoneNumber()
        nzNumberWithRawInput.merge_from(NZ_NUMBER)
        nzNumberWithRawInput.raw_input = "+64 3 331 6005"
        nzNumberWithRawInput.country_code_source = CountryCodeSource.FROM_NUMBER_WITH_PLUS_SIGN
        nzNumberWithRawInput.preferred_domestic_carrier_code = ""
        self.assertEqual(nzNumberWithRawInput, phonenumbers.parse("+64 3 331 6005", "ZZ", keep_raw_input=True))
        # Null is also allowed for the region code in these cases.
        self.assertEqual(nzNumberWithRawInput, phonenumbers.parse("+64 3 331 6005", None, keep_raw_input=True))

    def testParseExtensions(self):
        nzNumber = PhoneNumber(country_code=64, national_number=33316005, extension="3456")
        self.assertEqual(nzNumber, phonenumbers.parse("03 331 6005 ext 3456", "NZ"))
        self.assertEqual(nzNumber, phonenumbers.parse("03-3316005x3456", "NZ"))
        self.assertEqual(nzNumber, phonenumbers.parse("03-3316005 int.3456", "NZ"))
        self.assertEqual(nzNumber, phonenumbers.parse("03 3316005 #3456", "NZ"))
        # Test the following do not extract extensions:
        self.assertEqual(ALPHA_NUMERIC_NUMBER, phonenumbers.parse("1800 six-flags", "US"))
        self.assertEqual(ALPHA_NUMERIC_NUMBER, phonenumbers.parse("1800 SIX FLAGS", "US"))
        self.assertEqual(ALPHA_NUMERIC_NUMBER, phonenumbers.parse("0~0 1800 7493 5247", "PL"))
        self.assertEqual(ALPHA_NUMERIC_NUMBER, phonenumbers.parse("(1800) 7493.5247", "US"))
        # Check that the last instance of an extension token is matched.
        extnNumber = PhoneNumber()
        extnNumber.merge_from(ALPHA_NUMERIC_NUMBER)
        extnNumber.extension = "1234"
        self.assertEqual(extnNumber, phonenumbers.parse("0~0 1800 7493 5247 ~1234", "PL"))
        # Verifying bug-fix where the last digit of a number was previously omitted if it was a 0 when
        # extracting the extension. Also verifying a few different cases of extensions.
        ukNumber = PhoneNumber(country_code=44, national_number=2034567890, extension="456")
        self.assertEqual(ukNumber, phonenumbers.parse("+44 2034567890x456", "NZ"))
        self.assertEqual(ukNumber, phonenumbers.parse("+44 2034567890x456", "GB"))
        self.assertEqual(ukNumber, phonenumbers.parse("+44 2034567890 x456", "GB"))
        self.assertEqual(ukNumber, phonenumbers.parse("+44 2034567890 X456", "GB"))
        self.assertEqual(ukNumber, phonenumbers.parse("+44 2034567890 X 456", "GB"))
        self.assertEqual(ukNumber, phonenumbers.parse("+44 2034567890 X    456", "GB"))
        self.assertEqual(ukNumber, phonenumbers.parse("+44 2034567890 x 456    ", "GB"))
        self.assertEqual(ukNumber, phonenumbers.parse("+44 2034567890    X 456", "GB"))
        self.assertEqual(ukNumber, phonenumbers.parse("+44-2034567890;ext=456", "GB"))
        self.assertEqual(ukNumber, phonenumbers.parse("tel:2034567890;ext=456;phone-context=+44", "ZZ"))
        # Full-width extension, "extn" only.
        self.assertEqual(ukNumber, phonenumbers.parse(u("+442034567890\uFF45\uFF58\uFF54\uFF4E456"), "GB"))
        # "xtn" only.
        self.assertEqual(ukNumber, phonenumbers.parse(u("+442034567890\uFF58\uFF54\uFF4E456"), "GB"))
        # "xt" only.
        self.assertEqual(ukNumber, phonenumbers.parse(u("+442034567890\uFF58\uFF54456"), "GB"))

        usWithExtension = PhoneNumber(country_code=1, national_number=8009013355, extension="7246433")
        self.assertEqual(usWithExtension, phonenumbers.parse("(800) 901-3355 x 7246433", "US"))
        self.assertEqual(usWithExtension, phonenumbers.parse("(800) 901-3355 , ext 7246433", "US"))
        self.assertEqual(usWithExtension,
                         phonenumbers.parse("(800) 901-3355 ,extension 7246433", "US"))
        self.assertEqual(usWithExtension,
                         phonenumbers.parse(u("(800) 901-3355 ,extensi\u00F3n 7246433"), "US"))
        # Repeat with the small letter o with acute accent created by combining characters.
        self.assertEqual(usWithExtension,
                         phonenumbers.parse(u("(800) 901-3355 ,extensio\u0301n 7246433"), "US"))
        self.assertEqual(usWithExtension, phonenumbers.parse("(800) 901-3355 , 7246433", "US"))
        self.assertEqual(usWithExtension, phonenumbers.parse("(800) 901-3355 ext: 7246433", "US"))

        # Test that if a number has two extensions specified, we ignore the second.
        usWithTwoExtensionsNumber = PhoneNumber(country_code=1, national_number=2121231234, extension="508")
        self.assertEqual(usWithTwoExtensionsNumber, phonenumbers.parse("(212)123-1234 x508/x1234", "US"))
        self.assertEqual(usWithTwoExtensionsNumber, phonenumbers.parse("(212)123-1234 x508/ x1234", "US"))
        self.assertEqual(usWithTwoExtensionsNumber, phonenumbers.parse("(212)123-1234 x508\\x1234", "US"))

        # Test parsing numbers in the form (645) 123-1234-910# works, where the last 3 digits before
        # the # are an extension.
        usWithExtension.clear()
        usWithExtension.country_code = 1
        usWithExtension.national_number = to_long(6451231234)
        usWithExtension.extension = "910"
        self.assertEqual(usWithExtension, phonenumbers.parse("+1 (645) 123 1234-910#", "US"))
        # Retry with the same number in a slightly different format.
        self.assertEqual(usWithExtension, phonenumbers.parse("+1 (645) 123 1234 ext. 910#", "US"))

    def testParseAndKeepRaw(self):
        alphaNumericNumber = PhoneNumber()
        alphaNumericNumber.merge_from(ALPHA_NUMERIC_NUMBER)
        alphaNumericNumber.raw_input = "800 six-flags"
        alphaNumericNumber.country_code_source = CountryCodeSource.FROM_DEFAULT_COUNTRY
        alphaNumericNumber.preferred_domestic_carrier_code = ""
        self.assertEqual(alphaNumericNumber,
                         phonenumbers.parse("800 six-flags", "US", keep_raw_input=True))

        shorterAlphaNumber = PhoneNumber(country_code=1, national_number=8007493524,
                                         raw_input="1800 six-flag",
                                         country_code_source=CountryCodeSource.FROM_NUMBER_WITHOUT_PLUS_SIGN,
                                         preferred_domestic_carrier_code="")
        self.assertEqual(shorterAlphaNumber,
                          phonenumbers.parse("1800 six-flag", "US", keep_raw_input=True))

        shorterAlphaNumber.raw_input = "+1800 six-flag"
        shorterAlphaNumber.country_code_source = CountryCodeSource.FROM_NUMBER_WITH_PLUS_SIGN
        self.assertEqual(shorterAlphaNumber,
                          phonenumbers.parse("+1800 six-flag", "NZ", keep_raw_input=True))

        shorterAlphaNumber.raw_input = "001800 six-flag"
        shorterAlphaNumber.country_code_source = CountryCodeSource.FROM_NUMBER_WITH_IDD
        self.assertEqual(shorterAlphaNumber,
                         phonenumbers.parse("001800 six-flag", "NZ", keep_raw_input=True))

        # Invalid region code supplied.
        try:
            phonenumbers.parse("123 456 7890", "CS", keep_raw_input=True)
            self.fail("Deprecated region code not allowed: should fail.")
        except NumberParseException:
            # Expected this exception.
            e = sys.exc_info()[1]
            self.assertEqual(NumberParseException.INVALID_COUNTRY_CODE,
                             e.error_type,
                             msg="Wrong error type stored in exception.")

        koreanNumber = PhoneNumber(country_code=82, national_number=22123456, raw_input="08122123456",
                                   country_code_source=CountryCodeSource.FROM_DEFAULT_COUNTRY,
                                   preferred_domestic_carrier_code="81")
        self.assertEqual(koreanNumber, phonenumbers.parse("08122123456", "KR", keep_raw_input=True))

    def testCountryWithNoNumberDesc(self):
        # Andorra is a country where we don't have PhoneNumberDesc info in the metadata.
        adNumber = PhoneNumber(country_code=376, national_number=12345)
        self.assertEqual("+376 12345", phonenumbers.format_number(adNumber, PhoneNumberFormat.INTERNATIONAL))
        self.assertEqual("+37612345", phonenumbers.format_number(adNumber, PhoneNumberFormat.E164))
        self.assertEqual("12345", phonenumbers.format_number(adNumber, PhoneNumberFormat.NATIONAL))
        self.assertEqual(PhoneNumberType.UNKNOWN, phonenumbers.number_type(adNumber))
        self.assertTrue(phonenumbers.is_valid_number(adNumber))

        # Test dialing a US number from within Andorra.
        self.assertEqual("00 1 650 253 0000",
                         phonenumbers.format_out_of_country_calling_number(US_NUMBER, "AD"))

    def testUnknownCountryCallingCodeForValidation(self):
        invalidNumber = PhoneNumber(country_code=0, national_number=1234)
        self.assertFalse(phonenumbers.is_valid_number(invalidNumber))

    def testIsNumberMatchMatches(self):
        # Test simple matches where formatting is different, or leading zeroes, or country calling code
        # has been specified.
        self.assertEqual(phonenumbers.MatchType.EXACT_MATCH,
                         phonenumbers.is_number_match("+64 3 331 6005", "+64 03 331 6005"))
        self.assertEqual(phonenumbers.MatchType.EXACT_MATCH,
                         phonenumbers.is_number_match("+64 03 331-6005", "+64 03331 6005"))
        self.assertEqual(phonenumbers.MatchType.EXACT_MATCH,
                         phonenumbers.is_number_match("+800 1234 5678", "+80012345678"))
        self.assertEqual(phonenumbers.MatchType.EXACT_MATCH,
                         phonenumbers.is_number_match("+643 331-6005", "+64033316005"))
        self.assertEqual(phonenumbers.MatchType.EXACT_MATCH,
                         phonenumbers.is_number_match("+643 331-6005", "+6433316005"))
        self.assertEqual(phonenumbers.MatchType.EXACT_MATCH,
                         phonenumbers.is_number_match("+64 3 331-6005", "+6433316005"))
        self.assertEqual(phonenumbers.MatchType.EXACT_MATCH,
                         phonenumbers.is_number_match("+64 3 331-6005", "tel:+64-3-331-6005;isub=123"))
        # Test alpha numbers.
        self.assertEqual(phonenumbers.MatchType.EXACT_MATCH,
                         phonenumbers.is_number_match("+1800 siX-Flags", "+1 800 7493 5247"))
        # Test numbers with extensions.
        self.assertEqual(phonenumbers.MatchType.EXACT_MATCH,
                         phonenumbers.is_number_match("+64 3 331-6005 extn 1234", "+6433316005#1234"))
        # Test proto buffers.
        self.assertEqual(phonenumbers.MatchType.EXACT_MATCH,
                         phonenumbers.is_number_match(NZ_NUMBER, "+6403 331 6005"))

        nzNumber = PhoneNumber()
        nzNumber.merge_from(NZ_NUMBER)
        nzNumber.extension = "3456"
        self.assertEqual(phonenumbers.MatchType.EXACT_MATCH,
                         phonenumbers.is_number_match(nzNumber, "+643 331 6005 ext 3456"))
        # Check empty extensions are ignored.
        nzNumber.extension = ""
        self.assertEqual(phonenumbers.MatchType.EXACT_MATCH,
                         phonenumbers.is_number_match(nzNumber, "+6403 331 6005"))
        # Check variant with two proto buffers.
        self.assertEqual(phonenumbers.MatchType.EXACT_MATCH,
                         phonenumbers.is_number_match(nzNumber, NZ_NUMBER),
                         msg="Number " + str(nzNumber) + " did not match " + str(NZ_NUMBER))

        # Check raw_input, country_code_source and preferred_domestic_carrier_code are ignored.
        brNumberOne = PhoneNumber(country_code=55, national_number=3121286979,
                                  country_code_source=CountryCodeSource.FROM_NUMBER_WITH_PLUS_SIGN,
                                  preferred_domestic_carrier_code="12", raw_input="012 3121286979")
        brNumberTwo = PhoneNumber(country_code=55, national_number=3121286979,
                                  country_code_source=CountryCodeSource.FROM_DEFAULT_COUNTRY,
                                  preferred_domestic_carrier_code="14", raw_input="143121286979")
        self.assertEqual(phonenumbers.MatchType.EXACT_MATCH,
                          phonenumbers.is_number_match(brNumberOne, brNumberTwo))

        # Python version extra tests
        self.assertEqual(phonenumbers.MatchType.NOT_A_NUMBER,
                         phonenumbers.is_number_match("+9991234567", "+99943211234"))
        self.assertEqual(phonenumbers.MatchType.NOT_A_NUMBER,
                         phonenumbers.is_number_match(brNumberOne, "+9991235467"))
        self.assertEqual(phonenumbers.MatchType.NOT_A_NUMBER,
                         phonenumbers.is_number_match("+9991235467", brNumberOne))
        self.assertEqual(phonenumbers.MatchType.NOT_A_NUMBER,
                         phonenumbers.is_number_match("asdfasdf", brNumberOne))
        self.assertFalse(phonenumberutil._is_number_matching_desc(1234, None))

    def testIsNumberMatchNonMatches(self):
        # Non-matches.
        self.assertEqual(phonenumbers.MatchType.NO_MATCH,
                         phonenumbers.is_number_match("03 331 6005", "03 331 6006"))
        self.assertEqual(phonenumbers.MatchType.NO_MATCH,
                         phonenumbers.is_number_match("+800 1234 5678", "+1 800 1234 5678"))
        # Different country calling code, partial number match.
        self.assertEqual(phonenumbers.MatchType.NO_MATCH,
                         phonenumbers.is_number_match("+64 3 331-6005", "+16433316005"))
        # Different country calling code, same number.
        self.assertEqual(phonenumbers.MatchType.NO_MATCH,
                         phonenumbers.is_number_match("+64 3 331-6005", "+6133316005"))
        # Extension different, all else the same.
        self.assertEqual(phonenumbers.MatchType.NO_MATCH,
                         phonenumbers.is_number_match("+64 3 331-6005 extn 1234", "0116433316005#1235"))
        self.assertEqual(phonenumbers.MatchType.NO_MATCH,
                         phonenumbers.is_number_match("+64 3 331-6005 extn 1234", "tel:+64-3-331-6005;ext=1235"))
        # NSN matches, but extension is different - not the same number.
        self.assertEqual(phonenumbers.MatchType.NO_MATCH,
                         phonenumbers.is_number_match("+64 3 331-6005 ext.1235", "3 331 6005#1234"))

        # Invalid numbers that can't be parsed.
        self.assertEqual(phonenumbers.MatchType.NOT_A_NUMBER,
                         phonenumbers.is_number_match("4", "3 331 6043"))
        self.assertEqual(phonenumbers.MatchType.NOT_A_NUMBER,
                         phonenumbers.is_number_match("+43", "+64 3 331 6005"))
        self.assertEqual(phonenumbers.MatchType.NOT_A_NUMBER,
                         phonenumbers.is_number_match("+43", "64 3 331 6005"))
        self.assertEqual(phonenumbers.MatchType.NOT_A_NUMBER,
                         phonenumbers.is_number_match("Dog", "64 3 331 6005"))

    def testIsNumberMatchNsnMatches(self):
        # NSN matches.
        self.assertEqual(phonenumbers.MatchType.NSN_MATCH,
                         phonenumbers.is_number_match("+64 3 331-6005", "03 331 6005"))
        self.assertEqual(phonenumbers.MatchType.NSN_MATCH,
                         phonenumbers.is_number_match("+64 3 331-6005", "tel:03-331-6005;isub=1234;phone-context=abc.nz"))
        self.assertEqual(phonenumbers.MatchType.NSN_MATCH,
                         phonenumbers.is_number_match(NZ_NUMBER, "03 331 6005"))
        # Here the second number possibly starts with the country calling code for Zealand,
        # although we are unsure.
        unchangedNzNumber = PhoneNumber()
        unchangedNzNumber.merge_from(NZ_NUMBER)
        self.assertEqual(phonenumbers.MatchType.NSN_MATCH,
                         phonenumbers.is_number_match(unchangedNzNumber, "(64-3) 331 6005"))
        # Check the phone number proto was not edited during the method call.
        self.assertEqual(NZ_NUMBER, unchangedNzNumber)

        # Here, the 1 might be a national prefix, if we compare it to the US number, so the resultant
        # match is an NSN match.
        self.assertEqual(phonenumbers.MatchType.NSN_MATCH,
                         phonenumbers.is_number_match(US_NUMBER, "1-650-253-0000"))
        self.assertEqual(phonenumbers.MatchType.NSN_MATCH,
                         phonenumbers.is_number_match(US_NUMBER, "6502530000"))
        self.assertEqual(phonenumbers.MatchType.NSN_MATCH,
                         phonenumbers.is_number_match("+1 650-253 0000", "1 650 253 0000"))
        self.assertEqual(phonenumbers.MatchType.NSN_MATCH,
                         phonenumbers.is_number_match("1 650-253 0000", "1 650 253 0000"))
        self.assertEqual(phonenumbers.MatchType.NSN_MATCH,
                         phonenumbers.is_number_match("1 650-253 0000", "+1 650 253 0000"))
        # For this case, the match will be a short NSN match, because we cannot assume that the 1 might
        # be a national prefix, so don't remove it when parsing.
        randomNumber = PhoneNumber(country_code=41, national_number=6502530000)
        self.assertEqual(phonenumbers.MatchType.SHORT_NSN_MATCH,
                         phonenumbers.is_number_match(randomNumber, "1-650-253-0000"))

    def testIsNumberMatchShortNsnMatches(self):
        # Short NSN matches with the country not specified for either one or both numbers.
        self.assertEqual(phonenumbers.MatchType.SHORT_NSN_MATCH,
                         phonenumbers.is_number_match("+64 3 331-6005", "331 6005"))
        self.assertEqual(phonenumbers.MatchType.SHORT_NSN_MATCH,
                         phonenumbers.is_number_match("+64 3 331-6005", "tel:331-6005;phone-context=abc.nz"))
        self.assertEqual(phonenumbers.MatchType.SHORT_NSN_MATCH,
                         phonenumbers.is_number_match("+64 3 331-6005",
                                                      "tel:331-6005;isub=1234;phone-context=abc.nz"))
        self.assertEqual(phonenumbers.MatchType.SHORT_NSN_MATCH,
                         phonenumbers.is_number_match("+64 3 331-6005",
                                                      "tel:331-6005;isub=1234;phone-context=abc.nz;a=%A1"))
        # We did not know that the "0" was a national prefix since neither
        # number has a country code, so this is considered a SHORT_NSN_MATCH.
        self.assertEqual(phonenumbers.MatchType.SHORT_NSN_MATCH,
                         phonenumbers.is_number_match("3 331-6005", "03 331 6005"))
        self.assertEqual(phonenumbers.MatchType.SHORT_NSN_MATCH,
                         phonenumbers.is_number_match("3 331-6005", "331 6005"))
        self.assertEqual(phonenumbers.MatchType.SHORT_NSN_MATCH,
                         phonenumbers.is_number_match("3 331-6005", "tel:331-6005;phone-context=abc.nz"))
        self.assertEqual(phonenumbers.MatchType.SHORT_NSN_MATCH,
                         phonenumbers.is_number_match("3 331-6005", "+64 331 6005"))
        # Short NSN match with the country specified.
        self.assertEqual(phonenumbers.MatchType.SHORT_NSN_MATCH,
                         phonenumbers.is_number_match("03 331-6005", "331 6005"))
        self.assertEqual(phonenumbers.MatchType.SHORT_NSN_MATCH,
                         phonenumbers.is_number_match("1 234 345 6789", "345 6789"))
        self.assertEqual(phonenumbers.MatchType.SHORT_NSN_MATCH,
                         phonenumbers.is_number_match("+1 (234) 345 6789", "345 6789"))
        # NSN matches, country calling code omitted for one number, extension missing for one.
        self.assertEqual(phonenumbers.MatchType.SHORT_NSN_MATCH,
                         phonenumbers.is_number_match("+64 3 331-6005", "3 331 6005#1234"))
        # One has Italian leading zero, one does not.
        italianNumberOne = PhoneNumber(country_code=39, national_number=1234, italian_leading_zero=True)
        italianNumberTwo = PhoneNumber(country_code=39, national_number=1234)
        self.assertEqual(phonenumbers.MatchType.SHORT_NSN_MATCH,
                         phonenumbers.is_number_match(italianNumberOne, italianNumberTwo))
        # One has an extension, the other has an extension of "".
        italianNumberOne.extension = "1234"
        italianNumberOne.italian_leading_zero = None
        italianNumberTwo.extension = ""
        self.assertEqual(phonenumbers.MatchType.SHORT_NSN_MATCH,
                         phonenumbers.is_number_match(italianNumberOne, italianNumberTwo))

    def testCanBeInternationallyDialled(self):
        # We have no-international-dialling rules for the US in our test metadata that say that
        # toll-free numbers cannot be dialled internationally.
        self.assertFalse(phonenumberutil._can_be_internationally_dialled(US_TOLLFREE))

        # Normal US numbers can be internationally dialled.
        self.assertTrue(phonenumberutil._can_be_internationally_dialled(US_NUMBER))

        # Invalid number.
        self.assertTrue(phonenumberutil._can_be_internationally_dialled(US_LOCAL_NUMBER))

        # We have no data for NZ - should return True.
        self.assertTrue(phonenumberutil._can_be_internationally_dialled(NZ_NUMBER))
        self.assertTrue(phonenumberutil._can_be_internationally_dialled(INTERNATIONAL_TOLL_FREE))

    def testIsAlphaNumber(self):
        self.assertTrue(phonenumbers.is_alpha_number("1800 six-flags"))
        self.assertTrue(phonenumbers.is_alpha_number("1800 six-flags ext. 1234"))
        self.assertTrue(phonenumbers.is_alpha_number("+800 six-flags"))
        self.assertTrue(phonenumbers.is_alpha_number("180 six-flags"))
        self.assertFalse(phonenumbers.is_alpha_number("1800 123-1234"))
        self.assertFalse(phonenumbers.is_alpha_number("1 six-flags"))
        self.assertFalse(phonenumbers.is_alpha_number("18 six-flags"))
        self.assertFalse(phonenumbers.is_alpha_number("1800 123-1234 extension: 1234"))
        self.assertFalse(phonenumbers.is_alpha_number("+800 1234-1234"))
        # Python version extra test
        self.assertFalse(phonenumbers.is_alpha_number(""))

    def testMetadataEquality(self):
        # Python version extra tests for equality against other types
        desc1 = PhoneNumberDesc(national_number_pattern="\\d{4,8}")
        desc1._mutable = True
        desc2 = PhoneNumberDesc(national_number_pattern="\\d{4,8}")
        desc2._mutable = True
        desc3 = PhoneNumberDesc(national_number_pattern="\\d{4,7}",
                                possible_number_pattern="\\d{7}",
                                example_number="1234567")
        desc3._mutable = True
        self.assertNotEqual(desc1, None)
        self.assertNotEqual(desc1, "")
        self.assertEqual(desc1, desc2)
        self.assertNotEqual(desc1, desc3)
        self.assertTrue(desc1 != desc3)
        desc1.merge_from(desc3)
        self.assertEqual(desc1, desc3)
        self.assertEqual(r"PhoneNumberDesc(national_number_pattern='\\d{4,7}', " +
                         r"possible_number_pattern='\\d{7}', example_number='1234567')",
                         str(desc3))
        nf1 = NumberFormat(pattern=r'\d{3}', format=r'\1', leading_digits_pattern=['1'])
        nf1._mutable = True
        nf2 = NumberFormat(pattern=r'\d{3}', format=r'\1', leading_digits_pattern=['1'])
        nf2._mutable = True
        nf3 = NumberFormat(pattern=r'\d{3}', format=r'\1', leading_digits_pattern=['2'],
                           national_prefix_formatting_rule='$NP',
                           domestic_carrier_code_formatting_rule='$NP')
        nf3._mutable = True
        self.assertEqual(nf1, nf2)
        self.assertNotEqual(nf1, nf3)
        self.assertNotEqual(nf1, None)
        self.assertNotEqual(nf1, "")
        self.assertNotEqual(nf1, 123)
        self.assertTrue(nf1 != nf3)
        nf1.merge_from(nf3)
        # Still not equal because the leading digits are combined not overwritten
        self.assertNotEqual(nf1, nf3)

        metadata1 = PhoneMetadata("XY", preferred_international_prefix=u('9123'), register=False)
        metadata1._mutable = True
        metadata2 = PhoneMetadata("XY", preferred_international_prefix=u('9123'), register=False)
        metadata2._mutable = True
        metadata3 = PhoneMetadata("XY", preferred_international_prefix=u('9100'), register=False)
        metadata3._mutable = True
        self.assertEqual(metadata1, metadata2)
        self.assertNotEqual(metadata1, metadata3)
        self.assertTrue(metadata1 != metadata3)
        self.assertNotEqual(metadata1, None)
        self.assertNotEqual(metadata1, "")
        self.assertNotEqual(metadata1, 123)

    def testFrozenPhoneNumberImmutable(self):
        number = PhoneNumber(country_code=39, national_number=236618300, italian_leading_zero=True)
        frozen1 = FrozenPhoneNumber(country_code=39, national_number=236618300, italian_leading_zero=True)
        frozen2 = FrozenPhoneNumber(number)
        self.assertEqual(number, frozen1)
        self.assertEqual(frozen1, frozen2)
        number.country_code = 999
        self.assertNotEqual(number, frozen1)
        try:
            frozen1.country_code = 999
            self.fail("Expected exception on __setattr__")
        except TypeError:
            pass
        try:
            del frozen2.country_code
            self.fail("Expected exception on __delattr__")
        except TypeError:
            pass

    def testMetadataImmutable(self):
        desc = PhoneNumberDesc(national_number_pattern="\\d{4,8}")
        nf = NumberFormat(pattern=r'\d{3}', format=r'\1', leading_digits_pattern=['1'])
        metadata = PhoneMetadata("XY", preferred_international_prefix='9123', register=False)
        try:
            desc.national_number_pattern = ""
            self.fail("Expected exception on __setattr__")
        except TypeError:
            pass
        try:
            del desc.national_number_pattern
            self.fail("Expected exception on __delattr__")
        except TypeError:
            pass
        try:
            nf.pattern = ""
            self.fail("Expected exception on __setattr__")
        except TypeError:
            pass
        try:
            del nf.pattern
            self.fail("Expected exception on __delattr__")
        except TypeError:
            pass
        try:
            metadata.id = None
            self.fail("Expected exception on __setattr__")
        except TypeError:
            pass
        try:
            del metadata.id
            self.fail("Expected exception on __delattr__")
        except TypeError:
            pass

    def testMetadataAsString(self):
        # Python version extra tests for string conversions
        metadata = PhoneMetadata.region_metadata["AU"]
        self.assertEqual('\\' + 'd',
                         metadata.number_format[0].pattern[1:3])
        self.assertEqual(r"""NumberFormat(pattern='(\\d{4})(\\d{3})(\\d{3})', format='\\1 \\2 \\3', leading_digits_pattern=['1'], national_prefix_formatting_rule='\\1')""",
                         str(metadata.number_format[0]))
        self.assertEqual(repr(metadata.number_format[0]),
                         str(metadata.number_format[0]))
        self.assertEqual(r"""PhoneNumberDesc(national_number_pattern='[1-578]\\d{4,14}', possible_number_pattern='\\d{5,15}')""",
                         str(metadata.general_desc))
        self.assertEqual(repr(metadata.general_desc), str(metadata.general_desc))

        # Create some metadata, including an invalid example number
        metadataXX = PhoneMetadata("XX",
                                   international_prefix='9123',
                                   general_desc=PhoneNumberDesc(example_number='12'),
                                   personal_number=PhoneNumberDesc(example_number='12'),
                                   preferred_international_prefix='9123',
                                   national_prefix='1',
                                   preferred_extn_prefix='2',
                                   national_prefix_for_parsing='1',
                                   national_prefix_transform_rule='',
                                   number_format=[NumberFormat()],
                                   intl_number_format=[NumberFormat()],
                                   leading_digits='123',
                                   leading_zero_possible=True,
                                   register=False)
        self.assertEqual("""PhoneMetadata(id='XX', country_code=-1, international_prefix='9123',
    general_desc=PhoneNumberDesc(example_number='12'),
    fixed_line=None,
    mobile=None,
    toll_free=None,
    premium_rate=None,
    shared_cost=None,
    personal_number=PhoneNumberDesc(example_number='12'),
    voip=None,
    pager=None,
    uan=None,
    emergency=None,
    voicemail=None,
    no_international_dialling=None,
    preferred_international_prefix='9123',
    national_prefix='1',
    preferred_extn_prefix='2',
    national_prefix_for_parsing='1',
    national_prefix_transform_rule='',
    number_format=[NumberFormat(pattern=None, format=None)],
    intl_number_format=[NumberFormat(pattern=None, format=None)],
    leading_digits='123',
    leading_zero_possible=True)""",
                          str(metadataXX))

        # Coverage test: invalid example number for region
        PhoneMetadata.region_metadata['XX'] = metadataXX
        phonenumberutil.SUPPORTED_REGIONS.add("XX")
        self.assertTrue(phonenumbers.example_number_for_type("XX", PhoneNumberType.PERSONAL_NUMBER) is None)
        phonenumberutil.SUPPORTED_REGIONS.remove('XX')
        del PhoneMetadata.region_metadata['XX']

        # And now the grand finale: check a real metadata example
        self.assertEqual(r"""PhoneMetadata(id='AU', country_code=61, international_prefix='001[12]',
    general_desc=PhoneNumberDesc(national_number_pattern='[1-578]\\d{4,14}', possible_number_pattern='\\d{5,15}'),
    fixed_line=PhoneNumberDesc(national_number_pattern='[2378]\\d{8}', possible_number_pattern='\\d{9}'),
    mobile=PhoneNumberDesc(national_number_pattern='4\\d{8}', possible_number_pattern='\\d{9}'),
    toll_free=PhoneNumberDesc(national_number_pattern='1800\\d{6}', possible_number_pattern='\\d{10}'),
    premium_rate=PhoneNumberDesc(national_number_pattern='190[0126]\\d{6}', possible_number_pattern='\\d{10}'),
    shared_cost=PhoneNumberDesc(national_number_pattern='NA', possible_number_pattern='NA'),
    personal_number=PhoneNumberDesc(national_number_pattern='NA', possible_number_pattern='NA'),
    voip=PhoneNumberDesc(national_number_pattern='NA', possible_number_pattern='NA'),
    pager=PhoneNumberDesc(national_number_pattern='NA', possible_number_pattern='NA'),
    uan=PhoneNumberDesc(national_number_pattern='NA', possible_number_pattern='NA'),
    emergency=PhoneNumberDesc(national_number_pattern='NA', possible_number_pattern='NA'),
    voicemail=PhoneNumberDesc(national_number_pattern='NA', possible_number_pattern='NA'),
    no_international_dialling=PhoneNumberDesc(national_number_pattern='NA', possible_number_pattern='NA'),
    preferred_international_prefix='0011',
    national_prefix='0',
    national_prefix_for_parsing='0',
    number_format=[NumberFormat(pattern='(\\d{4})(\\d{3})(\\d{3})', format='\\1 \\2 \\3', leading_digits_pattern=['1'], national_prefix_formatting_rule='\\1'),
        NumberFormat(pattern='(\\d{1})(\\d{4})(\\d{4})', format='\\1 \\2 \\3', leading_digits_pattern=['[2-478]'], national_prefix_formatting_rule='0\\1')])""",
                          str(metadata))

    def testMetadataEval(self):
        # Python version extra tests for string conversions
        metadata = PhoneMetadata.region_metadata["AU"]
        new_number_format = eval(repr(metadata.number_format[0]))
        self.assertEqual(new_number_format, metadata.number_format[0])
        new_general_desc = eval(repr(metadata.general_desc))
        self.assertEqual(new_general_desc, metadata.general_desc)
        new_metadata = eval(repr(metadata))
        self.assertEqual(new_metadata, metadata)

        PhoneMetadata("XY",
                      general_desc=PhoneNumberDesc(national_number_pattern='\\d{7,10}',
                                                   possible_number_pattern='\\d{4,10}',
                                                   example_number='123'),
                      personal_number=PhoneNumberDesc(national_number_pattern='\\d{7,10}',
                                                      possible_number_pattern='\\d{4,10}',
                                                      example_number='123'),
                      preferred_international_prefix=u('9123'),
                      register=True)
        self.assertRaises(Exception, PhoneMetadata, *("XY",),
                          **{'preferred_international_prefix': '9999',
                             'register': True})
        self.assertTrue(phonenumbers.example_number_for_type('XY', PhoneNumberType.PERSONAL_NUMBER) is None)

    def testCoverage(self):
        # Python version extra tests
        self.assertTrue(phonenumberutil._region_code_for_number_from_list(GB_NUMBER, ("XX",)) is None)
        self.assertEqual((0, "abcdef"),
                          phonenumberutil._extract_country_code("abcdef"))
        metadata = PhoneMetadata.region_metadata["AU"]
        number = PhoneNumber()
        self.assertEqual((0, u("")),
                         phonenumberutil._maybe_extract_country_code("",
                                                                     metadata,
                                                                     False,
                                                                     number))
        self.assertEqual((CountryCodeSource.FROM_DEFAULT_COUNTRY, ""),
                         phonenumberutil._maybe_strip_i18n_prefix_and_normalize("", "011"))
        self.assertFalse(phonenumberutil._check_region_for_parsing("", "cs"))

        metadataXY = PhoneMetadata("XY",
                                   general_desc=PhoneNumberDesc(national_number_pattern='\\d{7,10}',
                                                                possible_number_pattern='\\d{4,10}'),
                                   national_prefix_for_parsing=u('0(1|2|3)(4|5|6)'),
                                   national_prefix_transform_rule=u('\\2'),
                                   register=False)
        self.assertEqual(('1', '41234567', True),
                         phonenumberutil._maybe_strip_national_prefix_carrier_code("0141234567",
                                                                                   metadataXY))
        self.assertEqual(('', '01412345', False),
                         phonenumberutil._maybe_strip_national_prefix_carrier_code("01412345",
                                                                                   metadataXY))

        # Temporarily insert invalid example number
        metadata800 = PhoneMetadata.country_code_metadata[800]
        saved_example = metadata800.general_desc.example_number
        metadata800.general_desc._mutable = True
        metadata800.general_desc.example_number = ''
        self.assertTrue(phonenumbers.example_number_for_non_geo_entity(800) is None)
        metadata800.general_desc.example_number = saved_example
        metadata800.general_desc._mutable = False

        self.assertFalse(phonenumbers.phonenumberutil._raw_input_contains_national_prefix("07", "0", "JP"))

        # Temporarily change formatting rule
        metadataGB = PhoneMetadata.region_metadata["GB"]
        saved_rule = metadataGB.number_format[0].national_prefix_formatting_rule
        metadataGB.number_format[0]._mutable = True
        metadataGB.number_format[0].national_prefix_formatting_rule = u('(\\1)')
        numberWithoutNationalPrefixGB = phonenumbers.parse("2087654321", "GB", keep_raw_input=True)
        self.assertEqual("(20) 8765 4321",
                         phonenumbers.format_in_original_format(numberWithoutNationalPrefixGB, "GB"))
        metadataGB.number_format[0].national_prefix_formatting_rule = saved_rule
        metadataGB.number_format[0]._mutable = False<|MERGE_RESOLUTION|>--- conflicted
+++ resolved
@@ -1603,15 +1603,9 @@
 
     def testParseNonAscii(self):
         # Using a full-width plus sign.
-<<<<<<< HEAD
         self.assertEqual(US_NUMBER, phonenumbers.parse(u("\uFF0B1 (650) 253-0000"), "SG"))
         # Using a soft hyphen U+00AD
         self.assertEqual(US_NUMBER, phonenumbers.parse(u("1 (650) 253\u00AD0000"), "US"))
-=======
-        self.assertEqual(US_NUMBER, phonenumbers.parse(u"\uFF0B1 (650) 253-0000", "SG"))
-        # Using a soft hyphen U+00AD
-        self.assertEqual(US_NUMBER, phonenumbers.parse(u"1 (650) 253\u00AD0000", "US"))
->>>>>>> 58b339bb
         # The whole number, including punctuation, is here represented in full-width form.
         self.assertEqual(US_NUMBER, phonenumbers.parse(u("\uFF0B\uFF11\u3000\uFF08\uFF16\uFF15\uFF10\uFF09") +
                                                        u("\u3000\uFF12\uFF15\uFF13\uFF0D\uFF10\uFF10\uFF10") +
