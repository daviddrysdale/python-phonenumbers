--- conflicted
+++ resolved
@@ -56,27 +56,17 @@
 US_NUMBER = FrozenPhoneNumber(country_code=1, national_number=6502530000)
 US_PREMIUM = FrozenPhoneNumber(country_code=1, national_number=9002530000)
 # Too short, but still possible US numbers.
-<<<<<<< HEAD
 US_LOCAL_NUMBER = FrozenPhoneNumber(country_code=1, national_number=2530000)
 US_SHORT_BY_ONE_NUMBER = FrozenPhoneNumber(country_code=1, national_number=650253000)
 US_TOLLFREE = FrozenPhoneNumber(country_code=1, national_number=8002530000)
 US_SPOOF = FrozenPhoneNumber(country_code=1, national_number=0)
 US_SPOOF_WITH_RAW_INPUT = FrozenPhoneNumber(country_code=1, national_number=0, raw_input="000-000-0000")
 INTERNATIONAL_TOLL_FREE = FrozenPhoneNumber(country_code=800, national_number=12345678)
-INTERNATIONAL_TOLL_FREE_TOO_LONG = FrozenPhoneNumber(country_code=800, national_number=1234567890)
-=======
-US_LOCAL_NUMBER = FrozenPhoneNumber(country_code=1, national_number=2530000L)
-US_SHORT_BY_ONE_NUMBER = FrozenPhoneNumber(country_code=1, national_number=650253000L)
-US_TOLLFREE = FrozenPhoneNumber(country_code=1, national_number=8002530000L)
-US_SPOOF = FrozenPhoneNumber(country_code=1, national_number=0L)
-US_SPOOF_WITH_RAW_INPUT = FrozenPhoneNumber(country_code=1, national_number=0L, raw_input="000-000-0000")
-INTERNATIONAL_TOLL_FREE = FrozenPhoneNumber(country_code=800, national_number=12345678L)
 # We set this to be the same length as numbers for the other non-geographical
 # country prefix that we have in our test metadata. However, this is not
 # considered valid because they differ in their country calling code.
-INTERNATIONAL_TOLL_FREE_TOO_LONG = FrozenPhoneNumber(country_code=800, national_number=123456789L)
-UNIVERSAL_PREMIUM_RATE = FrozenPhoneNumber(country_code=979, national_number=123456789L)
->>>>>>> ebfaad2b
+INTERNATIONAL_TOLL_FREE_TOO_LONG = FrozenPhoneNumber(country_code=800, national_number=123456789)
+UNIVERSAL_PREMIUM_RATE = FrozenPhoneNumber(country_code=979, national_number=123456789)
 # A number with an invalid region code
 XY_NUMBER = FrozenPhoneNumber(country_code=999, national_number=1234567890)
 
@@ -1142,11 +1132,7 @@
         self.assertEqual(ValidationResult.IS_POSSIBLE,
                          phonenumbers.is_possible_number_with_reason(adNumber))
         adNumber.country_code = 376
-<<<<<<< HEAD
-        adNumber.national_number = to_long(13)
-=======
-        adNumber.national_number = 1L
->>>>>>> ebfaad2b
+        adNumber.national_number = to_long(1)
         self.assertEqual(ValidationResult.TOO_SHORT,
                          phonenumbers.is_possible_number_with_reason(adNumber))
         adNumber.country_code = 376
@@ -1529,9 +1515,6 @@
         self.assertEqual(NZ_NUMBER, phonenumbers.parse("+0064 3 331 6005", "NZ"))
         self.assertEqual(NZ_NUMBER, phonenumbers.parse("+ 00 64 3 331 6005", "NZ"))
 
-<<<<<<< HEAD
-        nzNumber = PhoneNumber(country_code=64, national_number=64123456)
-=======
         self.assertEqual(US_LOCAL_NUMBER,
                          phonenumbers.parse("tel:253-0000;phone-context=www.google.com", "US"))
         self.assertEqual(US_LOCAL_NUMBER,
@@ -1544,8 +1527,7 @@
         self.assertEqual(US_LOCAL_NUMBER,
                          phonenumbers.parse("tel:2530000;isub=12345;phone-context=1234.com", "US"))
 
-        nzNumber = PhoneNumber(country_code=64, national_number=64123456L)
->>>>>>> ebfaad2b
+        nzNumber = PhoneNumber(country_code=64, national_number=64123456)
         self.assertEqual(nzNumber, phonenumbers.parse("64(0)64123456", "NZ"))
         # Check that using a "/" is fine in a phone number.
         self.assertEqual(DE_NUMBER, phonenumbers.parse("301/23456", "DE"))
@@ -1614,13 +1596,9 @@
 
     def testParseNonAscii(self):
         # Using a full-width plus sign.
-<<<<<<< HEAD
         self.assertEqual(US_NUMBER, phonenumbers.parse(u("\uFF0B1 (650) 253-0000"), "SG"))
-=======
-        self.assertEqual(US_NUMBER, phonenumbers.parse(u"\uFF0B1 (650) 253-0000", "SG"))
         # Using a soft hyphone U+00AD
-        self.assertEqual(US_NUMBER, phonenumbers.parse(u"1 (650) 253\u00AD0000", "US"))
->>>>>>> ebfaad2b
+        self.assertEqual(US_NUMBER, phonenumbers.parse(u("1 (650) 253\u00AD0000"), "US"))
         # The whole number, including punctuation, is here represented in full-width form.
         self.assertEqual(US_NUMBER, phonenumbers.parse(u("\uFF0B\uFF11\u3000\uFF08\uFF16\uFF15\uFF10\uFF09") +
                                                        u("\u3000\uFF12\uFF15\uFF13\uFF0D\uFF10\uFF10\uFF10") +
@@ -1912,55 +1890,28 @@
             self.fail("None string - but should not throw an exception.")
 
         try:
-<<<<<<< HEAD
-            domainRfcPhoneContext = "tel:555-1234;phone-context:www.google.com"
-            phonenumbers.parse(domainRfcPhoneContext, "US")
-            self.fail("Domain provided for phone context - should fail.")
-        except NumberParseException:
-            # Expected this exception.
-            e = sys.exc_info()[1]
-            self.assertEqual(NumberParseException.NOT_A_NUMBER,
-                             e.error_type,
-                             msg="Wrong error type stored in exception.")
-        except NullPointerException:
-            self.fail("Domain provided for phone context - but should not throw a null pointer exception.")
-=======
             domainRfcPhoneContext = "tel:555-1234;phone-context=www.google.com"
             phonenumbers.parse(domainRfcPhoneContext, "ZZ")
             self.fail("'Unknown' region code not allowed - should fail.")
-        except NumberParseException, e:
+        except NumberParseException:
             # Expected this exception.
+            e = sys.exc_info()[1]
             self.assertEqual(NumberParseException.INVALID_COUNTRY_CODE,
                              e.error_type,
                              msg="Wrong error type stored in exception.")
->>>>>>> ebfaad2b
 
         try:
             # This is invalid because no "+" sign is present as part of phone-context. This should not
             # succeed in being parsed.
-<<<<<<< HEAD
-            invalidRfcPhoneContext = "tel:555-1234;phone-context:1-331"
-            phonenumbers.parse(invalidRfcPhoneContext, "US")
-            self.fail("No leading plus provided in phone context - should fail.")
-        except NumberParseException:
-            # Expected this exception.
-            e = sys.exc_info()[1]
-            self.assertEqual(NumberParseException.NOT_A_NUMBER,
-                             e.error_type,
-                             msg="Wrong error type stored in exception.")
-        except NullPointerException:
-            self.fail("No leading plus provided in phone context - but should not throw a null pointer " +
-                      "exception.")
-=======
             invalidRfcPhoneContext = "tel:555-1234;phone-context=1-331"
             phonenumbers.parse(invalidRfcPhoneContext, "ZZ")
             self.fail("'Unknown' region code not allowed - should fail.")
-        except NumberParseException, e:
+        except NumberParseException:
             # Expected this exception.
+            e = sys.exc_info()[1]
             self.assertEqual(NumberParseException.INVALID_COUNTRY_CODE,
                              e.error_type,
                              msg="Wrong error type stored in exception.")
->>>>>>> ebfaad2b
 
     def testParseNumbersWithPlusWithNoRegion(self):
         # "ZZ" is allowed only if the number starts with a '+' - then the country calling code
