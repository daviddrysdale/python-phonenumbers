--- conflicted
+++ resolved
@@ -17,13 +17,9 @@
 # See the License for the specific language governing permissions and
 # limitations under the License.
 
-<<<<<<< HEAD
-from phonenumbers import connects_to_emergency_number, is_emergency_number
-from phonenumbers.util import u
-=======
 from phonenumbers import connects_to_emergency_number, is_emergency_number, ShortNumberCost
 from phonenumbers import shortnumberutil, ShortNumberCost
->>>>>>> ec09bf77
+from phonenumbers.util import u
 from .testmetadatatest import TestMetadataTestCase
 
 
