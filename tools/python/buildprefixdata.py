--- conflicted
+++ resolved
@@ -2,11 +2,7 @@
 """Script to read the libphonenumber per-prefix metadata and generate Python code.
 
 Invocation:
-<<<<<<< HEAD
-  buildprefixdata.py indir outfile module_prefix
-=======
-  buildprefixdata.py [options] input outfile
->>>>>>> ae0482c8
+  buildprefixdata.py [options] indir outfile module_prefix
 
 Processes all of the per-prefix data under the given input directory and emit
 generated Python code.
@@ -55,6 +51,7 @@
 
 Auto-generated file, do not edit by hand.
 """
+from %(module)s.util import u
 '''
 PREFIXDATA_FILE_PROLOG = '''"""Per-prefix data, mapping each prefix to a name.
 
@@ -153,22 +150,22 @@
     return "{%s}" % ", ".join(lines)
 
 
-<<<<<<< HEAD
-def output_prefixdata_code(prefixdata, outfilename, module_prefix, varprefix):
-    """Output the per-prefix data in Python form to the given file """
-    with open(outfilename, "w") as outfile:
-        longest_prefix = 0
-        prnt(PREFIXDATA_FILE_PROLOG % {'module': module_prefix}, file=outfile)
-=======
-def output_prefixdata_code(prefixdata, outfilename, varprefix, per_locale):
+def _tuple_repr(data):
+    """Return a repr() for a list/tuple"""
+    if len(data) == 1:
+        return "(%s,)" % rpr(data[0])
+    else:
+        return "(%s)" % ", ".join([rpr(x) for x in data])
+
+
+def output_prefixdata_code(prefixdata, outfilename, module_prefix, varprefix, per_locale):
     """Output the per-prefix data in Python form to the given file """
     with open(outfilename, "w") as outfile:
         longest_prefix = 0
         if per_locale:
-            prnt(PREFIXDATA_LOCALE_FILE_PROLOG, file=outfile)
+            prnt(PREFIXDATA_LOCALE_FILE_PROLOG % {'module': module_prefix}, file=outfile)
         else:
-            prnt(PREFIXDATA_FILE_PROLOG, file=outfile)
->>>>>>> ae0482c8
+            prnt(PREFIXDATA_FILE_PROLOG % {'module': module_prefix}, file=outfile)
         prnt(COPYRIGHT_NOTICE, file=outfile)
         prnt("%s_DATA = {" % varprefix, file=outfile)
         for prefix in sorted(prefixdata.keys()):
@@ -177,7 +174,7 @@
             if per_locale:
                 prnt(" '%s':%s," % (prefix, _stable_dict_repr(prefixdata[prefix])), file=outfile)
             else:
-                prnt(" '%s':%r," % (prefix, prefixdata[prefix]), file=outfile)
+                prnt(" '%s':%s," % (prefix, _tuple_repr(prefixdata[prefix])), file=outfile)
         prnt("}", file=outfile)
         prnt("%s_LONGEST_PREFIX = %d" % (varprefix, longest_prefix), file=outfile)
 
@@ -209,17 +206,12 @@
     if len(args) != 3:
         prnt(__doc__, file=sys.stderr)
         sys.exit(1)
-<<<<<<< HEAD
-    prefixdata = load_prefixdata(args[0])
-    output_prefixdata_code(prefixdata, args[1], args[2], varprefix)
-=======
     if per_locale:
-      prefixdata = load_locale_prefixdata(args[0], separator=separator)
+        prefixdata = load_locale_prefixdata(args[0], separator=separator)
     else:
-      prefixdata = {}
-      load_locale_prefixdata_file(prefixdata, args[0], separator=separator)
-    output_prefixdata_code(prefixdata, args[1], varprefix, per_locale)
->>>>>>> ae0482c8
+        prefixdata = {}
+        load_locale_prefixdata_file(prefixdata, args[0], separator=separator)
+    output_prefixdata_code(prefixdata, args[1], args[2], varprefix, per_locale)
 
 
 if __name__ == "__main__":
